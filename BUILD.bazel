load("@bazel_skylib//lib:paths.bzl", "paths")
load("@com_github_google_flatbuffers//:build_defs.bzl", "flatbuffer_cc_library")
load("@pybind11_bazel//:build_defs.bzl", "pybind_extension")
load("@rules_cc//cc:defs.bzl", "cc_binary", "cc_library", "cc_test")
load("@rules_python//python:defs.bzl", "py_library", "py_test")
load("@pytorch//third_party:substitution.bzl", "header_template_rule", "template_rule")
load("@pytorch//:tools/bazel.bzl", "rules")
load("@pytorch//tools/rules:cu.bzl", "cu_library")
load("@pytorch//tools/config:defs.bzl", "if_cuda")
load("@pytorch//:aten.bzl", "generate_aten", "intern_build_aten_ops")
load(":build.bzl", "GENERATED_AUTOGRAD_CPP", "GENERATED_AUTOGRAD_PYTHON", "define_targets")
load(":build_variables.bzl", "jit_core_sources", "lazy_tensor_ts_sources", "libtorch_core_sources", "libtorch_cuda_sources", "libtorch_distributed_sources", "libtorch_extra_sources", "libtorch_python_core_sources", "torch_cpp_srcs", "libtorch_python_cuda_sources", "libtorch_python_distributed_sources")
load(":ufunc_defs.bzl", "aten_ufunc_generated_cpu_kernel_sources", "aten_ufunc_generated_cpu_sources", "aten_ufunc_generated_cuda_sources")
load("//:tools/bazel.bzl", "rules")

define_targets(rules = rules)

COMMON_COPTS = [
    "-DHAVE_MALLOC_USABLE_SIZE=1",
    "-DHAVE_MMAP=1",
    "-DHAVE_SHM_OPEN=1",
    "-DHAVE_SHM_UNLINK=1",
    "-D_FILE_OFFSET_BITS=64",
    "-DUSE_FBGEMM",
    "-DUSE_DISTRIBUTED",
    "-DAT_PER_OPERATOR_HEADERS",
    "-DATEN_THREADING=NATIVE",
    "-DNO_CUDNN_DESTROY_HANDLE",
] + if_cuda([
    "-DUSE_CUDA",
    "-DUSE_CUDNN",
    # TODO: This should be passed only when building for CUDA-11.5 or newer
    # use cub in a safe manner, see:
    # https://github.com/pytorch/pytorch/pull/55292
    "-DCUB_WRAPPED_NAMESPACE=at_cuda_detail",
])

aten_generation_srcs = ["aten/src/ATen/native/native_functions.yaml"] + ["aten/src/ATen/native/tags.yaml"] + glob(["aten/src/ATen/templates/**"])

generated_cpu_cpp = [
    "aten/src/ATen/RegisterBackendSelect.cpp",
    "aten/src/ATen/RegisterCPU_0.cpp",
    "aten/src/ATen/RegisterCPU_1.cpp",
    "aten/src/ATen/RegisterCPU_2.cpp",
    "aten/src/ATen/RegisterCPU_3.cpp",
    "aten/src/ATen/RegisterFunctionalization_0.cpp",
    "aten/src/ATen/RegisterFunctionalization_1.cpp",
    "aten/src/ATen/RegisterFunctionalization_2.cpp",
    "aten/src/ATen/RegisterFunctionalization_3.cpp",
    # "aten/src/ATen/RegisterFunctionalizationEverything.cpp",
    "aten/src/ATen/RegisterMkldnnCPU_0.cpp",
    "aten/src/ATen/RegisterNestedTensorCPU_0.cpp",
    "aten/src/ATen/RegisterQuantizedCPU_0.cpp",
    "aten/src/ATen/RegisterSparseCPU_0.cpp",
    "aten/src/ATen/RegisterSparseCsrCPU_0.cpp",
    "aten/src/ATen/RegisterZeroTensor_0.cpp",
    "aten/src/ATen/RegisterCompositeImplicitAutograd_0.cpp",
    "aten/src/ATen/RegisterCompositeImplicitAutogradNestedTensor_0.cpp",
    "aten/src/ATen/RegisterCompositeExplicitAutograd_0.cpp",
    "aten/src/ATen/RegisterCompositeExplicitAutogradNonFunctional_0.cpp",
    "aten/src/ATen/RegisterMeta_0.cpp",
    "aten/src/ATen/RegisterSparseMeta_0.cpp",
    "aten/src/ATen/RegisterQuantizedMeta_0.cpp",
    "aten/src/ATen/RegisterNestedTensorMeta_0.cpp",
    "aten/src/ATen/RegisterSchema.cpp",
    "aten/src/ATen/CPUFunctions.h",
    "aten/src/ATen/CPUFunctions_inl.h",
    "aten/src/ATen/CompositeExplicitAutogradFunctions.h",
    "aten/src/ATen/CompositeExplicitAutogradFunctions_inl.h",
    "aten/src/ATen/CompositeExplicitAutogradNonFunctionalFunctions.h",
    "aten/src/ATen/CompositeExplicitAutogradNonFunctionalFunctions_inl.h",
    "aten/src/ATen/CompositeImplicitAutogradFunctions.h",
    "aten/src/ATen/CompositeImplicitAutogradFunctions_inl.h",
    "aten/src/ATen/CompositeImplicitAutogradNestedTensorFunctions.h",
    "aten/src/ATen/CompositeImplicitAutogradNestedTensorFunctions_inl.h",
    "aten/src/ATen/CompositeViewCopyKernels.cpp",
    "aten/src/ATen/FunctionalInverses.h",
    "aten/src/ATen/Functions.h",
    "aten/src/ATen/Functions.cpp",
    "aten/src/ATen/RedispatchFunctions.h",
    "aten/src/ATen/Operators.h",
    "aten/src/ATen/Operators_0.cpp",
    "aten/src/ATen/Operators_1.cpp",
    "aten/src/ATen/Operators_2.cpp",
    "aten/src/ATen/Operators_3.cpp",
    "aten/src/ATen/Operators_4.cpp",
    "aten/src/ATen/NativeFunctions.h",
    "aten/src/ATen/MetaFunctions.h",
    "aten/src/ATen/MetaFunctions_inl.h",
    "aten/src/ATen/MethodOperators.h",
    "aten/src/ATen/NativeMetaFunctions.h",
    "aten/src/ATen/RegistrationDeclarations.h",
    "aten/src/ATen/VmapGeneratedPlumbing.h",
    "aten/src/ATen/core/aten_interned_strings.h",
    "aten/src/ATen/core/enum_tag.h",
    "aten/src/ATen/core/TensorBody.h",
    "aten/src/ATen/core/TensorMethods.cpp",
    "aten/src/ATen/core/ATenOpList.cpp",
]

generated_cuda_cpp = [
    "aten/src/ATen/CUDAFunctions.h",
    "aten/src/ATen/CUDAFunctions_inl.h",
    "aten/src/ATen/RegisterCUDA_0.cpp",
    "aten/src/ATen/RegisterNestedTensorCUDA_0.cpp",
    "aten/src/ATen/RegisterQuantizedCUDA_0.cpp",
    "aten/src/ATen/RegisterSparseCUDA_0.cpp",
    "aten/src/ATen/RegisterSparseCsrCUDA_0.cpp",
]

generate_aten(
    name = "generated_aten_cpp",
    srcs = aten_generation_srcs,
    outs = (
        generated_cpu_cpp +
        generated_cuda_cpp +
        aten_ufunc_generated_cpu_sources("aten/src/ATen/{}") +
        aten_ufunc_generated_cpu_kernel_sources("aten/src/ATen/{}") +
        aten_ufunc_generated_cuda_sources("aten/src/ATen/{}") + [
            "aten/src/ATen/Declarations.yaml",
        ]
    ),
    generator = "//torchgen:gen",
)

filegroup(
    name = "cpp_generated_code",
    srcs = GENERATED_AUTOGRAD_CPP,
    data = [":generate-code"],
)

# ATen
filegroup(
    name = "aten_base_cpp",
    srcs = glob([
        "aten/src/ATen/*.cpp",
        "aten/src/ATen/functorch/*.cpp",
        "aten/src/ATen/detail/*.cpp",
        "aten/src/ATen/cpu/*.cpp",
    ]),
)

filegroup(
    name = "ATen_CORE_SRCS",
    srcs = glob(
        [
            "aten/src/ATen/core/**/*.cpp",
        ],
        exclude = [
            "aten/src/ATen/core/**/*_test.cpp",
        ],
    ),
)

filegroup(
    name = "aten_native_cpp",
    srcs = glob(["aten/src/ATen/native/*.cpp"]),
)

filegroup(
    name = "aten_native_sparse_cpp",
    srcs = glob(["aten/src/ATen/native/sparse/*.cpp"]),
)

filegroup(
    name = "aten_native_nested_cpp",
    srcs = glob(["aten/src/ATen/native/nested/*.cpp"]),
)

filegroup(
    name = "aten_native_quantized_cpp",
    srcs = glob(
        [
            "aten/src/ATen/native/quantized/*.cpp",
            "aten/src/ATen/native/quantized/cpu/*.cpp",
        ],
    ),
)

filegroup(
    name = "aten_native_transformers_cpp",
    srcs = glob(["aten/src/ATen/native/transformers/*.cpp"]),
)

filegroup(
    name = "aten_native_mkl_cpp",
    srcs = glob([
        "aten/src/ATen/native/mkl/*.cpp",
        "aten/src/ATen/mkl/*.cpp",
    ]),
)

filegroup(
    name = "aten_native_mkldnn_cpp",
    srcs = glob(["aten/src/ATen/native/mkldnn/*.cpp"]),
)

filegroup(
    name = "aten_native_xnnpack",
    srcs = glob(["aten/src/ATen/native/xnnpack/*.cpp"]),
)

filegroup(
    name = "aten_native_zendnn_cpp",
    srcs = glob(["aten/src/ATen/native/zendnn/*.cpp"]),
)

filegroup(
    name = "aten_base_vulkan",
    srcs = glob(["aten/src/ATen/vulkan/*.cpp"]),
)

filegroup(
    name = "aten_base_metal",
    srcs = glob(["aten/src/ATen/metal/*.cpp"]),
)

filegroup(
    name = "ATen_QUANTIZED_SRCS",
    srcs = glob(
        [
            "aten/src/ATen/quantized/**/*.cpp",
        ],
        exclude = [
            "aten/src/ATen/quantized/**/*_test.cpp",
        ],
    ),
)

filegroup(
    name = "aten_cuda_cpp_srcs",
    srcs = glob(
        [
            "aten/src/ATen/cuda/*.cpp",
            "aten/src/ATen/cuda/detail/*.cpp",
            "aten/src/ATen/cuda/tunable/*.cpp",
            "aten/src/ATen/cudnn/*.cpp",
            "aten/src/ATen/native/cuda/*.cpp",
            "aten/src/ATen/native/cuda/linalg/*.cpp",
            "aten/src/ATen/native/cudnn/*.cpp",
            "aten/src/ATen/native/miopen/*.cpp",
            "aten/src/ATen/native/nested/cuda/*.cpp",
            "aten/src/ATen/native/quantized/cuda/*.cpp",
            "aten/src/ATen/native/quantized/cudnn/*.cpp",
            "aten/src/ATen/native/sparse/cuda/*.cpp",
            "aten/src/ATen/native/transformers/cuda/*.cpp",
        ],
    ),
)

filegroup(
    name = "aten_cu_srcs",
    srcs = glob([
        "aten/src/ATen/cuda/*.cu",
        "aten/src/ATen/cuda/detail/*.cu",
        "aten/src/ATen/native/cuda/*.cu",
        "aten/src/ATen/native/nested/cuda/*.cu",
        "aten/src/ATen/native/quantized/cuda/*.cu",
        "aten/src/ATen/native/sparse/cuda/*.cu",
        "aten/src/ATen/native/transformers/cuda/*.cu",
    ]) + aten_ufunc_generated_cuda_sources("aten/src/ATen/{}"),
    # It's a bit puzzling to me why it's not necessary to declare the
    # target that generates these sources...
)

# TODO: Enable support for KleidiAI bazel build
header_template_rule(
    name = "aten_src_ATen_config",
    src = "aten/src/ATen/Config.h.in",
    out = "aten/src/ATen/Config.h",
    include = "aten/src",
    substitutions = {
        "@AT_MKLDNN_ENABLED@": "1",
        "@AT_MKLDNN_ACL_ENABLED@": "0",
        "@AT_MKL_ENABLED@": "1",
        "@AT_MKL_SEQUENTIAL@": "0",
        "@AT_POCKETFFT_ENABLED@": "0",
        "@AT_NNPACK_ENABLED@": "0",
        "@CAFFE2_STATIC_LINK_CUDA_INT@": "0",
        "@AT_BUILD_WITH_BLAS@": "1",
        "@AT_BUILD_WITH_LAPACK@": "1",
        "@AT_PARALLEL_OPENMP@": "0",
        "@AT_PARALLEL_NATIVE@": "1",
        "@AT_BLAS_F2C@": "0",
        "@AT_BLAS_USE_CBLAS_DOT@": "1",
        "@AT_KLEIDIAI_ENABLED@": "0",
<<<<<<< HEAD
        "@AT_ZENDNN_ENABLED@": "0",
=======
        "@AT_USE_EIGEN_SPARSE@": "0",
>>>>>>> 8cfc1194
    },
)

header_template_rule(
    name = "aten_src_ATen_cuda_config",
    src = "aten/src/ATen/cuda/CUDAConfig.h.in",
    out = "aten/src/ATen/cuda/CUDAConfig.h",
    include = "aten/src",
    substitutions = {
        "@AT_CUDNN_ENABLED@": "1",
        "@AT_CUSPARSELT_ENABLED@": "0",
        "@AT_HIPSPARSELT_ENABLED@": "0",
        "@AT_ROCM_ENABLED@": "0",
        "@AT_MAGMA_ENABLED@": "0",
        "@NVCC_FLAGS_EXTRA@": "",
    },
)

cc_library(
    name = "aten_headers",
    hdrs = [
        "torch/csrc/Export.h",
        "torch/csrc/jit/frontend/function_schema_parser.h",
    ] + glob(
        [
            "aten/src/**/*.h",
            "aten/src/**/*.hpp",
            "aten/src/ATen/cuda/**/*.cuh",
            "aten/src/ATen/native/**/*.cuh",
            "aten/src/THC/*.cuh",
        ],
    ) + [
        ":aten_src_ATen_config",
        ":generated_aten_cpp",
    ],
    includes = [
        "aten/src",
    ],
    deps = [
        "//c10",
    ],
)

ATEN_COPTS = COMMON_COPTS + [
    "-DCAFFE2_BUILD_MAIN_LIBS",
    "-DHAVE_AVX_CPU_DEFINITION",
    "-DHAVE_AVX2_CPU_DEFINITION",
    "-fvisibility-inlines-hidden",
    "-fno-math-errno",
    "-fno-trapping-math",
]

intern_build_aten_ops(
    copts = ATEN_COPTS,
    extra_impls = aten_ufunc_generated_cpu_kernel_sources("aten/src/ATen/{}"),
    deps = [
        ":aten_headers",
        "@fbgemm",
        "@mkl",
        "@sleef",
        "@mkl_dnn//:mkl-dnn",
    ],
)

cc_library(
    name = "aten",
    srcs = [
        ":ATen_CORE_SRCS",
        ":ATen_QUANTIZED_SRCS",
        ":aten_base_cpp",
        ":aten_base_metal",
        ":aten_base_vulkan",
        ":aten_native_cpp",
        ":aten_native_mkl_cpp",
        ":aten_native_mkldnn_cpp",
        ":aten_native_nested_cpp",
        ":aten_native_quantized_cpp",
        ":aten_native_sparse_cpp",
        ":aten_native_transformers_cpp",
        ":aten_native_xnnpack",
        ":aten_native_zendnn_cpp",
        ":aten_src_ATen_config",
    ] + generated_cpu_cpp + aten_ufunc_generated_cpu_sources("aten/src/ATen/{}"),
    copts = ATEN_COPTS,
    linkopts = [
      "-ldl",
    ],
    data = if_cuda(
        [":libcaffe2_nvrtc.so"],
        [],
    ),
    visibility = ["//visibility:public"],
    deps = [
        ":ATen_CPU",
        ":aten_headers",
        ":caffe2_for_aten_headers",
        ":torch_headers",
        "@fbgemm",
        "@ideep",
        "@nlohmann",
    ],
    alwayslink = True,
)

cc_library(
    name = "aten_nvrtc",
    srcs = glob([
        "aten/src/ATen/cuda/nvrtc_stub/*.cpp",
    ]),
    copts = ATEN_COPTS,
    linkstatic = True,
    visibility = ["//visibility:public"],
    deps = [
        ":aten_headers",
        "//c10",
        "@cuda",
        "@cuda//:cuda_driver",
        "@cuda//:nvrtc",
    ],
    alwayslink = True,
)

cc_binary(
    name = "libcaffe2_nvrtc.so",
    linkshared = True,
    visibility = ["//visibility:public"],
    deps = [
        ":aten_nvrtc",
    ],
)

cc_library(
    name = "aten_cuda_cpp",
    srcs = [":aten_cuda_cpp_srcs"] + generated_cuda_cpp,
    hdrs = [":aten_src_ATen_cuda_config"],
    copts = ATEN_COPTS,
    visibility = ["//visibility:public"],
    deps = [
        ":aten",
        "@cuda",
        "@cuda//:cusolver",
        "@cuda//:nvrtc",
        "@cudnn",
        "@cudnn_frontend",
    ],
    alwayslink = True,
)

torch_cuda_half_options = [
    "-DCUDA_HAS_FP16=1",
    "-D__CUDA_NO_HALF_OPERATORS__",
    "-D__CUDA_NO_HALF_CONVERSIONS__",
    "-D__CUDA_NO_BFLOAT16_CONVERSIONS__",
    "-D__CUDA_NO_HALF2_OPERATORS__",
]

cu_library(
    name = "aten_cuda",
    srcs = [":aten_cu_srcs"],
    copts = ATEN_COPTS + torch_cuda_half_options,
    visibility = ["//visibility:public"],
    deps = [
        ":aten_cuda_cpp",
        "//c10/util:bit_cast",
        "@cuda//:cublas",
        "@cuda//:cufft",
        "@cuda//:cusparse",
        "@cutlass",
    ],
    alwayslink = True,
)

# caffe2
CAFFE2_COPTS = COMMON_COPTS + [
    "-Dcaffe2_EXPORTS",
    "-DCAFFE2_USE_CUDNN",
    "-DCAFFE2_BUILD_MAIN_LIB",
    "-fvisibility-inlines-hidden",
    "-fno-math-errno",
    "-fno-trapping-math",
]

filegroup(
    name = "caffe2_core_srcs",
    srcs = [
        "caffe2/core/common.cc",
    ],
)

filegroup(
    name = "caffe2_perfkernels_srcs",
    srcs = [
        "caffe2/perfkernels/embedding_lookup_idx.cc",
    ],
)


filegroup(
    name = "caffe2_serialize_srcs",
    srcs = [
        "caffe2/serialize/file_adapter.cc",
        "caffe2/serialize/inline_container.cc",
        "caffe2/serialize/istream_adapter.cc",
        "caffe2/serialize/read_adapter_interface.cc",
    ],
)

filegroup(
    name = "caffe2_utils_srcs",
    srcs = [
        "caffe2/utils/proto_wrap.cc",
        "caffe2/utils/string_utils.cc",
        "caffe2/utils/threadpool/ThreadPool.cc",
        "caffe2/utils/threadpool/pthreadpool.cc",
        "caffe2/utils/threadpool/pthreadpool_impl.cc",
        "caffe2/utils/threadpool/thread_pool_guard.cpp",
    ],
)

# To achieve finer granularity and make debug easier, caffe2 is split into three libraries:
# ATen, caffe2 and caffe2_for_aten_headers. ATen lib group up source codes under
# aten/ directory and caffe2 contains most files under `caffe2/` directory. Since the
# ATen lib and the caffe2 lib would depend on each other, `caffe2_for_aten_headers` is split
# out from `caffe2` to avoid dependency cycle.
cc_library(
    name = "caffe2_for_aten_headers",
    hdrs = [
        "caffe2/core/common.h",
        "caffe2/perfkernels/common.h",
        "caffe2/perfkernels/embedding_lookup_idx.h",
        "caffe2/utils/fixed_divisor.h",
    ] + glob([
        "caffe2/utils/threadpool/*.h",
    ]),
    copts = CAFFE2_COPTS,
    visibility = ["//visibility:public"],
    deps = [
        ":caffe2_core_macros",
        "//c10",
    ],
)

cc_library(
    name = "caffe2_headers",
    hdrs = glob(
        [
            "caffe2/perfkernels/*.h",
            "caffe2/serialize/*.h",
            "caffe2/utils/*.h",
            "caffe2/utils/threadpool/*.h",
            "modules/**/*.h",
        ],
        exclude = [
            "caffe2/core/macros.h",
        ],
    ) + if_cuda(glob([
        "caffe2/**/*.cuh",
    ])),
    copts = CAFFE2_COPTS,
    visibility = ["//visibility:public"],
    deps = [
        ":caffe2_core_macros",
        ":caffe2_for_aten_headers",
    ],
)

cc_library(
    name = "caffe2",
    srcs = [
        ":caffe2_core_srcs",
        ":caffe2_perfkernels_srcs",
        ":caffe2_serialize_srcs",
        ":caffe2_utils_srcs",
    ],
    copts = CAFFE2_COPTS + ["-mf16c"],
    linkstatic = 1,
    visibility = ["//visibility:public"],
    deps = [
        ":caffe2_core_macros",
        ":caffe2_headers",
        ":caffe2_perfkernels_avx",
        ":caffe2_perfkernels_avx2",
        "//third_party/miniz-3.0.2:miniz",
        "@com_google_protobuf//:protobuf",
        "@eigen",
        "@fbgemm//:fbgemm_src_headers",
        "@fmt",
        "@onnx",
    ] + if_cuda(
        [
            ":aten_cuda",
            "@tensorpipe//:tensorpipe_cuda",
        ],
        [
            ":aten",
            "@tensorpipe//:tensorpipe_cpu",
        ],
    ),
    alwayslink = True,
)

cu_library(
    name = "torch_cuda",
    srcs = [
        "torch/csrc/distributed/c10d/NanCheck.cu",
        "torch/csrc/distributed/c10d/quantization/quantization_gpu.cu",
        "torch/csrc/distributed/c10d/symm_mem/intra_node_comm.cu",
    ],
    copts = torch_cuda_half_options,
    visibility = ["//visibility:public"],
    deps = [
        ":aten",
        "@cuda//:cublas",
        "@cuda//:curand",
        "@cudnn",
        "@eigen",
        "@tensorpipe//:tensorpipe_cuda",
    ],
    alwayslink = True,
)

PERF_COPTS = [
    "-DHAVE_AVX_CPU_DEFINITION",
    "-DHAVE_AVX2_CPU_DEFINITION",
    "-DENABLE_ALIAS=1",
    "-DHAVE_MALLOC_USABLE_SIZE=1",
    "-DHAVE_MMAP=1",
    "-DHAVE_SHM_OPEN=1",
    "-DHAVE_SHM_UNLINK=1",
    "-DSLEEF_STATIC_LIBS=1",
    "-DTH_BALS_MKL",
    "-D_FILE_OFFSET_BITS=64",
    "-DUSE_FBGEMM",
    "-fvisibility-inlines-hidden",
    "-Wunused-parameter",
    "-fno-math-errno",
    "-fno-trapping-math",
    "-mf16c",
]

PERF_HEADERS = glob([
    "caffe2/perfkernels/*.h",
    "caffe2/core/*.h",
])

cc_library(
    name = "caffe2_perfkernels_avx",
    srcs = glob([
        "caffe2/perfkernels/*_avx.cc",
    ]),
    hdrs = PERF_HEADERS,
    copts = PERF_COPTS + [
        "-mavx",
    ],
    visibility = ["//visibility:public"],
    deps = [
        ":caffe2_headers",
        "//c10",
    ],
    alwayslink = True,
)

cc_library(
    name = "caffe2_perfkernels_avx2",
    srcs = glob([
        "caffe2/perfkernels/*_avx2.cc",
    ]),
    hdrs = PERF_HEADERS,
    copts = PERF_COPTS + [
        "-mavx2",
        "-mfma",
        "-mavx",
    ],
    visibility = ["//visibility:public"],
    deps = [
        ":caffe2_headers",
        "//c10",
    ],
    alwayslink = True,
)

# torch
torch_cuda_headers = glob(["torch/csrc/cuda/*.h"])

flatbuffer_cc_library(
    name = "torch_flatbuffers",
    srcs = [
        "torch/csrc/jit/serialization/mobile_bytecode.fbs",
    ],
    flatc_args = ["--cpp", "--gen-mutable", "--scoped-enums"],
    out_prefix = "torch/csrc/jit/serialization/",
)

cc_library(
    name = "torch_headers",
    hdrs = if_cuda(
        torch_cuda_headers,
    ) + glob(
        [
            "torch/*.h",
            "torch/csrc/**/*.h",
            "torch/nativert/**/*.h",
            "torch/csrc/distributed/c10d/**/*.hpp",
            "torch/lib/libshm/*.h",
        ],
        exclude = [
            "torch/csrc/*/generated/*.h",
            "torch/csrc/jit/serialization/mobile_bytecode_generated.h",
        ] + torch_cuda_headers,
    ) + GENERATED_AUTOGRAD_CPP + [":version_h"],
    includes = [
        "third_party/kineto/libkineto/include",
        "torch/csrc",
        "torch/csrc/api/include",
        "torch/csrc/distributed",
        "torch/lib",
        "torch/lib/libshm",
    ],
    visibility = ["//visibility:public"],
    deps = [
        ":aten_headers",
        ":caffe2_headers",
        ":torch_flatbuffers",
        "//c10",
        "@com_github_google_flatbuffers//:flatbuffers",
        "@local_config_python//:python_headers",
        "@onnx",
    ],
    alwayslink = True,
)

TORCH_COPTS = COMMON_COPTS + [
    "-Dtorch_EXPORTS",
    "-DHAVE_AVX_CPU_DEFINITION",
    "-DHAVE_AVX2_CPU_DEFINITION",
    "-DCAFFE2_USE_GLOO",
    "-fvisibility-inlines-hidden",
    "-fno-math-errno ",
    "-fno-trapping-math",
    "-Wno-error=unused-function",
]

torch_sources = {
    k: ""
    for k in (
        libtorch_core_sources +
        libtorch_distributed_sources +
        torch_cpp_srcs +
        libtorch_extra_sources +
        jit_core_sources +
        lazy_tensor_ts_sources +
        GENERATED_AUTOGRAD_CPP
    )
}.keys()

cc_library(
    name = "torch",
    srcs = if_cuda(glob(
        libtorch_cuda_sources,
        exclude = [
            "torch/csrc/cuda/nccl.cpp",
            "torch/csrc/cuda/python_nccl.cpp",
            "torch/csrc/distributed/c10d/NanCheck.cu",
            "torch/csrc/distributed/c10d/cuda/AsyncMM.cu",
            "torch/csrc/distributed/c10d/quantization/quantization_gpu.cu",
            "torch/csrc/distributed/c10d/symm_mem/CUDASymmetricMemory.cu",
            "torch/csrc/distributed/c10d/symm_mem/CUDASymmetricMemoryOps.cu",
            "torch/csrc/distributed/c10d/symm_mem/CUDASymmetricMemoryUtils.cpp",
            "torch/csrc/distributed/c10d/symm_mem/intra_node_comm.cu",
        ],
    )) + torch_sources,
    copts = TORCH_COPTS,
    linkopts = [
      "-lrt",
    ],
    defines = [
        "CAFFE2_NIGHTLY_VERSION=20200115",
    ],
    visibility = ["//visibility:public"],
    deps = [
        ":caffe2",
        ":torch_headers",
        "@kineto",
        "@cpp-httplib",
        "@nlohmann",
    ] + if_cuda([
        "@cuda//:nvToolsExt",
        "@cutlass",
        ":torch_cuda",
    ]),
    alwayslink = True,
)

cc_library(
    name = "shm",
    srcs = glob(["torch/lib/libshm/*.cpp"]),
    linkopts = [
      "-lrt",
    ],
    deps = [
        ":torch",
    ],
)

cc_library(
    name = "libtorch_headers",
    hdrs = glob([
        "**/*.h",
        "**/*.cuh",
    ]) + [
        # We need the filegroup here because the raw list causes Bazel
        # to see duplicate files. It knows how to deduplicate with the
        # filegroup.
        ":cpp_generated_code",
    ],
    includes = [
        "torch/csrc/api/include",
        "torch/csrc/distributed",
        "torch/lib",
        "torch/lib/libshm",
    ],
    visibility = ["//visibility:public"],
    deps = [
        ":torch_headers",
    ],
)

cc_library(
    name = "torch_python",
    srcs = libtorch_python_core_sources
        + if_cuda(libtorch_python_cuda_sources)
        + if_cuda(libtorch_python_distributed_sources)
        + GENERATED_AUTOGRAD_PYTHON,
    hdrs = glob([
        "torch/csrc/generic/*.cpp",
    ]),
    copts = COMMON_COPTS + if_cuda(["-DUSE_CUDA=1"]),
    deps = [
        ":torch",
        ":shm",
        "@pybind11",
    ],
)

pybind_extension(
    name = "torch/_C",
    srcs = ["torch/csrc/stub.c"],
    deps = [
        ":torch_python",
        ":aten_nvrtc",
    ],
)

cc_library(
    name = "functorch",
    hdrs = glob([
        "functorch/csrc/dim/*.h",
    ]),
    srcs = glob([
        "functorch/csrc/dim/*.cpp",
    ]),
    deps = [
        ":aten_nvrtc",
        ":torch_python",
        "@pybind11",
    ],
)

pybind_extension(
    name = "functorch/_C",
    copts=[
        "-DTORCH_EXTENSION_NAME=_C"
    ],
    srcs = [
        "functorch/csrc/init_dim_only.cpp",
    ],
    deps = [
        ":functorch",
        ":torch_python",
        ":aten_nvrtc",
    ],
)

cc_binary(
    name = "torch/bin/torch_shm_manager",
    srcs = [
        "torch/lib/libshm/manager.cpp",
    ],
    deps = [
        ":shm",
    ],
    linkstatic = False,
)

template_rule(
    name = "gen_version_py",
    src = ":torch/version.py.tpl",
    out = "torch/version.py",
    substitutions = if_cuda({
        # Set default to 11.2. Otherwise Torchvision complains about incompatibility.
        "{{CUDA_VERSION}}": "11.2",
        "{{VERSION}}": "2.0.0",
    }, {
        "{{CUDA_VERSION}}": "None",
        "{{VERSION}}": "2.0.0",
    }),
)

py_library(
    name = "pytorch_py",
    visibility = ["//visibility:public"],
    srcs = glob(["torch/**/*.py"], exclude = ["torch/version.py"]) + [":torch/version.py"] + glob(["functorch/**/*.py"]),
    deps = [
        rules.requirement("numpy"),
        rules.requirement("pyyaml"),
        rules.requirement("requests"),
        rules.requirement("setuptools"),
        rules.requirement("sympy"),
        rules.requirement("typing_extensions"),
        "//torchgen",
    ],
    data = [
        ":torch/_C.so",
        ":functorch/_C.so",
        ":torch/bin/torch_shm_manager",
    ],
)

# cpp api tests
cc_library(
    name = "test_support",
    testonly = True,
    srcs = [
        "test/cpp/api/support.cpp",
    ],
    hdrs = [
        "test/cpp/api/init_baseline.h",
        "test/cpp/api/optim_baseline.h",
        "test/cpp/api/support.h",
        "test/cpp/common/support.h",
    ],
    deps = [
        ":torch",
        "@com_google_googletest//:gtest_main",
    ],
)

# Torch integration tests rely on a labeled data set from the MNIST database.
# http://yann.lecun.com/exdb/mnist/

cpp_api_tests = glob(
    ["test/cpp/api/*.cpp"],
    exclude = [
        "test/cpp/api/imethod.cpp",
        "test/cpp/api/integration.cpp",
    ],
)

cc_test(
    name = "integration_test",
    size = "medium",
    srcs = ["test/cpp/api/integration.cpp"],
    data = [
        ":download_mnist",
    ],
    tags = [
        "gpu-required",
    ],
    deps = [
        ":test_support",
        "@com_google_googletest//:gtest_main",
    ],
)

[
    cc_test(
        name = paths.split_extension(paths.basename(filename))[0].replace("-", "_") + "_test",
        size = "medium",
        srcs = [filename],
        deps = [
            ":test_support",
            "@com_google_googletest//:gtest_main",
        ],
    )
    for filename in cpp_api_tests
]

test_suite(
    name = "api_tests",
    tests = [
        "any_test",
        "autograd_test",
        "dataloader_test",
        "enum_test",
        "expanding_array_test",
        "functional_test",
        "init_test",
        "integration_test",
        "jit_test",
        "memory_test",
        "misc_test",
        "module_test",
        "modulelist_test",
        "modules_test",
        "nn_utils_test",
        "optim_test",
        "ordered_dict_test",
        "rnn_test",
        "sequential_test",
        "serialize_test",
        "static_test",
        "tensor_options_test",
        "tensor_test",
        "torch_include_test",
    ],
)

# dist autograd tests
cc_test(
    name = "torch_dist_autograd_test",
    size = "small",
    srcs = ["test/cpp/dist_autograd/test_dist_autograd.cpp"],
    tags = [
        "exclusive",
        "gpu-required",
    ],
    deps = [
        ":torch",
        "@com_google_googletest//:gtest_main",
    ],
)

# jit tests
# Because these individual unit tests require custom registering,
# it is easier to mimic the cmake build by globing together a single test.
cc_test(
    name = "jit_tests",
    size = "small",
    srcs = glob(
        [
            "test/cpp/jit/*.cpp",
            "test/cpp/jit/*.h",
            "test/cpp/tensorexpr/*.cpp",
            "test/cpp/tensorexpr/*.h",
        ],
        exclude = [
            # skip this since <pybind11/embed.h> is not found in OSS build
            "test/cpp/jit/test_exception.cpp",
        ],
    ),
    linkstatic = True,
    tags = [
        "exclusive",
        "gpu-required",
    ],
    deps = [
        ":torch",
        "@com_google_googletest//:gtest_main",
    ],
)

cc_test(
    name = "lazy_tests",
    size = "small",
    srcs = glob(
        [
            "test/cpp/lazy/*.cpp",
            "test/cpp/lazy/*.h",
        ],
        exclude = [
            # skip these since they depend on generated LazyIr.h which isn't available in bazel yet
            "test/cpp/lazy/test_ir.cpp",
            "test/cpp/lazy/test_lazy_ops.cpp",
            "test/cpp/lazy/test_lazy_ops_util.cpp",
            "test/cpp/lazy/test_lazy_graph_executor.cpp",
        ],
    ),
    linkstatic = True,
    tags = [
        "exclusive",
    ],
    deps = [
        ":torch",
        "@com_google_googletest//:gtest_main",
    ],
)

# python api tests

py_test(
    name = "test_bazel",
    srcs = ["test/_test_bazel.py"],
    main = "test/_test_bazel.py",
    deps = [
        ":pytorch_py",
        rules.requirement("networkx"),
    ],
)

# all tests
test_suite(
    name = "all_tests",
    tests = [
        "api_tests",
        "jit_tests",
        "torch_dist_autograd_test",
        "//c10/test:tests",
    ],
)

# An internal genrule that we are converging with refers to these file
# as if they are from this package, so we alias them for
# compatibility.

[
    alias(
        name = paths.basename(path),
        actual = path,
    )
    for path in [
        "aten/src/ATen/templates/DispatchKeyNativeFunctions.cpp",
        "aten/src/ATen/templates/DispatchKeyNativeFunctions.h",
        "aten/src/ATen/templates/LazyIr.h",
        "aten/src/ATen/templates/LazyNonNativeIr.h",
        "aten/src/ATen/templates/RegisterDispatchKey.cpp",
        "aten/src/ATen/templates/RegisterDispatchDefinitions.ini",
        "aten/src/ATen/native/native_functions.yaml",
        "aten/src/ATen/native/tags.yaml",
        "aten/src/ATen/native/ts_native_functions.yaml",
        "torch/csrc/lazy/core/shape_inference.h",
        "torch/csrc/lazy/ts_backend/ts_native_functions.cpp",
    ]
]

genrule(
    name = "download_mnist",
    srcs = ["//:tools/download_mnist.py"],
    outs = [
        "mnist/train-images-idx3-ubyte",
        "mnist/train-labels-idx1-ubyte",
        "mnist/t10k-images-idx3-ubyte",
        "mnist/t10k-labels-idx1-ubyte",
    ],
    cmd = "python3 tools/download_mnist.py -d $(RULEDIR)/mnist",
)<|MERGE_RESOLUTION|>--- conflicted
+++ resolved
@@ -284,11 +284,8 @@
         "@AT_BLAS_F2C@": "0",
         "@AT_BLAS_USE_CBLAS_DOT@": "1",
         "@AT_KLEIDIAI_ENABLED@": "0",
-<<<<<<< HEAD
+        "@AT_USE_EIGEN_SPARSE@": "0",
         "@AT_ZENDNN_ENABLED@": "0",
-=======
-        "@AT_USE_EIGEN_SPARSE@": "0",
->>>>>>> 8cfc1194
     },
 )
 
