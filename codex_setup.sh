set -ex
uv venv
source .venv/bin/activate
uv pip install -r requirements.txt
uv pip install numpy
lintrunner init
NIGHTLY_PATCH=$(curl -s https://github.com/pytorch/pytorch/commit/nightly.patch | head -n20)
COMMIT=$(grep -oE '[0-9a-f]{40}' <<<"$NIGHTLY_PATCH" | head -1)
COMMIT_DATE=$(echo "$NIGHTLY_PATCH" | grep '^Date:' | sed -E 's/Date: .*, ([0-9]+) ([A-Za-z]+) ([0-9]+) .*/\3 \2 \1/' | awk 'BEGIN{split("Jan Feb Mar Apr May Jun Jul Aug Sep Oct Nov Dec", months, " "); for(i=1;i<=12;i++) month[months[i]]=sprintf("%02d",i)} {print $1 month[$2] sprintf("%02d",$3)}')
VERSION_STRING="2.9.0.dev${COMMIT_DATE}+cpu"
<<<<<<< HEAD
git rev-parse HEAD >/tmp/orig_work.txt
cp AGENTS.md /tmp
=======
git rev-parse HEAD > /tmp/orig_work.txt
>>>>>>> ce49e8dd
git reset --hard $COMMIT
USE_NIGHTLY=$VERSION_STRING python setup.py develop
<<<<<<< HEAD
git commit -asm "Agents patch"
echo "source $PWD/.venv/bin/activate" >>~/.bashrc
=======
echo "source $PWD/.venv/bin/activate" >> ~/.bashrc
>>>>>>> ce49e8dd
<|MERGE_RESOLUTION|>--- conflicted
+++ resolved
@@ -8,17 +8,7 @@
 COMMIT=$(grep -oE '[0-9a-f]{40}' <<<"$NIGHTLY_PATCH" | head -1)
 COMMIT_DATE=$(echo "$NIGHTLY_PATCH" | grep '^Date:' | sed -E 's/Date: .*, ([0-9]+) ([A-Za-z]+) ([0-9]+) .*/\3 \2 \1/' | awk 'BEGIN{split("Jan Feb Mar Apr May Jun Jul Aug Sep Oct Nov Dec", months, " "); for(i=1;i<=12;i++) month[months[i]]=sprintf("%02d",i)} {print $1 month[$2] sprintf("%02d",$3)}')
 VERSION_STRING="2.9.0.dev${COMMIT_DATE}+cpu"
-<<<<<<< HEAD
 git rev-parse HEAD >/tmp/orig_work.txt
-cp AGENTS.md /tmp
-=======
-git rev-parse HEAD > /tmp/orig_work.txt
->>>>>>> ce49e8dd
 git reset --hard $COMMIT
 USE_NIGHTLY=$VERSION_STRING python setup.py develop
-<<<<<<< HEAD
-git commit -asm "Agents patch"
-echo "source $PWD/.venv/bin/activate" >>~/.bashrc
-=======
-echo "source $PWD/.venv/bin/activate" >> ~/.bashrc
->>>>>>> ce49e8dd
+echo "source $PWD/.venv/bin/activate" >>~/.bashrc