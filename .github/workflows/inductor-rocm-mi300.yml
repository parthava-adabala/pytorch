name: inductor-rocm-mi300

on:
  push:
    branches:
      - main
      - release/*
    tags:
      - ciflow/inductor-rocm/*
  workflow_dispatch:

concurrency:
  group: ${{ github.workflow }}-${{ github.event.pull_request.number || github.sha }}-${{ github.event_name == 'workflow_dispatch' }}-${{ github.event_name == 'schedule' }}
  cancel-in-progress: true

permissions:
  id-token: write
  contents: read

jobs:
  target-determination:
    if: github.repository_owner == 'pytorch'
    name: before-test
    uses: ./.github/workflows/target_determination.yml
    permissions:
      id-token: write
      contents: read

  get-label-type:
    name: get-label-type
    uses: pytorch/pytorch/.github/workflows/_runner-determinator.yml@main
    if: ${{ (github.event_name != 'schedule' || github.repository == 'pytorch/pytorch') && github.repository_owner == 'pytorch' }}
    with:
      triggering_actor: ${{ github.triggering_actor }}
      issue_owner: ${{ github.event.pull_request.user.login || github.event.issue.user.login }}
      curr_branch: ${{ github.head_ref || github.ref_name }}
      curr_ref_type: ${{ github.ref_type }}
      opt_out_experiments: lf

  linux-jammy-rocm-py3_10-inductor-build:
    name: rocm-py3.10-inductor-mi300
    uses: ./.github/workflows/_linux-build.yml
    needs: get-label-type
    with:
      runner_prefix: "${{ needs.get-label-type.outputs.label-type }}"
      build-environment: linux-jammy-rocm-py3.10-mi300
      docker-image-name: ci-image:pytorch-linux-jammy-rocm-n-py3
      test-matrix: |
        { include: [
<<<<<<< HEAD
          { config: "inductor", shard: 1, num_shards: 2, runner: "linux.rocm.gpu.mi300.2" },
          { config: "inductor", shard: 2, num_shards: 2, runner: "linux.rocm.gpu.mi300.2" },
=======
          { config: "inductor", shard: 1, num_shards: 2, runner: "linux.rocm.gpu.gfx942.1" },
          { config: "inductor", shard: 2, num_shards: 2, runner: "linux.rocm.gpu.gfx942.1" },
>>>>>>> eaa5d9d3
        ]}
    secrets: inherit

  linux-jammy-rocm-py3_10-inductor-test:
    permissions:
      id-token: write
      contents: read
    name: rocm-py3.10-inductor-mi300
    uses: ./.github/workflows/_rocm-test.yml
    needs: linux-jammy-rocm-py3_10-inductor-build
    with:
      build-environment: linux-jammy-rocm-py3.10-mi300
      docker-image: ${{ needs.linux-jammy-rocm-py3_10-inductor-build.outputs.docker-image }}
      test-matrix:  ${{ needs.linux-jammy-rocm-py3_10-inductor-build.outputs.test-matrix }}
    secrets: inherit<|MERGE_RESOLUTION|>--- conflicted
+++ resolved
@@ -47,13 +47,8 @@
       docker-image-name: ci-image:pytorch-linux-jammy-rocm-n-py3
       test-matrix: |
         { include: [
-<<<<<<< HEAD
-          { config: "inductor", shard: 1, num_shards: 2, runner: "linux.rocm.gpu.mi300.2" },
-          { config: "inductor", shard: 2, num_shards: 2, runner: "linux.rocm.gpu.mi300.2" },
-=======
           { config: "inductor", shard: 1, num_shards: 2, runner: "linux.rocm.gpu.gfx942.1" },
           { config: "inductor", shard: 2, num_shards: 2, runner: "linux.rocm.gpu.gfx942.1" },
->>>>>>> eaa5d9d3
         ]}
     secrets: inherit
 
