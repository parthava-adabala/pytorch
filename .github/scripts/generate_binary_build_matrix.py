#!/usr/bin/env python3

"""Generates a matrix to be utilized through github actions

Will output a condensed version of the matrix if on a pull request that only
includes the latest version of python we support built on three different
architectures:
    * CPU
    * Latest CUDA
    * Latest ROCM
    * Latest XPU
"""

import os
from typing import Optional


# NOTE: Please also update the CUDA sources in `PIP_SOURCES` in tools/nightly.py when changing this
CUDA_ARCHES = ["12.6", "12.8", "13.0"]
CUDA_STABLE = "12.8"
CUDA_ARCHES_FULL_VERSION = {
    "12.6": "12.6.3",
    "12.8": "12.8.1",
    "13.0": "13.0.0",
}
CUDA_ARCHES_CUDNN_VERSION = {
    "12.6": "9",
    "12.8": "9",
    "13.0": "9",
}

# NOTE: Please also update the ROCm sources in `PIP_SOURCES` in tools/nightly.py when changing this
ROCM_ARCHES = ["6.3", "6.4"]

XPU_ARCHES = ["xpu"]

CPU_AARCH64_ARCH = ["cpu-aarch64"]

CPU_S390X_ARCH = ["cpu-s390x"]

CUDA_AARCH64_ARCHES = ["13.0-aarch64"]


PYTORCH_EXTRA_INSTALL_REQUIREMENTS = {
    "12.6": " | ".join(
        f"{dep}; platform_system == 'Linux' and platform_machine == 'x86_64'"
        for dep in (
            "nvidia-cuda-nvrtc-cu12==12.6.77",
            "nvidia-cuda-runtime-cu12==12.6.77",
            "nvidia-cuda-cupti-cu12==12.6.80",
            "nvidia-cudnn-cu12==9.10.2.21",
            "nvidia-cublas-cu12==12.6.4.1",
            "nvidia-cufft-cu12==11.3.0.4",
            "nvidia-curand-cu12==10.3.7.77",
            "nvidia-cusolver-cu12==11.7.1.2",
            "nvidia-cusparse-cu12==12.5.4.2",
            "nvidia-cusparselt-cu12==0.7.1",
            "nvidia-nccl-cu12==2.27.5",
            "nvidia-nvshmem-cu12==3.3.20",
            "nvidia-nvtx-cu12==12.6.77",
            "nvidia-nvjitlink-cu12==12.6.85",
            "nvidia-cufile-cu12==1.11.1.6",
        )
    ),
    "12.8": " | ".join(
        f"{dep}; platform_system == 'Linux' and platform_machine == 'x86_64'"
        for dep in (
            "nvidia-cuda-nvrtc-cu12==12.8.93",
            "nvidia-cuda-runtime-cu12==12.8.90",
            "nvidia-cuda-cupti-cu12==12.8.90",
            "nvidia-cudnn-cu12==9.10.2.21",
            "nvidia-cublas-cu12==12.8.4.1",
            "nvidia-cufft-cu12==11.3.3.83",
            "nvidia-curand-cu12==10.3.9.90",
            "nvidia-cusolver-cu12==11.7.3.90",
            "nvidia-cusparse-cu12==12.5.8.93",
            "nvidia-cusparselt-cu12==0.7.1",
            "nvidia-nccl-cu12==2.27.5",
            "nvidia-nvshmem-cu12==3.3.20",
            "nvidia-nvtx-cu12==12.8.90",
            "nvidia-nvjitlink-cu12==12.8.93",
            "nvidia-cufile-cu12==1.13.1.3",
        )
    ),
<<<<<<< HEAD
    "13.0": " | ".join(
        f"{dep}; platform_system == 'Linux' and platform_machine == 'x86_64'"
        for dep in (
            "nvidia-cuda-nvrtc==13.0.48",
            "nvidia-cuda-runtime==13.0.48",
            "nvidia-cuda-cupti==13.0.48",
            "nvidia-cudnn-cu13==9.12.0.46",
            "nvidia-cublas==13.0.0.19",
            "nvidia-cufft==12.0.0.15",
            "nvidia-curand==10.4.0.35",
            "nvidia-cusolver==12.0.3.29",
            "nvidia-cusparse==12.6.2.49",
            "nvidia-cusparselt-cu13==0.8.0",
            "nvidia-nccl-cu13==2.27.7",
            "nvidia-nvshmem-cu13==3.3.24",
            "nvidia-nvtx==13.0.39",
            "nvidia-nvjitlink==13.0.39",
            "nvidia-cufile==1.15.0.42",
        )
=======
    "13.0": (
        "nvidia-cuda-nvrtc==13.0.48; platform_system == 'Linux' and platform_machine == 'x86_64' | "
        "nvidia-cuda-runtime==13.0.48; platform_system == 'Linux' and platform_machine == 'x86_64' | "
        "nvidia-cuda-cupti==13.0.48; platform_system == 'Linux' and platform_machine == 'x86_64' | "
        "nvidia-cudnn-cu13==9.13.0.50; platform_system == 'Linux' and platform_machine == 'x86_64' | "
        "nvidia-cublas==13.0.0.19; platform_system == 'Linux' and platform_machine == 'x86_64' | "
        "nvidia-cufft==12.0.0.15; platform_system == 'Linux' and platform_machine == 'x86_64' | "
        "nvidia-curand==10.4.0.35; platform_system == 'Linux' and platform_machine == 'x86_64' | "
        "nvidia-cusolver==12.0.3.29; platform_system == 'Linux' and platform_machine == 'x86_64' | "
        "nvidia-cusparse==12.6.2.49; platform_system == 'Linux' and platform_machine == 'x86_64' | "
        "nvidia-cusparselt-cu13==0.8.0; platform_system == 'Linux' and platform_machine == 'x86_64' | "
        "nvidia-nccl-cu13==2.27.7; platform_system == 'Linux' and platform_machine == 'x86_64' | "
        "nvidia-nvshmem-cu13==3.3.24; platform_system == 'Linux' and platform_machine == 'x86_64' | "
        "nvidia-nvtx==13.0.39; platform_system == 'Linux' and platform_machine == 'x86_64' | "
        "nvidia-nvjitlink==13.0.39; platform_system == 'Linux' and platform_machine == 'x86_64' | "
        "nvidia-cufile==1.15.0.42; platform_system == 'Linux' and platform_machine == 'x86_64'"
>>>>>>> cf235e8b
    ),
    "xpu": " | ".join(
        (
            *(
                f"{dep}; platform_system == 'Linux' and platform_machine == 'x86_64'"
                for dep in (
                    "oneccl-devel==2021.16.1",
                    "oneccl==2021.16.1",
                    "impi-rt==2021.16.1",
                )
            ),
            "intel-cmplr-lib-rt==2025.2.1",
            "intel-cmplr-lib-ur==2025.2.1",
            "intel-cmplr-lic-rt==2025.2.1",
            "intel-sycl-rt==2025.2.1",
            "onemkl-sycl-blas==2025.2.0",
            "onemkl-sycl-dft==2025.2.0",
            "onemkl-sycl-lapack==2025.2.0",
            "onemkl-sycl-rng==2025.2.0",
            "onemkl-sycl-sparse==2025.2.0",
            "dpcpp-cpp-rt==2025.2.1",
            "intel-opencl-rt==2025.2.1",
            "mkl==2025.2.0",
            "intel-openmp==2025.2.1",
            "tbb==2022.2.0",
            "tcmlib==1.4.0",
            "umf==0.11.0",
            "intel-pti==0.13.1",
        )
    ),
}


def get_nccl_wheel_version(arch_version: str) -> str:
    import re

    requirements = map(
        str.strip, re.split("[;|]", PYTORCH_EXTRA_INSTALL_REQUIREMENTS[arch_version])
    )
    return next(x for x in requirements if x.startswith("nvidia-nccl")).split("==")[1]


def read_nccl_pin(arch_version: str) -> str:
    from pathlib import Path

    nccl_pin_path = os.path.join(
        Path(__file__).absolute().parents[2],
        ".ci",
        "docker",
        "ci_commit_pins",
        f"nccl-cu{arch_version[:2]}.txt",
    )
    with open(nccl_pin_path) as f:
        return f.read().strip()


def validate_nccl_dep_consistency(arch_version: str) -> None:
    nccl_release_tag = read_nccl_pin(arch_version)
    wheel_ver = get_nccl_wheel_version(arch_version)
    if not nccl_release_tag.startswith(f"v{wheel_ver}"):
        raise RuntimeError(
            f"{arch_version} NCCL release tag version {nccl_release_tag} does not correspond to wheel version {wheel_ver}"
        )


def arch_type(arch_version: str) -> str:
    if arch_version in CUDA_ARCHES:
        return "cuda"
    elif arch_version in ROCM_ARCHES:
        return "rocm"
    elif arch_version in XPU_ARCHES:
        return "xpu"
    elif arch_version in CPU_AARCH64_ARCH:
        return "cpu-aarch64"
    elif arch_version in CPU_S390X_ARCH:
        return "cpu-s390x"
    elif arch_version in CUDA_AARCH64_ARCHES:
        return "cuda-aarch64"
    else:  # arch_version should always be "cpu" in this case
        return "cpu"


DEFAULT_TAG = os.getenv("RELEASE_VERSION_TAG", "main")

WHEEL_CONTAINER_IMAGES = {
    **{gpu_arch: f"manylinux2_28-builder:cuda{gpu_arch}" for gpu_arch in CUDA_ARCHES},
    **{
        gpu_arch: f"manylinuxaarch64-builder:cuda{gpu_arch.replace('-aarch64', '')}"
        for gpu_arch in CUDA_AARCH64_ARCHES
    },
    **{gpu_arch: f"manylinux2_28-builder:rocm{gpu_arch}" for gpu_arch in ROCM_ARCHES},
    "xpu": "manylinux2_28-builder:xpu",
    "cpu": "manylinux2_28-builder:cpu",
    "cpu-aarch64": "manylinux2_28_aarch64-builder:cpu-aarch64",
    "cpu-s390x": "pytorch/manylinuxs390x-builder:cpu-s390x",
}

RELEASE = "release"
DEBUG = "debug"

LIBTORCH_CONTAINER_IMAGES: dict[str, str] = {
    **{gpu_arch: f"libtorch-cxx11-builder:cuda{gpu_arch}" for gpu_arch in CUDA_ARCHES},
    **{gpu_arch: f"libtorch-cxx11-builder:rocm{gpu_arch}" for gpu_arch in ROCM_ARCHES},
    "cpu": "libtorch-cxx11-builder:cpu",
}

FULL_PYTHON_VERSIONS = ["3.10", "3.11", "3.12", "3.13", "3.13t", "3.14", "3.14t"]


def translate_desired_cuda(gpu_arch_type: str, gpu_arch_version: str) -> str:
    return {
        "cpu": "cpu",
        "cpu-aarch64": "cpu",
        "cpu-s390x": "cpu",
        "cuda": f"cu{gpu_arch_version.replace('.', '')}",
        "cuda-aarch64": f"cu{gpu_arch_version.replace('-aarch64', '').replace('.', '')}",
        "rocm": f"rocm{gpu_arch_version}",
        "xpu": "xpu",
    }.get(gpu_arch_type, gpu_arch_version)


def list_without(in_list: list[str], without: list[str]) -> list[str]:
    return [item for item in in_list if item not in without]


def generate_libtorch_matrix(
    os: str,
    release_type: str,
    arches: Optional[list[str]] = None,
    libtorch_variants: Optional[list[str]] = None,
) -> list[dict[str, str]]:
    if arches is None:
        arches = ["cpu"]
        if os == "linux":
            arches += CUDA_ARCHES
            arches += ROCM_ARCHES
        elif os == "windows":
            arches += CUDA_ARCHES
    if libtorch_variants is None:
        libtorch_variants = [
            "shared-with-deps",
            "shared-without-deps",
            "static-with-deps",
            "static-without-deps",
        ]

    ret: list[dict[str, str]] = []
    for arch_version in arches:
        for libtorch_variant in libtorch_variants:
            gpu_arch_type = arch_type(arch_version)
            gpu_arch_version = "" if arch_version == "cpu" else arch_version
            # ROCm builds without-deps failed even in ROCm runners; skip for now
            if gpu_arch_type == "rocm" and ("without-deps" in libtorch_variant):
                continue
            ret.append(
                {
                    "gpu_arch_type": gpu_arch_type,
                    "gpu_arch_version": gpu_arch_version,
                    "desired_cuda": translate_desired_cuda(
                        gpu_arch_type, gpu_arch_version
                    ),
                    "libtorch_config": release_type,
                    "libtorch_variant": libtorch_variant,
                    "container_image": (
                        LIBTORCH_CONTAINER_IMAGES[arch_version].split(":")[0]
                        if os not in ("windows", "windows-arm64")
                        else ""
                    ),
                    "container_image_tag_prefix": (
                        LIBTORCH_CONTAINER_IMAGES[arch_version].split(":")[1]
                        if os not in ("windows", "windows-arm64")
                        else ""
                    ),
                    "package_type": "libtorch",
                    "build_name": f"libtorch-{gpu_arch_type}{gpu_arch_version}-{libtorch_variant}-{release_type}".replace(
                        ".", "_"
                    ),
                }
            )
    return ret


def generate_wheels_matrix(
    os: str,
    arches: Optional[list[str]] = None,
    python_versions: Optional[list[str]] = None,
) -> list[dict[str, str]]:
    package_type = "wheel"
    if os == "linux" or os == "linux-aarch64" or os == "linux-s390x":
        # NOTE: We only build manywheel packages for x86_64 and aarch64 and s390x linux
        package_type = "manywheel"

    if python_versions is None:
        python_versions = FULL_PYTHON_VERSIONS

    if arches is None:
        # Define default compute archivectures
        arches = ["cpu"]
        if os == "linux":
            arches += CUDA_ARCHES + ROCM_ARCHES + XPU_ARCHES
        elif os == "windows":
            arches += CUDA_ARCHES + XPU_ARCHES
        elif os == "linux-aarch64":
            # Separate new if as the CPU type is different and
            # uses different build/test scripts
            arches = CPU_AARCH64_ARCH + CUDA_AARCH64_ARCHES
        elif os == "linux-s390x":
            # Only want the one arch as the CPU type is different and
            # uses different build/test scripts
            arches = ["cpu-s390x"]

    ret: list[dict[str, str]] = []
    for python_version in python_versions:
        for arch_version in arches:
            gpu_arch_type = arch_type(arch_version)
            gpu_arch_version = (
                ""
                if arch_version == "cpu"
                or arch_version == "cpu-aarch64"
                or arch_version == "cpu-s390x"
                or arch_version == "xpu"
                else arch_version
            )

            # TODO: Enable python 3.14 for rest
            if os not in [
                "linux",
                "linux-aarch64",
                "linux-s390x",
                "macos-arm64",
                "windows",
            ] and (python_version == "3.14" or python_version == "3.14t"):
                continue

            # cuda linux wheels require PYTORCH_EXTRA_INSTALL_REQUIREMENTS to install

            if (
                arch_version in ["13.0", "12.8", "12.6"]
                and os == "linux"
                or arch_version in CUDA_AARCH64_ARCHES
            ):
                desired_cuda = translate_desired_cuda(gpu_arch_type, gpu_arch_version)
                ret.append(
                    {
                        "python_version": python_version,
                        "gpu_arch_type": gpu_arch_type,
                        "gpu_arch_version": gpu_arch_version,
                        "desired_cuda": desired_cuda,
                        "container_image": WHEEL_CONTAINER_IMAGES[arch_version].split(
                            ":"
                        )[0],
                        "container_image_tag_prefix": WHEEL_CONTAINER_IMAGES[
                            arch_version
                        ].split(":")[1],
                        "package_type": package_type,
                        "pytorch_extra_install_requirements": (
                            PYTORCH_EXTRA_INSTALL_REQUIREMENTS[
                                f"{desired_cuda[2:4]}.{desired_cuda[4:]}"  # for cuda-aarch64: cu126 -> 12.6
                            ]
                            if os == "linux-aarch64"
                            else PYTORCH_EXTRA_INSTALL_REQUIREMENTS[arch_version]
                        ),
                        "build_name": (
                            f"{package_type}-py{python_version}-{gpu_arch_type}"
                            f"{'-' if 'aarch64' in gpu_arch_type else ''}{gpu_arch_version.replace('-aarch64', '')}".replace(
                                ".", "_"
                            )
                        ),  # include special case for aarch64 build, remove the -aarch64 postfix
                    }
                )
            else:
                ret.append(
                    {
                        "python_version": python_version,
                        "gpu_arch_type": gpu_arch_type,
                        "gpu_arch_version": gpu_arch_version,
                        "desired_cuda": translate_desired_cuda(
                            gpu_arch_type, gpu_arch_version
                        ),
                        "container_image": WHEEL_CONTAINER_IMAGES[arch_version].split(
                            ":"
                        )[0],
                        "container_image_tag_prefix": WHEEL_CONTAINER_IMAGES[
                            arch_version
                        ].split(":")[1],
                        "package_type": package_type,
                        "build_name": f"{package_type}-py{python_version}-{gpu_arch_type}{gpu_arch_version}".replace(
                            ".", "_"
                        ),
                        "pytorch_extra_install_requirements": (
                            PYTORCH_EXTRA_INSTALL_REQUIREMENTS["xpu"]
                            if gpu_arch_type == "xpu"
                            else ""
                        ),
                    }
                )

    return ret


cuda_arch = ""
for cuda_arch in CUDA_ARCHES:
    validate_nccl_dep_consistency(cuda_arch)
del cuda_arch<|MERGE_RESOLUTION|>--- conflicted
+++ resolved
@@ -82,14 +82,13 @@
             "nvidia-cufile-cu12==1.13.1.3",
         )
     ),
-<<<<<<< HEAD
     "13.0": " | ".join(
         f"{dep}; platform_system == 'Linux' and platform_machine == 'x86_64'"
         for dep in (
             "nvidia-cuda-nvrtc==13.0.48",
             "nvidia-cuda-runtime==13.0.48",
             "nvidia-cuda-cupti==13.0.48",
-            "nvidia-cudnn-cu13==9.12.0.46",
+            "nvidia-cudnn-cu13==9.13.0.50",
             "nvidia-cublas==13.0.0.19",
             "nvidia-cufft==12.0.0.15",
             "nvidia-curand==10.4.0.35",
@@ -102,24 +101,6 @@
             "nvidia-nvjitlink==13.0.39",
             "nvidia-cufile==1.15.0.42",
         )
-=======
-    "13.0": (
-        "nvidia-cuda-nvrtc==13.0.48; platform_system == 'Linux' and platform_machine == 'x86_64' | "
-        "nvidia-cuda-runtime==13.0.48; platform_system == 'Linux' and platform_machine == 'x86_64' | "
-        "nvidia-cuda-cupti==13.0.48; platform_system == 'Linux' and platform_machine == 'x86_64' | "
-        "nvidia-cudnn-cu13==9.13.0.50; platform_system == 'Linux' and platform_machine == 'x86_64' | "
-        "nvidia-cublas==13.0.0.19; platform_system == 'Linux' and platform_machine == 'x86_64' | "
-        "nvidia-cufft==12.0.0.15; platform_system == 'Linux' and platform_machine == 'x86_64' | "
-        "nvidia-curand==10.4.0.35; platform_system == 'Linux' and platform_machine == 'x86_64' | "
-        "nvidia-cusolver==12.0.3.29; platform_system == 'Linux' and platform_machine == 'x86_64' | "
-        "nvidia-cusparse==12.6.2.49; platform_system == 'Linux' and platform_machine == 'x86_64' | "
-        "nvidia-cusparselt-cu13==0.8.0; platform_system == 'Linux' and platform_machine == 'x86_64' | "
-        "nvidia-nccl-cu13==2.27.7; platform_system == 'Linux' and platform_machine == 'x86_64' | "
-        "nvidia-nvshmem-cu13==3.3.24; platform_system == 'Linux' and platform_machine == 'x86_64' | "
-        "nvidia-nvtx==13.0.39; platform_system == 'Linux' and platform_machine == 'x86_64' | "
-        "nvidia-nvjitlink==13.0.39; platform_system == 'Linux' and platform_machine == 'x86_64' | "
-        "nvidia-cufile==1.15.0.42; platform_system == 'Linux' and platform_machine == 'x86_64'"
->>>>>>> cf235e8b
     ),
     "xpu": " | ".join(
         (
