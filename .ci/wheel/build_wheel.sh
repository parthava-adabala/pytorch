--- conflicted
+++ resolved
@@ -127,22 +127,12 @@
 export MACOSX_DEPLOYMENT_TARGET=11.0
 export CMAKE_PREFIX_PATH=${CONDA_PREFIX:-"$(dirname $(which conda))/../"}
 
-<<<<<<< HEAD
-SETUPTOOLS_PINNED_VERSION="==77.0.0"
-PYYAML_PINNED_VERSION="==5.3"
-=======
->>>>>>> 4d4abec8
 EXTRA_CONDA_INSTALL_FLAGS=""
 CONDA_ENV_CREATE_FLAGS=""
 RENAME_WHEEL=true
 case $desired_python in
     3.14t)
         echo "Using 3.14 deps"
-<<<<<<< HEAD
-        SETUPTOOLS_PINNED_VERSION=">=77.0.0"
-        PYYAML_PINNED_VERSION=">=6.0.1"
-=======
->>>>>>> 4d4abec8
         NUMPY_PINNED_VERSION="==2.1.0"
         CONDA_ENV_CREATE_FLAGS="python-freethreading"
         EXTRA_CONDA_INSTALL_FLAGS="-c conda-forge/label/python_rc -c conda-forge"
@@ -151,11 +141,6 @@
         ;;
     3.14)
         echo "Using 3.14t deps"
-<<<<<<< HEAD
-        SETUPTOOLS_PINNED_VERSION=">=77.0.0"
-        PYYAML_PINNED_VERSION=">=6.0.1"
-=======
->>>>>>> 4d4abec8
         NUMPY_PINNED_VERSION="==2.1.0"
         EXTRA_CONDA_INSTALL_FLAGS="-c conda-forge/label/python_rc -c conda-forge"
         desired_python="3.14.0rc1"
@@ -163,11 +148,6 @@
         ;;
     3.13t)
         echo "Using 3.13 deps"
-<<<<<<< HEAD
-        SETUPTOOLS_PINNED_VERSION=">=77.0.0"
-        PYYAML_PINNED_VERSION=">=6.0.1"
-=======
->>>>>>> 4d4abec8
         NUMPY_PINNED_VERSION="==2.1.0"
         CONDA_ENV_CREATE_FLAGS="python-freethreading"
         EXTRA_CONDA_INSTALL_FLAGS="-c conda-forge"
@@ -176,44 +156,18 @@
         ;;
     3.13)
         echo "Using 3.13 deps"
-<<<<<<< HEAD
-        SETUPTOOLS_PINNED_VERSION=">=77.0.0"
-        PYYAML_PINNED_VERSION=">=6.0.1"
-=======
->>>>>>> 4d4abec8
         NUMPY_PINNED_VERSION="==2.1.0"
         ;;
     3.12)
         echo "Using 3.12 deps"
-<<<<<<< HEAD
-        SETUPTOOLS_PINNED_VERSION=">=77.0.0"
-        PYYAML_PINNED_VERSION=">=6.0.1"
-=======
->>>>>>> 4d4abec8
         NUMPY_PINNED_VERSION="==2.0.2"
         ;;
     3.11)
         echo "Using 3.11 deps"
-<<<<<<< HEAD
-        SETUPTOOLS_PINNED_VERSION=">=77.0.0"
-        PYYAML_PINNED_VERSION=">=5.3"
-=======
->>>>>>> 4d4abec8
         NUMPY_PINNED_VERSION="==2.0.2"
         ;;
     3.10)
         echo "Using 3.10 deps"
-<<<<<<< HEAD
-        SETUPTOOLS_PINNED_VERSION=">=77.0.0"
-        PYYAML_PINNED_VERSION=">=5.3"
-        NUMPY_PINNED_VERSION="==2.0.2"
-        ;;
-    3.9)
-        echo "Using 3.9 deps"
-        SETUPTOOLS_PINNED_VERSION=">=77.0.0"
-        PYYAML_PINNED_VERSION=">=5.3"
-=======
->>>>>>> 4d4abec8
         NUMPY_PINNED_VERSION="==2.0.2"
         ;;
     *)
