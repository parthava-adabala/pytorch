--- conflicted
+++ resolved
@@ -196,9 +196,9 @@
 # memory to build and will OOM
 
 if [[ "$BUILD_ENVIRONMENT" == *cuda* ]] && echo "${TORCH_CUDA_ARCH_LIST}" | tr ' ' '\n' | sed 's/$/>= 8.0/' | bc | grep -q 1; then
-  J=2  # default to 2 jobs
+  J=2 # default to 2 jobs
   case "$RUNNER" in
-    linux.12xlarge.memory|linux.24xlarge.memory)
+    linux.12xlarge.memory | linux.24xlarge.memory)
       J=24
       ;;
   esac
@@ -283,12 +283,7 @@
     # XLA test build fails when WERROR=1
     # set only when building other architectures
     # or building non-XLA tests.
-<<<<<<< HEAD
-    if [[ "$BUILD_ENVIRONMENT" != *rocm* &&
-      "$BUILD_ENVIRONMENT" != *xla* ]]; then
-=======
-    if [[ "$BUILD_ENVIRONMENT" != *rocm*  && "$BUILD_ENVIRONMENT" != *xla* && "$BUILD_ENVIRONMENT" != *riscv64* ]]; then
->>>>>>> 65d9e8dd
+    if [[ "$BUILD_ENVIRONMENT" != *rocm* && "$BUILD_ENVIRONMENT" != *xla* && "$BUILD_ENVIRONMENT" != *riscv64* ]]; then
       # Install numpy-2.0.2 for builds which are backward compatible with 1.X
       python -mpip install numpy==2.0.2
 
