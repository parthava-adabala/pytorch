--- conflicted
+++ resolved
@@ -78,6 +78,34 @@
   fi
 }
 
+function pip_build_and_install() {
+  local build_target=$1
+  local wheel_dir=$2
+
+  local found_whl=0
+  for file in "${wheel_dir}"/*.whl
+  do
+    if [[ -f "${file}" ]]; then
+      found_whl=1
+      break
+    fi
+  done
+
+  # Build the wheel if it doesn't exist
+  if [ "${found_whl}" == "0" ]; then
+    python3 -m pip wheel \
+      --no-build-isolation \
+      --no-deps \
+      --no-use-pep517 \
+      -w "${wheel_dir}" \
+      "${build_target}"
+  fi
+
+  for file in "${wheel_dir}"/*.whl
+  do
+    pip_install_whl "${file}"
+  done
+}
 
 function pip_install() {
   # retry 3 times
@@ -124,14 +152,7 @@
 function install_torchaudio() {
   local commit
   commit=$(get_pinned_commit audio)
-  if [[ "$1" == "cuda" ]]; then
-    # TODO: This is better to be passed as a parameter from _linux-test workflow
-    # so that it can be consistent with what is set in build
-    TORCH_CUDA_ARCH_LIST="8.0;8.6" pip_install --no-use-pep517 --user "git+https://github.com/pytorch/audio.git@${commit}"
-  else
-    pip_install --no-use-pep517 --user "git+https://github.com/pytorch/audio.git@${commit}"
-  fi
-
+  pip_build_and_install "git+https://github.com/pytorch/audio.git@${commit}" dist/audio
 }
 
 function install_torchtext() {
@@ -139,8 +160,8 @@
   local text_commit
   data_commit=$(get_pinned_commit data)
   text_commit=$(get_pinned_commit text)
-  pip_install --no-use-pep517 --user "git+https://github.com/pytorch/data.git@${data_commit}"
-  pip_install --no-use-pep517 --user "git+https://github.com/pytorch/text.git@${text_commit}"
+  pip_build_and_install "git+https://github.com/pytorch/data.git@${data_commit}" dist/data
+  pip_build_and_install "git+https://github.com/pytorch/text.git@${text_commit}" dist/text
 }
 
 function install_torchvision() {
@@ -153,15 +174,17 @@
     echo 'char* dlerror(void) { return "";}'|gcc -fpic -shared -o "${HOME}/dlerror.so" -x c -
     LD_PRELOAD=${orig_preload}:${HOME}/dlerror.so
   fi
-  pip_install --no-use-pep517 --user "git+https://github.com/pytorch/vision.git@${commit}"
+
+  if [[ "${BUILD_ENVIRONMENT}" == *cuda* ]]; then
+    # Not sure if both are needed, but why not
+    export FORCE_CUDA=1
+    export WITH_CUDA=1
+  fi
+  pip_build_and_install "git+https://github.com/pytorch/vision.git@${commit}" dist/vision
+
   if [ -n "${LD_PRELOAD}" ]; then
     LD_PRELOAD=${orig_preload}
   fi
-}
-
-function install_tlparse() {
-  pip_install --user "tlparse==0.3.30"
-  PATH="$(python -m site --user-base)/bin:$PATH"
 }
 
 function install_torchrec_and_fbgemm() {
@@ -178,22 +201,34 @@
 
   if [[ "$BUILD_ENVIRONMENT" == *rocm* ]] ; then
     # install torchrec first because it installs fbgemm nightly on top of rocm fbgemm
-    pip_install --no-use-pep517 --user "git+https://github.com/pytorch/torchrec.git@${torchrec_commit}"
+    pip_build_and_install "git+https://github.com/pytorch/torchrec.git@${torchrec_commit}" dist/torchrec
     pip_uninstall fbgemm-gpu-nightly
+
+    # Set ROCM_HOME isn't available, use ROCM_PATH if set or /opt/rocm
+    ROCM_HOME="${ROCM_HOME:-${ROCM_PATH:-/opt/rocm}}"
+
+    # Find rocm_version.h header file for ROCm version extract
+    rocm_version_h="${ROCM_HOME}/include/rocm-core/rocm_version.h"
+    if [ ! -f "$rocm_version_h" ]; then
+        rocm_version_h="${ROCM_HOME}/include/rocm_version.h"
+    fi
+
+    # Error out if rocm_version.h not found
+    if [ ! -f "$rocm_version_h" ]; then
+        echo "Error: rocm_version.h not found in expected locations." >&2
+        exit 1
+    fi
+
+    # Extract major, minor and patch ROCm version numbers
+    MAJOR_VERSION=$(grep 'ROCM_VERSION_MAJOR' "$rocm_version_h" | awk '{print $3}')
+    MINOR_VERSION=$(grep 'ROCM_VERSION_MINOR' "$rocm_version_h" | awk '{print $3}')
+    PATCH_VERSION=$(grep 'ROCM_VERSION_PATCH' "$rocm_version_h" | awk '{print $3}')
+    ROCM_INT=$((MAJOR_VERSION * 10000 + MINOR_VERSION * 100 + PATCH_VERSION))
+    echo "ROCm version: $ROCM_INT"
+    export BUILD_ROCM_VERSION="$MAJOR_VERSION.$MINOR_VERSION"
 
     pip_install tabulate  # needed for newer fbgemm
     pip_install patchelf  # needed for rocm fbgemm
-<<<<<<< HEAD
-    git clone --recursive https://github.com/pytorch/fbgemm
-    pushd fbgemm/fbgemm_gpu
-    git checkout "${fbgemm_commit}"
-    python setup.py install \
-      --package_variant=rocm \
-      -DHIP_ROOT_DIR="${ROCM_PATH}" \
-      -DCMAKE_C_FLAGS="-DTORCH_USE_HIP_DSA" \
-      -DCMAKE_CXX_FLAGS="-DTORCH_USE_HIP_DSA"
-    popd
-=======
 
     local wheel_dir=dist/fbgemm_gpu
     local found_whl=0
@@ -227,12 +262,10 @@
       pip_install_whl "${file}"
     done
 
->>>>>>> eaa5d9d3
     rm -rf fbgemm
   else
-    # See https://github.com/pytorch/pytorch/issues/106971
-    CUDA_PATH=/usr/local/cuda-12.1 pip_install --no-use-pep517 --user "git+https://github.com/pytorch/FBGEMM.git@${fbgemm_commit}#egg=fbgemm-gpu&subdirectory=fbgemm_gpu"
-    pip_install --no-use-pep517 --user "git+https://github.com/pytorch/torchrec.git@${torchrec_commit}"
+    pip_build_and_install "git+https://github.com/pytorch/torchrec.git@${torchrec_commit}" dist/torchrec
+    pip_build_and_install "git+https://github.com/pytorch/FBGEMM.git@${fbgemm_commit}#subdirectory=fbgemm_gpu" dist/fbgemm_gpu
   fi
 }
 
@@ -251,7 +284,7 @@
 function install_torchao() {
   local commit
   commit=$(get_pinned_commit torchao)
-  pip_install --no-use-pep517 --user "git+https://github.com/pytorch/ao.git@${commit}"
+  pip_build_and_install "git+https://github.com/pytorch/ao.git@${commit}" dist/ao
 }
 
 function print_sccache_stats() {
