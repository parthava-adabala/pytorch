--- conflicted
+++ resolved
@@ -157,12 +157,7 @@
 
         assert schema_type is not None
 
-<<<<<<< HEAD
-        if type(mutates_args) == str:
-=======
-        schema_type = SUPPORTED_PARAM_TYPES[annotation_type]
         if type(mutates_args) is str:
->>>>>>> 6f314067
             if mutates_args != UNKNOWN_MUTATES:
                 raise ValueError(
                     "mutates_args must either be a sequence of the names of "
