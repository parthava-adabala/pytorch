# mypy: allow-untyped-defs

"""
Core graph building functionality for PyTorch's Dynamo system. This module contains
the essential components for constructing and managing FX graphs during compilation:

- OutputGraph: Manages the overall graph construction and compilation process. It owns
  a SubgraphTracer and handles graph compilation, execution, and state management.
  OutputGraph also manages features like graph deduplication, symbolic shape handling,
  and tracking of side effects.

- SubgraphTracer: Handles the actual FX graph construction by tracing Python code.
  It supports advanced features like higher-order operators through nested tracers,
  lifting of free variables, and handling of symbolic shapes.

The module supports key Dynamo features including:
- Higher-order operators through nested SubgraphTracers
- Graph deduplication for optimization
- Symbolic shape handling and propagation
- Side effect tracking and management
- Guard insertion and management
"""

import collections
import contextlib
import copy
import functools
import inspect
import itertools
import logging
import operator
import re
import sys
import traceback
import weakref
from dataclasses import dataclass, field as dc_field
from typing import Any, Callable, cast, Optional, TYPE_CHECKING, Union

import sympy

import torch._guards
import torch._logging
import torch.distributed as dist
import torch.nn
import torch.utils._pytree as pytree
from torch import fx, Tensor
from torch._C._dynamo import guards
from torch._dynamo.exc import ShortenTraceback, TensorifyScalarRestartAnalysis
from torch._guards import (
    CompileContext,
    CompileId,
    GlobalContextCheckpointState,
    Source,
    tracing,
    TracingContext,
)
from torch._subclasses.fake_tensor import FakeTensor
from torch._utils_internal import signpost_event
from torch.fx._lazy_graph_module import _make_graph_module  # type: ignore[attr-defined]
from torch.fx.experimental._backward_state import BackwardState
from torch.fx.experimental.symbolic_shapes import (
    free_symbols,
    guard_scalar,
    is_symbolic,
    ShapeEnv,
    Specialization,
)
from torch.fx.passes.runtime_assert import insert_deferred_runtime_asserts
from torch.multiprocessing.reductions import StorageWeakRef
from torch.utils._ordered_set import OrderedSet
from torch.utils._python_dispatch import is_traceable_wrapper_subclass

from . import config, exc, logging as torchdynamo_logging, variables
from .backends.registry import CompiledFn, CompilerFn
from .bytecode_transformation import (
    create_call_function,
    create_instruction,
    create_load_const,
    Instruction,
    unique_id,
)
from .code_context import code_context
from .codegen import PyCodegen
from .current_scope_id import enter_new_scope
from .device_interface import get_interface_for_device
from .exc import (
    BackendCompilerFailed,
    exceptions_allowed_to_be_fallback,
    SkipFrame,
    unimplemented_v2,
    unimplemented_v2_with_warning,
)
from .graph_deduplication import apply_graph_deduplication
from .graph_region_tracker import GraphRegionTracker
from .guards import GuardBuilder, install_guard
from .mutation_guard import is_dynamic_nn_module
from .side_effects import AttributeMutationExisting, SideEffects
from .source import (
    AttrSource,
    BackwardStateSource,
    ConstantSource,
    GetItemSource,
    GlobalStateSource,
    is_constant_source,
    is_from_local_source,
    LocalSource,
    NumpyTensorSource,
    ParamBufferSource,
    ShapeEnvSource,
    SyntheticLocalSource,
    TensorProperty,
    TensorPropertySource,
)
from .utils import (
    _extract_tensor_dict,
    checkpoint_params,
    CleanupHook,
    clone_inputs,
    count_calls,
    counters,
    dynamo_timed,
    get_instruction_source_311,
    get_locals_to_steal,
    get_static_address_type,
    get_unique_name_wrt,
    graph_break_reasons,
    increment_op_count,
    istype,
    lazy_format_graph_code,
    LazyString,
    nn_module_proxy,
    same,
    set_example_value,
)
from .variables.base import VariableTracker
from .variables.builder import (
    BackwardStateGraphArg,
    GraphArg,
    TrackedFake,
    wrap_fx_proxy,
)
from .variables.ctx_manager import ContextWrappingVariable
from .variables.lists import BaseListVariable
from .variables.misc import CellVariable, NullVariable
from .variables.nn_module import NNModuleVariable
from .variables.tensor import (
    NumpyNdarrayVariable,
    SymNodeVariable,
    TensorVariable,
    UnspecializedPythonVariable,
)
from .variables.torch_function import TensorWithTFOverrideVariable


if TYPE_CHECKING:
    from torch._dynamo.symbolic_convert import InstructionTranslatorBase


log = logging.getLogger(__name__)
graph_tabular_log = torch._logging.getArtifactLogger(__name__, "graph")
graph_code_log = torch._logging.getArtifactLogger(__name__, "graph_code")
graph_sizes_log = torch._logging.getArtifactLogger(__name__, "graph_sizes")
trace_call_log = torch._logging.getArtifactLogger(__name__, "trace_call")

RootGuardManager = guards.RootGuardManager


@dataclass(frozen=True)
class VariableTrackerCacheKey:
    vt_id: int
    # Two different source can point to the same object. However, Dynamo handles
    # globals and local source differently when it comes to guards and possibly
    # some other parts as well. So, cache also relies on the source.
    source: Source


@dataclass(frozen=True)
class AliasingInfo:
    has_aliasing: bool
    msg: str


@dataclass(frozen=True)
class MutationInfo:
    has_mutation: bool
    msg: str


class VariableTrackerCache:
    def __init__(self):
        self.cache = {}

    def lookup(self, value, source):
        key = VariableTrackerCacheKey(id(value), source)
        if key not in self.cache:
            return None
        return self.cache[key]

    def add(self, value, source, vt):
        key = VariableTrackerCacheKey(id(value), source)
        self.cache[key] = vt

    def clone(self):
        # Needed for copy and restore graph state
        new_cache = VariableTrackerCache()
        new_cache.cache.update(self.cache)
        return new_cache

    def clear(self):
        self.cache.clear()


@functools.cache
def _step_logger():
    return torchdynamo_logging.get_step_logger(log)


@dataclass
class GraphCompileReason:
    """Stores why a given output graph was compiled; i.e. what caused the graph break."""

    reason: str
    user_stack: list[traceback.FrameSummary]

    # Indicates if this was a graph compile reason due to graph break.
    graph_break: bool = True

    def __post_init__(self):
        if self.graph_break:
            graph_break_reasons.append(self)


def _get_gen_rand_values_fn(random_calls):
    def _gen_rand_values():
        return [fn(*args, **kwargs) for fn, args, kwargs in random_calls]

    return _gen_rand_values


class FakeRootModule(torch.nn.Module):
    """Trick the constructor of fx.GraphModule"""

    def __init__(self, nn_modules: dict[str, torch.nn.Module]):
        super().__init__()
        for k, v in nn_modules.items():
            setattr(self, k, v)

    def __repr__(self) -> str:
        return "FakeRootModule(...)"

    def add_nn_modules(self, nn_modules: dict[str, torch.nn.Module]):
        for k, v in nn_modules.items():
            setattr(self, k, v)


class WrapperBackend:
    def __init__(self, backend: CompilerFn):
        self.backend: CompilerFn = backend

    def __call__(self, gm: torch.fx.GraphModule, example_inputs: list[torch.Tensor]):
        self.restore = checkpoint_params(gm)
        self.gm = gm
        copy_gm = copy.deepcopy(self.gm)
        self.candidate = self.backend(copy_gm, example_inputs)

        if self.candidate is None or self.candidate is self.gm.forward:
            return self.gm.forward

        if not config.verify_correctness:
            return self.candidate

        # if verify_correctness=True
        try:
            correct = self.gm.forward(*clone_inputs(example_inputs))
            result = self.candidate(*clone_inputs(example_inputs))

            # TODO: replace `same` function with the one in testing
            if same(correct, result):
                return self.candidate

            raise RuntimeError(f"incorrect results of backend {self}")

        except Exception:
            log.exception("error in verify_correctness")
            raise
        finally:
            self.restore()


Scope = dict[str, object]


@dataclass
class OutputGraphGuardsState:
    """
    A base class containing fields that are considered "persistent" when we
    want to save all the important state for reconstrucing guards in a different
    process. Normally we don't need to add states here, but we may have to when
    the information is needed to serialize the guards, so the fields here are
    supposed to be serializable as a requirement.
    """

    local_scope: Scope
    global_scope: Scope
    # This records the initial torch function mode stack for guarding
    torch_function_mode_stack: list[torch.overrides.TorchFunctionMode]
    guard_on_key_order: set[Source]
    # Map from graph input's `Source` to sizes / strides metadata
    input_source_to_sizes_strides: dict[Source, dict[str, Any]]
    dual_level: int
    functorch_layers: list[torch._functorch.pyfunctorch.FuncTorchInterpreter]
    current_device: Optional[torch.device]

    export: bool = False
    export_constraints: bool = False

    _guards: Optional[torch._guards.GuardsSet] = None
    _aotautograd_guards: Optional[list[torch._guards.GuardEnvExpr]] = None

    @property
    def shape_env(self):
        raise AssertionError(f"shape_env shouldn't be accessed from {type(self)}")

    @property
    def guards(self):
        return self._guards

    @property
    def aotautograd_guards(self):
        return self._aotautograd_guards


@dataclass
class StackLocalsMetadata:
    """
    Stores metadata for a frame's stack and locals for the purposes of building resume functions
    """

    stack_null_idxes: list[int] = dc_field(default_factory=list)
    locals_null_keys: list[str] = dc_field(default_factory=list)
    stack_ctx_args: list[tuple[int, tuple[Any, ...]]] = dc_field(default_factory=list)
    stack_ctx_idxes_orig: list[int] = dc_field(default_factory=list)
    locals_ctx_args: list[tuple[str, tuple[Any, ...]]] = dc_field(default_factory=list)


class OutputGraph(OutputGraphGuardsState):
    """
    Wrapper class to hold outputs of InstructionTranslator.  Mainly the
    generated fx.Graph.

    OutputGraph is 1:1 with a frame being processed. Each frame is associated
    with some root InstructionTranslator. When user code calls a function,
    we construct a InliningInstructionTranslator that continues to write into
    the root InstructionTranslator's OutputGraph.
    """

    side_effects: SideEffects

    def __init__(
        self,
        code_options: dict[str, Any],
        compiler_fn: Optional[CompilerFn],
        root_tx,
        export: bool,
        export_constraints,
        frame_state,
        local_scope: Scope,
        global_scope: Scope,
        f_code,
        torch_function_mode_stack,
        package,
    ):
        super().__init__(
            local_scope,
            global_scope,
            torch_function_mode_stack,
            guard_on_key_order=set(),
            input_source_to_sizes_strides={},
            dual_level=torch.autograd.forward_ad._current_level,
            functorch_layers=torch._functorch.pyfunctorch.retrieve_all_functorch_interpreters(),
            current_device=torch.utils._device.CURRENT_DEVICE,
        )
        self.tracers = [SubgraphTracer(self, is_export=export)]
        # Map from graph input's `Source` to its `VariableTracker` to
        # de-duplicate graph inputs by source and reuse the tracker
        self.input_source_to_var: dict[Source, VariableTracker] = {}
        self.export = export
        self.export_constraints = export_constraints
        self.frame_state = frame_state
        self.cleanup_hooks: list[Callable[[], Any]] = []
        # compile_id is an id number for the current torch.compile
        self.compile_id: int = next(_compile_id_counter)
        # Set of globals installed via install_global* APIs
        self.installed_globals: set[str] = set()

        # TODO: maybe should just pass the entire f_code in here?  Not
        # sure...
        self.co_fields = {
            "co_name": f_code.co_name,
            "co_filename": f_code.co_filename,
            "co_firstlineno": f_code.co_firstlineno,
        }

        self.region_tracker = GraphRegionTracker()

        # tracked_fakes says where any tensor that was wrapped to fake came
        # from.  It is similar to GraphArg, in that all GraphArgs will get
        # will get added to TrackedFakes, but TrackedFakes also contains
        # GraphArgs that got pruned, and things like Tensor attributes which
        # aren't explicit graph inputs.  Used by shape guard
        self.tracked_fakes: list[TrackedFake] = []

        shape_env = ShapeEnv(
            # Reference Cycle!
            # Share a reference to the list of TrackedFake.
            #
            # ShapeEnv needs this in order to be able to reproduce the call
            # to produce_guards at an arbitrary time point. That is because
            # TrackedFake instances may have its metadata changed throughout
            # the program execution.
            tracked_fakes=self.tracked_fakes,
            allow_scalar_outputs=config.capture_scalar_outputs,
            allow_dynamic_output_shape_ops=config.capture_dynamic_output_shape_ops,
            prefer_deferred_runtime_asserts_over_guards=config.prefer_deferred_runtime_asserts_over_guards,
            allow_complex_guards_as_runtime_asserts=config.allow_complex_guards_as_runtime_asserts,
            co_fields=self.co_fields,
        )

        # In export mode, we force the shape_env to strictly disallow any constraining
        # of the user marked dynamic dims
        import torch._functorch.config as _config

        with _config.patch(fake_tensor_allow_unsafe_data_ptr_access=False):
            fake_mode = torch._subclasses.FakeTensorMode(
                shape_env=shape_env,
                # TODO (tmanlaibaatar) Remove this once we always lift params and buffers
                allow_non_fake_inputs=True if self.export else False,
                export=self.export,
            )
        self.tracing_context: TracingContext = TracingContext(fake_mode)
        self.tracing_context.traced_code.append(f_code)
        self.dynamo_compile_id: Optional[CompileId] = (
            CompileContext.current_compile_id()
        )
        self.init_ambient_guards()

        # Map each tensor id to a list of sources. This is necessary because
        # tensor ids cannot be recovered from tracked fakes (in general).
        # We use this map to interpret (i.e., check for violations of) constraints,
        # specifically equality constraints, which have shared tensor ids in them.
        # This map should also be generally useful, e.g., for (de)serialization.
        self.tracked_fakes_id_to_source: dict[int, list[Source]] = (
            collections.defaultdict(list)
        )
        # Stores the full fqn of a param or buffer to the relevant source.
        self.param_name_to_source: Optional[dict[str, Source]] = {}
        self.side_effects = SideEffects(self)
        # Cached variable trackers. This makes symbolic analysis of LOAD_GLOBAL
        # and LOAD_ATTR for same python objects free.
        self.variable_tracker_cache = VariableTrackerCache()
        self.unique_var_id = itertools.count()
        self.code_options: dict[str, Any] = dict(code_options)
        self.output_instructions: list[Instruction] = []
        # used to track nodes that are added between calls of copy_graphstate
        # and restore_graphstate
        self.timestamp = 0

        # A list of register_finalizer_fns to apply to the output graph module
        self.register_finalizer_fns: list[Callable[[fx.GraphModule], None]] = []

        # Not checkpointed
        self.compiler_fn: Optional[CompilerFn] = compiler_fn
        self.root_tx = root_tx

        self.package = package
        # Given a source, what are the user stacks of all locations that
        # accessed it?
        #
        # For efficiency, we only populate this:
        #   - During export, and
        #   - If the source could potentially lead to a spurious export input
        #
        # Feel free to populate this more frequently if other use-cases arise,
        # but be aware that we have to generate full stacks for each
        # recording!
        self.source_to_user_stacks: dict[Source, list[traceback.StackSummary]] = {}

        self._current_tx: list[InstructionTranslatorBase] = []
        self.cleanups: list[CleanupHook] = []
        self.should_exit = False
        self.unspec_variable_map: dict[str, UnspecializedPythonVariable] = {}

        # This returns false if TF Overall (both mode and subclass) is disabled OR that TF Mode stack is empty
        self.torch_function_mode_enabled = torch._C._is_torch_function_mode_enabled()

        # Tracks if the output graph has a user defined allowed function in the
        # graph. This is used later to determine if we should fallback to eager
        # for certain exceptions. THe idea is that if the user has applied
        # allow_in_graph, they would like to see the error instead of falling
        # back for backend errors.
        self.has_user_defined_allowed_in_graph = False

        # Tracks a list of called ops that were not tagged with "pt2_compliant_tag".
        # This information is useful for logging.
        self.non_compliant_ops: set[torch._ops.OpOverload] = set({})

        # Tracks a list of called custom ops that were tagged with "pt2_compliant_tag".
        # This information is useful for logging.
        self.compliant_custom_ops: set[torch._ops.OpOverload] = set({})

        # We save the global torch state here to be restored in case of graph
        # breaks. The relevant issue is seen here
        # https://github.com/pytorch/pytorch/pull/100570#issuecomment-1543427086
        # where inlining of a function changes the global state (because of the
        # presence of torch.no_grad) and there is a graph break.
        self.save_global_state()

        # Tracks the original FQNs of the constant tensors from the original graph,
        # i.e. buffers and parameters.
        self.dynamo_flat_name_to_original_fqn: dict[str, str] = {}

        # All calls to random() are replaced with a single call to __gen_rand_values
        # functions that returns a tuple of random values for each original call.
        # random_calls tracks calls to random() and random_values_var stores the name of
        # the variable that stores __gen_rand_values results.
        self.random_calls: list[
            tuple[Callable[..., object], tuple[object, ...], dict[str, object]]
        ] = []
        self.random_values_var: Any = None

        # Bytecode to insert right before we call the graph
        self.pregraph_bytecode: list[Instruction] = []

        # Use to pass values to backward hooks when using compiled autograd
        self.backward_state: dict[str, VariableTracker] = {}
        self.backward_state_proxy: Optional[torch.fx.Proxy] = None
        self.backward_state_var: Optional[str] = None

        self.name_of_builtins_dict_key_in_fglobals: str = (
            self.install_builtins_dict_in_fglobals()
        )

        self.compiler_trace_stack = contextlib.ExitStack()

        # These are the ambient, currently-global saved_tensor_hooks stashed in autograd,
        # that are set for the entire duration of the compiled region.
        # This is an invariant today because we graph break on the saved_tensor_hook
        # context manager inside a compiled region
        self.saved_tensors_hooks_subgraph_names: Optional[list[str]] = (
            self.maybe_install_saved_tensors_hooks_subgraphs()
        )

    def mark_bytecode_tracing_start(self):
        self.compiler_trace_stack.enter_context(
            dynamo_timed(
                "bytecode_tracing",
                log_pt2_compile_event=True,
            )
        )

    def mark_bytecode_tracing_stop(self):
        self.compiler_trace_stack.close()

    def install_builtins_dict_in_fglobals(self):
        # f_globals["__builtins__"] can be a dict or a module. This is an
        # implementation detail -
        # https://docs.python.org/3/library/builtins.html.

        # This makes guarding on any builtin messy because the guard check_fn
        # has to check if the __builtins__ is a module or dict, and then access
        # by either using getattr or getitem respectively.

        # To solve this problem, we insert a new entry in f_globals which points
        # to the builtins __dict__ and then we guard any builtin on this dict.
        # To avoid any collision with the pre-existing keys, we use the
        # install_global to give us a unique dict key.

        f_builtins = self.global_scope["__builtins__"]
        if not isinstance(f_builtins, dict):
            f_builtins = f_builtins.__dict__
        return self.install_global("__builtins_dict__", f_builtins)

    def add_backward_state_hook(self, hook: VariableTracker, prefix="hook"):
        name = f"{prefix}{len(self.backward_state)}"
        assert name not in self.backward_state
        self.backward_state[name] = hook
        return name, self.get_backward_state_proxy()

    def get_backward_state_proxy(self):
        if self.backward_state_proxy is None:
            if self.export:
                unimplemented_v2(
                    gb_type="backward_state does not support export",
                    context="",
                    explanation="Compiled autograd doesn't work with `torch.export`.",
                    hints=[],
                )
            example_value = BackwardState()
            self.backward_state_proxy = self.root_tracer.create_graph_input(
                "dynamo_backward_state",
                type(example_value),
                example_value,
                source=BackwardStateSource(),
            )
            self.backward_state_proxy.node.meta["grapharg"] = BackwardStateGraphArg()
            self.backward_state_var = self.new_var()
        return self.backward_state_proxy

    # This gets its own helper function so guards DEBUG logs are more informative
    def init_ambient_guards(self):
        # Register a SHAPE_ENV guard to make sure we setup shape guards
        # that show up in ShapeEnv
        self.guards.add(ShapeEnvSource().make_guard(GuardBuilder.SHAPE_ENV))

        self.guards.add(
            GlobalStateSource().make_guard(GuardBuilder.DETERMINISTIC_ALGORITHMS)
        )

        self.guards.add(GlobalStateSource().make_guard(GuardBuilder.GRAD_MODE))

        self.guards.add(GlobalStateSource().make_guard(GuardBuilder.DEFAULT_DEVICE))

        self.guards.add(
            GlobalStateSource().make_guard(GuardBuilder.TORCH_FUNCTION_STATE)
        )

        ci = torch._C._functorch.peek_interpreter_stack()
        if ci is not None:
            self.guards.add(
                GlobalStateSource().make_guard(GuardBuilder.FUNCTORCH_STACK_MATCH)
            )
        if not torch._dynamo.compiled_autograd.in_compiled_autograd_region:
            self.guards.add(
                GlobalStateSource().make_guard(
                    GuardBuilder.AUTOGRAD_SAVED_TENSORS_HOOKS
                )
            )

    def maybe_install_saved_tensors_hooks_subgraphs(self) -> Optional[list[str]]:
        if torch._dynamo.compiled_autograd.in_compiled_autograd_region:
            return None

        get_hooks = torch._functorch._aot_autograd.utils.top_saved_tensors_hooks
        are_inline_hooks = (
            torch._functorch._aot_autograd.utils.saved_tensors_hooks_are_inlineable
        )
        hooks = get_hooks()
        if not are_inline_hooks(hooks):
            return None

        # If GraphModule provided by user contains fx.wrap,
        # We can only rely on user provided cache hash in this case.
        # If user did not provide cache hash - then we always bypass cache.

        pack_gm, unpack_gm = hooks
        pack_subgraph_name = self.install_subgraph(
            "saved_tensors_hooks_pack",
            torch.fx.GraphModule(self.nn_modules, pack_gm.graph),
        )
        unpack_subgraph_name = self.install_subgraph(
            "saved_tensors_hooks_unpack",
            torch.fx.GraphModule(self.nn_modules, unpack_gm.graph),
        )
        assert pack_subgraph_name == "saved_tensors_hooks_pack_0"
        assert unpack_subgraph_name == "saved_tensors_hooks_unpack_0"
        return [pack_subgraph_name, unpack_subgraph_name]

    def dump_guards_state(self):
        return OutputGraphGuardsState(
            local_scope=self.local_scope,
            global_scope=self.global_scope,
            torch_function_mode_stack=self.torch_function_mode_stack,
            guard_on_key_order=self.guard_on_key_order,
            input_source_to_sizes_strides=self.input_source_to_sizes_strides,
            dual_level=self.dual_level,
            functorch_layers=self.functorch_layers,
            current_device=self.current_device,
            export=self.export,
            export_constraints=self.export_constraints,
            _guards=self.guards,
            _aotautograd_guards=self.aotautograd_guards,
        )

    def synthetic_graph_input(self, fn, args):
        """
        call fn(*args) before the graph runs and turn the result into a fake input.
        """
        example_value = fn(*args)
        varname = self.new_var()
        cg = PyCodegen(self.root_tx)
        cg.add_push_null(
            lambda: cg.load_import_from(
                fn.__module__,
                fn.__name__,
            )
        )
        cg.foreach(map(variables.ConstantVariable.create, args))
        cg.call_function(len(args), False)
        cg.store(varname)
        self.pregraph_bytecode.extend(cg.get_instructions())
        source = SyntheticLocalSource(varname)
        result = VariableTracker.build(self.root_tx, example_value, source)
        # Realize the VT because we will delete the guards on it in the next line.
        result = result.realize()
        TracingContext.get().guards_context.dynamo_guards.remove_guards_with_source(
            source
        )
        return result

    def add_cleanup_hook(self, fn: Callable[[], Any]):
        self.cleanup_hooks.append(fn)

    def call_cleanup_hooks(self):
        for hook in reversed(self.cleanup_hooks):
            hook()
        self.cleanup_hooks.clear()

    @property
    def root_tracer(self):
        return self.tracers[0]

    @property
    def current_tracer(self):
        return self.tracers[-1]

    def is_root_tracer(self):
        # Helper to tell if we are inside the higher order operator tracing.
        return len(self.tracers) == 1

    @property
    def graph(self):
        return self.current_tracer.graph

    # TODO(rzou): can delete after we refactor speculate_subgraph to use nested GraphTracer.
    @graph.setter
    def graph(self, value):
        self.current_tracer.graph = value

    @property
    def input_name_to_proxy(self):
        return self.current_tracer.input_name_to_proxy

    @property
    def real_value_cache(self):
        return self.current_tracer.real_value_cache

    @property
    def bound_symbols(self):
        return self.current_tracer.bound_symbols

    # If you are here, and you're looking for create_graph_input,
    # to avoid ambiguity, please call one of the following:
    # - self.current_tracer.create_graph_input
    # - self.root_tracer.create_graph_input
    # See NOTE [HigherOrderOperator tracing design] for more context.

    def create_proxy(self, *args, **kwargs):
        return self.current_tracer.create_proxy(*args, **kwargs)

    def create_node(self, *args, **kwargs):
        return self.current_tracer.create_node(*args, **kwargs)

    def remove_node(self, *args, **kwargs):
        return self.current_tracer.remove_node(*args, **kwargs)

    @contextlib.contextmanager
    def subtracer(self, source_target, prior_tracer):
        new_scope_ctx = enter_new_scope()
        try:
            if prior_tracer:
                # Lineage MUST stay preserved
                assert prior_tracer.parent is self.current_tracer
            new_scope_ctx.__enter__()
            tracer = (
                prior_tracer
                if prior_tracer
                else SubgraphTracer(
                    self,
                    parent=self.current_tracer,
                    source_target=source_target,
                    is_export=self.current_tracer.is_export,
                )
            )
            self.tracers.append(tracer)
            yield tracer
        finally:
            new_scope_ctx.__exit__(None, None, None)
            self.tracers.pop()

    @property
    def output(self):
        return self

    @property
    def fake_mode(self):
        return self.tracing_context.fake_mode

    @property
    def shape_env(self):
        return self.tracing_context.fake_mode.shape_env

    @property
    def guards(self) -> torch._guards.GuardsSet:
        return self.tracing_context.guards_context.dynamo_guards

    @property
    def nn_modules(self) -> dict[str, Any]:
        return self.tracing_context.module_context.nn_modules

    @property
    def aotautograd_guards(self):
        return self.tracing_context.guards_context.aotautograd_guards

    def save_global_state(self, out=None):
        """
        Saves to out if it is provided. Else saves to the tracing context's global_state.
        """
        global_state = cast(
            dict[str, tuple[Callable[..., Any], bool]],
            (
                out
                if out is not None
                else self.tracing_context.global_context.global_state
            ),
        )

        global_state["grad_enabled"] = (torch.set_grad_enabled, torch.is_grad_enabled())

        global_state["autocast_enabled"] = (
            functools.partial(torch.set_autocast_enabled, "cuda"),
            torch.is_autocast_enabled("cuda"),
        )
        global_state["autocast_cpu_enabled"] = (
            functools.partial(torch.set_autocast_enabled, "cpu"),
            torch.is_autocast_enabled("cpu"),
        )
        global_state["autocast_gpu_dtype"] = (  # type:ignore[assignment]
            functools.partial(torch.set_autocast_dtype, "cuda"),
            torch.get_autocast_dtype("cuda"),
        )
        global_state["autocast_cpu_dtype"] = (  # type:ignore[assignment]
            functools.partial(torch.set_autocast_dtype, "cpu"),
            torch.get_autocast_dtype("cpu"),
        )
        global_state["autocast_cache_enabled"] = (
            torch.set_autocast_cache_enabled,
            torch.is_autocast_cache_enabled(),
        )

    def push_tx(self, tx):
        self._current_tx.append(tx)

    def pop_tx(self):
        return self._current_tx.pop()

    @property
    def current_tx(self):
        return self.root_tx if not self._current_tx else self._current_tx[-1]

    def count_calls(self):
        return count_calls(self.graph)

    def is_empty_graph(self):
        return len(list(self.graph.nodes)) == 0

    def get_submodule(self, keys):
        assert keys
        obj: Union[torch.nn.Module, dict[str, torch.nn.Module]] = self.nn_modules
        for k in keys.split("."):
            if isinstance(obj, dict):
                obj = obj[k]
            else:
                obj = getattr(obj, k)
        return obj

    def new_var(self, name="tmp"):
        existing = set(self.code_options["co_varnames"])
        # In common case, this will be O(1)
        while True:
            var = f"{name}_{next(self.unique_var_id)}"
            if var not in existing:
                self.code_options["co_varnames"] += (var,)
                return var

    def update_co_names(self, name):
        """Ensure self.code_options.co_names contains name"""
        if name not in self.code_options["co_names"]:
            self.code_options["co_names"] += (name,)

    @staticmethod
    def module_key_name(*names):
        # create a new unique name
        name = "_".join(map(str, names))
        # Strip the guard lookup L/G access
        name = re.sub(r"^[GL]\['?(.*?)'?\]$", r"\1", name)
        # e.g. replace abc.xyz[123].qkv with abc.xyz_123.qkv
        name = re.sub(r"\[(\d+)\]", r"_\g<1>", name)
        # e.g. replace abc.xyz_123.qkv with abc_xyz_123_qkv
        name = re.sub(r"[^a-zA-Z0-9]", "_", name)

        if not name or not name[0].isalpha():
            name = "sub" + name

        return name

    def register_static_attr_and_return_proxy(
        self, attr_prefix: str, attr_value: Any
    ) -> fx.Proxy:
        attr_name = get_unique_name_wrt(attr_prefix, self.nn_modules)
        # TODO `nn_modules` has been historically overloaded to store a lot more
        # than just nn module objects, fix that.
        self.nn_modules[attr_name] = attr_value
        proxy = self.create_proxy("get_attr", attr_name, (), {})
        set_example_value(proxy.node, attr_value)
        return proxy

    def register_attr_or_module(
        self,
        target: Union[torch.nn.Module, torch.Tensor, Any],
        *names,
        **options,
    ):
        if is_dynamic_nn_module(target, self.export):
            # Instead of returning UnspecializedNNModuleVariable, call
            # VariableTracker.build so that it is tracked for mutation.
            return VariableTracker.build(self.current_tx, target, **options)

        options = dict(options)
        assert "source" in options
        source = options["source"]
        assert not isinstance(source, ParamBufferSource)

        if isinstance(target, torch.Tensor):
            tracer = self.current_tracer
            if not self.is_root_tracer():
                # For higher order ops, we don't want to insert the get_attr in
                # innermost graph. Instead, we want to raise the params/buffers
                # as inputs to the higher-order graph, and register them as
                # get_attrs in the root tracer.

                # Note that Dynamo will still call lift_tracked_freevar_to_input
                # when these inputs are encountered for the inner graph. The
                # only difference is what happens at the root tracer for
                # nn.Parameters vs free inputs. The free inputs are registered
                # as placeholders in the root graph, whereas the nn.Parameters
                # are registered as get_attr nodes in the root graph.
                tracer = self.root_tracer

            def wrap_name(module_key):
                assert self.param_name_to_source is not None
                self.param_name_to_source[module_key] = source

                # Check if the attr has already been registered. This can happen
                # when two different sources point to the same tensor.
                if target in self.root_tx.output.side_effects:
                    return self.root_tx.output.side_effects[target]

                if get_static_address_type(target) == "guarded" and not isinstance(
                    source, NumpyTensorSource
                ):
                    install_guard(source.make_guard(GuardBuilder.ID_MATCH))
                elif not is_constant_source(source):
                    install_guard(source.make_guard(GuardBuilder.TENSOR_MATCH))

                vt = wrap_fx_proxy(
                    self.root_tx,
                    tracer.create_proxy("get_attr", module_key, (), {}),
                    example_value=target,
                    **options,
                )

                # Track the object so to avoid duplicate registration in case of
                # different sources pointing to the same tensor object.
                vt = self.root_tx.output.side_effects.track_object_existing(target, vt)

                assert "tensor_dict" not in vt.proxy.node.meta
                vt.proxy.node.meta["tensor_dict"] = _extract_tensor_dict(target)

                return vt

        elif isinstance(target, torch.nn.Module):
            assert isinstance(target, torch.nn.Module)

            if source:
                install_guard(source.make_guard(GuardBuilder.NN_MODULE))

                def wrap_name(module_key):
                    return NNModuleVariable(type(target), module_key, target, **options)

            else:
                # This is Dynamo created graph module, e.g., graph module coming
                # from higher order ops. NNModuleVariable tracker can't be
                # sourceless, so let's return a unspecializedNNModule variable
                # tracker.
                def wrap_name(module_key):
                    return variables.UnspecializedNNModuleVariable(target, **options)

        elif isinstance(target, (torch.SymInt, torch.SymFloat)):
            # HACKY CODE REGION BEGIN
            # WE ARE PIGGYBACKING ON EXISTING INFRA TO REGISTER ATTRS
            # This ultimately gets written to self.nn_modules, which is unfortunate
            # Attrs that are tenors and symints and such need to be migrated to have their
            # own storage
            # alas, this is like this for now

            def wrap_name(module_key):
                return SymNodeVariable.create(
                    self,
                    self.create_proxy("get_attr", module_key, (), {}),
                    sym_num=target,
                    **options,
                )

            # HACKY CODE REGION END
        else:

            def wrap_name(module_key):
                self.output.update_co_names(module_key)
                self.global_scope[module_key] = target
                return VariableTracker.build(
                    self,  # type: ignore[arg-type]
                    target,
                    ConstantSource(source_name=module_key),
                )

        for k, v in self.nn_modules.items():
            if v is target:
                # it already exists
                return wrap_name(k)

        name = OutputGraph.module_key_name(*names)
        name = get_unique_name_wrt(name, self.nn_modules, self.global_scope)
        self.nn_modules[name] = target
        if isinstance(target, torch.nn.Module):

            def register_leaf_name(leaf_name):
                assert self.param_name_to_source is not None
                new_source = ParamBufferSource(source, leaf_name)
                new_name = f"{name}.{leaf_name}"
                self.param_name_to_source[new_name] = new_source
                if isinstance(source, LocalSource):
                    self.dynamo_flat_name_to_original_fqn[
                        OutputGraph.module_key_name(new_source.name())
                    ] = leaf_name

            # annoying, but there are cases when we do not have parameters
            # see test_nn_moduledict_contains
            if hasattr(target, "_parameters"):
                for leaf_name, _ in target.named_parameters():
                    register_leaf_name(leaf_name)
            if hasattr(target, "_buffers"):
                for leaf_name, _ in target.named_buffers():
                    register_leaf_name(leaf_name)

        return wrap_name(name)

    def handle_aliases_for_stolen_lists(self, tx):
        # If list inputs are stolen, but still needed after the function call, create aliases to keep them alive
        maybe_gm = self.local_scope.get("self")
        stolen_list_names = get_locals_to_steal(maybe_gm)
        if not stolen_list_names:
            return [], {}

        alias_insts = []
        needs_alias: dict[str, list[VariableTracker]] = {}

        queue = [
            *tx.stack,
            *tx.symbolic_locals.values(),
            *self.side_effects.store_attr_mutations.keys(),
        ]

        while queue:
            x = queue.pop()
            if isinstance(x, BaseListVariable):
                assert isinstance(x.items, list)
                queue += x.items
                continue

            if not (
                (
                    x not in self.side_effects.store_attr_mutations
                    or isinstance(x.mutation_type, AttributeMutationExisting)
                )
                and isinstance(x.source, GetItemSource)
                and isinstance(x.source.base, LocalSource)
                and x.source.base.local_name in stolen_list_names
            ):
                continue

            stolen_name = x.source.base.local_name
            if stolen_name not in needs_alias:
                needs_alias[stolen_name] = []
            needs_alias[stolen_name].append(x)

        visited = {}
        overridden_sources: dict[Source, Source] = {}
        for arg in self.graphargs:
            if not (
                isinstance(arg._example, list)
                and isinstance(arg.source, LocalSource)
                and arg.source.local_name in needs_alias
            ):
                continue

            # arg is a list that will be cleared by the compiled function
            list_name = arg.source.local_name
            assert list_name in self.code_options["co_varnames"]
            for x in needs_alias[list_name]:
                # Skip if already handled.
                if x.source in overridden_sources:
                    continue

                # A small codegen optimization because we might have different
                # VariableTrackers that share the same source.
                list_idx = x.source.index  # type: ignore[attr-defined]
                if list_idx not in visited:
                    alias_name = self.new_var(
                        f"{list_name}_ref"
                    )  # self.new_var already adds unique id suffix

                    visited[list_idx] = alias_name
                    # bytecode of `alias_name = list_name[list_idx]`
                    alias_insts.extend(
                        [
                            create_instruction("LOAD_FAST", argval=list_name),
                            create_load_const(list_idx),
                            create_instruction("BINARY_SUBSCR"),
                            create_instruction("STORE_FAST", argval=alias_name),
                        ]
                    )

                # operate on alias, handled by suffix codegen
                old_source = x.source
                overridden_sources[old_source] = LocalSource(visited[list_idx])

        # NOTE: we need `overridden_sources` because (1) we want to codegen for
        # these list items to use the new local source, but (2) we want to avoid
        # updating `source` in place because that might break invariants in
        # other parts of Dynamo like guards.
        return alias_insts, overridden_sources

    def _get_stack_values_to_restore(self, tx, stack_pops):
        """
        Gets the stack + locals values belonging to tx that need to be restored.

        Also prunes dead tx locals and realizes all VTs in the tx's stack.

        NullVariables in stack/locals will NOT be restored, unless they are the top `stack_pops`
        elements of the stack - it is expected that the next instruction to run will pop the top
        `stack_pops` elements of the stack, so we should codegen NULLs.

        Returns:
            - stack_values: stack and locals values that need to be restored
            - restore_vars: names of locals corresponding to the locals part of `stack_values`
            - meta: locations of NULLs and ContextWrappingVariables in the stack/locals
                (ignores the top `stack_pops` values on the stack)
        """
        tx.prune_dead_locals()

        stack_values = []
        meta = StackLocalsMetadata()

        # realize any unrealized tensor VTs in case they
        # need to be added to self.nn_modules as attributes
        for i, value in enumerate(tx.stack):
            variables.LazyVariableTracker.realize_all(value)
            # ignore top `stack_pops` values on the stack
            if len(tx.stack) - i <= stack_pops:
                stack_values.append(value)
                continue
            if isinstance(value, NullVariable):
                meta.stack_null_idxes.append(i)
            else:
                stack_values.append(value)
            if isinstance(value, ContextWrappingVariable):
                target_values = (
                    () if value.target_values is None else tuple(value.target_values)
                )
                # NOTE: track index in stack after NULLs have been removed
                meta.stack_ctx_args.append((len(stack_values) - 1, target_values))
                meta.stack_ctx_idxes_orig.append(i)

        # Add all the local vars to the "stack" so restore at the end
        restore_vars: list[str] = []
        val_to_names: dict[VariableTracker, list[str]] = {}
        # NB: Typically (i.e., for graph compile from RETURN_VALUE),
        # symbolic_locals will be empty at this point, as prune_dead_locals
        # will clear out all of symbolic_locals because RETURN_VALUE is the
        # last instruction and no more locals are used.  The fanciness here
        # is only needed for partial graphs.
        # NOTE: All cell and free variables are represented as CellVariable,
        # so checks for NULLs and context managers in the case of codegen'ing resume
        # functions will not be performed on them. This is expected behavior.
        for k, v in tx.symbolic_locals.items():
            # Note! this explicitly uses .local_name for matching
            # Failure to do so will cause spurious registrations in val_to_names.
            # This will in turn result in spurious variables showing up in the graph.
            # This was very tricky to debug. For an example, dump the graph at call_user_compiler
            # while running test_subgraphs.py
            if isinstance(v.source, LocalSource) and v.source.local_name == k:
                continue  # no need to restore initial state
            if isinstance(v, CellVariable) and v.local_name == k:
                continue  # no need to restore initial state
            # Do not load variable if it is NULL.
            if sys.version_info >= (3, 12):
                # Continuation function will load the NULL for v.
                if type.__instancecheck__(NullVariable, v):
                    meta.locals_null_keys.append(k)
                    continue
            else:
                # A variable should never be NULL in < 3.12
                assert not type.__instancecheck__(NullVariable, v)
            if isinstance(v, ContextWrappingVariable):
                target_values = (
                    () if v.target_values is None else tuple(v.target_values)
                )
                meta.locals_ctx_args.append((k, target_values))
            if v not in val_to_names:
                val_to_names[v] = []
            val_to_names[v].append(k)
        for v in val_to_names.keys():
            restore_vars.extend(val_to_names[v])
            stack_values.extend([v] * len(val_to_names[v]))

        return stack_values, restore_vars, meta

    def compile_subgraph(
        self,
        tx: "InstructionTranslatorBase",
        reason: GraphCompileReason,
        partial_convert=False,
        stack_pops=0,
    ):
        """
        Compiles the current subgraph, with inputs w.r.t. self.root_tx, and codegens:
            - Call the compiled subgraph
            - Apply side effects
            - Codegen stack and locals
            - Store the locals

        Python does not allow NULL to be an arg to a function, so we do not codegen NULLs on the stack,
        unless the value is one of the top `stack_pops` values on the stack (these values are expected to be
        popped immediately after this generated code. The prologue of the resume function is expected to restore
        any dropped NULLs.

        Returns stack indices and locals keys where we dropped NULLs, and where we found inactive context manager objects.
        """

        assert self.root_tx is not None

        # FIXME temporary assert to make sure we're not accidentally compiling nested graph breaks
        # before we're done the full implementation
        assert self.root_tx is tx

        # bytecode tracing has finished. Pop the context manager for dynamo_timed
        self.mark_bytecode_tracing_stop()

        self.partial_convert = partial_convert
        self.compile_subgraph_reason = reason
        self.should_exit = True

        log.debug("COMPILING GRAPH due to %s", reason)

        # prefix instructions (Python 3.11+)
        prefix_insts: list[Instruction] = []
        if sys.version_info >= (3, 11):
            for inst in tx.prefix_insts:
                if inst.opname == "MAKE_CELL":
                    prefix_insts.append(
                        create_instruction("MAKE_CELL", argval=inst.argval)
                    )
                elif inst.opname == "COPY_FREE_VARS":
                    prefix_insts.append(
                        create_instruction(
                            "COPY_FREE_VARS", arg=len(tx.code_options["co_freevars"])
                        )
                    )
                else:
                    prefix_insts.append(copy.copy(inst))
        self.add_output_instructions(prefix_insts)

        assert not (self.pregraph_bytecode and self.export), (
            "export does not support pregraph_bytecode"
        )
        self.add_output_instructions(self.pregraph_bytecode)

        alias_insts, overridden_sources = self.handle_aliases_for_stolen_lists(
            self.root_tx
        )
        self.add_output_instructions(alias_insts)

        # Exit from all context manager variables to make sure global state is restored
        for block in reversed(self.root_tx.block_stack):
            block.exit(self.root_tx, is_graph_break=reason.graph_break)

        self.cleanup_graph()

        # stack values and restore vars for each frame are pushed in reverse order
        # i.e. last element corresponds to root frame, first element corresponds to current frame
        all_stack_values = []
        all_restore_vars = []
        all_stack_locals_metas = []
        cur_tx: Optional[InstructionTranslatorBase] = tx
        while True:
            assert cur_tx is not None
            # this should have been checked by the caller
            assert all(block.can_restore() for block in cur_tx.block_stack)
            stack_values, restore_vars, meta = self._get_stack_values_to_restore(
                cur_tx, stack_pops
            )
            all_stack_values.append(stack_values)
            all_restore_vars.append(restore_vars)
            all_stack_locals_metas.append(meta)
            if cur_tx is self.root_tx:
                break
            cur_tx = tx.parent

        # Use nn.Module "proxies" in the constructed GraphModule so that
        # the resulting GM does not hold additional strong references to the original modules.
        # This prevents a strong ref cycle where Dynamo created code holds on to references
        # to modules that also have Dynamo code cache invalidation checks.
        # When cache invalidation runs, the generated GM will be invalidated, which also deletes
        # the proxies.
        nn_modules_proxies = {
            name: nn_module_proxy(mod) for name, mod in self.nn_modules.items()
        }
        root = FakeRootModule(nn_modules_proxies)

        from .decorators import disable

        # to handle random calls
        if len(self.random_calls) > 0:
            random_calls_instructions = []
            self.random_values_var = self.new_var("random_values")
            rand_fn = disable(
                _get_gen_rand_values_fn(self.random_calls),
                reason="do not trace into Dynamo rng recovery function",
            )
            rand_fn_name = self.install_global("__gen_rand_values", rand_fn)
            codegen = PyCodegen(
                self.root_tx, root, overridden_sources=overridden_sources
            )
            random_calls_instructions.extend(
                codegen.load_function_name(rand_fn_name, True)
            )
            random_calls_instructions.extend(create_call_function(0, False))
            random_calls_instructions.append(
                codegen.create_store(self.random_values_var),
            )
            self.add_output_instructions(random_calls_instructions)

        # call compiled fx graph
        graph_output_var = None
        stored_graph_output_var = False
        root_stack_values = all_stack_values[-1]
        if (
            self.root_tx is tx
            and root_stack_values
            and all(
                not isinstance(
                    v,
                    (
                        UnspecializedPythonVariable,
                        NumpyNdarrayVariable,
                        TensorWithTFOverrideVariable,
                    ),
                )
                and not (isinstance(v, SymNodeVariable) and v.python_type() is float)
                for v in root_stack_values
            )
            and all(isinstance(x, TensorVariable) for x in root_stack_values)
            and len(set(root_stack_values)) == len(root_stack_values)
            and self.side_effects.is_empty()
            and not tx.debug_locals
            and not self.backward_state
            and not all_stack_locals_metas[-1].stack_null_idxes
            and not all_stack_locals_metas[-1].locals_null_keys
        ):
            # optimization to generate better code in a common case
            self.add_output_instructions(
                self.compile_and_call_fx_graph(
                    tx, list(reversed(root_stack_values)), root
                )
                + [create_instruction("UNPACK_SEQUENCE", arg=len(root_stack_values))]
            )
        else:
            graph_output_var = self.new_var("graph_out")
            # load stack values in a flat manner for now - will likely change later.
            stack_values_flat = [
                val for vals in reversed(all_stack_values) for val in vals
            ]
            pass1 = PyCodegen(
                self.root_tx,
                root,
                graph_output_var,
                overridden_sources=overridden_sources,
            )
            self.codegen_suffix(tx, stack_values_flat, pass1)

<<<<<<< HEAD
            # one more time now that we have established tempvars
=======
            # Use `pass1.uses` to selectively cache multi-user variables into a
            # temporary local source. This (a). speeds up loading VTs with long
            # chained source, and (b). avoids redundantly saving single-user VT
            # into a temporary local.
            tempvars = {}  # type: ignore[var-annotated]
            for val, count in pass1.uses.items():
                # If it's already a local source, no need to cache it
                if count > 1 and not istype(val, (SyntheticLocalSource, LocalSource)):
                    tempvars[val] = None
>>>>>>> e6ed4074
            pass2 = PyCodegen(
                self.root_tx,
                root,
                graph_output_var,
                tempvars=tempvars,
                overridden_sources=overridden_sources,
            )
            self.codegen_suffix(tx, stack_values_flat, pass2)

            output = []
            if count_calls(self.graph) != 0 or len(pass2.graph_outputs) != 0:
                output.extend(
                    self.compile_and_call_fx_graph(tx, pass2.graph_output_vars(), root)
                )

                if len(pass2.graph_outputs) != 0:
                    output.append(pass2.create_store(graph_output_var))
                    stored_graph_output_var = True
                else:
                    output.append(create_instruction("POP_TOP"))
            else:
                # NB: Important to run compiler collective even when there is
                # a graph break
                self.run_compiler_collective()
            self.add_output_instructions(output + pass2.get_instructions())

        # restore all the live local vars of the root
        local_restore_cg = PyCodegen(
            self.root_tx, overridden_sources=overridden_sources
        )
        # TODO this local restoration should be removed when fully implementing nested graph breaks
        self.add_output_instructions(
            [
                local_restore_cg.create_store(var)
                for var in reversed(all_restore_vars[-1])
            ]
        )

        if graph_output_var and stored_graph_output_var:
            self.add_output_instructions(
                [local_restore_cg.create_delete(graph_output_var)]
            )

        return all_stack_locals_metas

    def codegen_suffix(self, tx, stack_values, cg):
        # NOTE: `codegen_save_tempvars` must run first to update `source` fields
        # for variables with `AttributeMutationNew`, as they don't implement
        # `reconstruct` themselves.
        self.side_effects.codegen_save_tempvars(cg)
        if self.backward_state:
            assert not self.export
            for name, val in self.backward_state.items():
                cg(val)
                cg.append_output(cg.create_load(self.backward_state_var))
                cg.store_attr(name)
        self.side_effects.codegen_hooks(cg)

        # Return variables used for logging at the end
        for debug_var, args in tx.debug_locals:
            cg.add_push_null(lambda: cg(debug_var))
            for arg in args:
                cg(arg)
            cg.extend_output(create_call_function(len(args), False))
            cg.extend_output([create_instruction("POP_TOP")])

        cg.restore_stack(stack_values, value_from_source=not tx.export)
        self.side_effects.codegen_update_mutated(cg)

    def cleanup_graph(self):
        """
        Remove "creation_timestamp" from node meta

        Remove this pattern from the graph:
            torch._C._set_grad_enabled(False)
            torch._C._set_grad_enabled(True)
        """
        assert self.should_exit
        nodes = list(self.graph.nodes)
        for node in nodes:
            node.meta.pop("creation_timestamp", None)

        grad_enabled = torch.is_grad_enabled()
        for node1, node2 in zip(nodes, nodes[1:]):
            if (
                node1.target is torch._C._set_grad_enabled
                and tuple(node1.args) == (not grad_enabled,)
                and not node1._erased
            ):
                grad_enabled = node1.args[0]
                if (
                    node2.target is torch._C._set_grad_enabled
                    and tuple(node2.args) == (not grad_enabled,)
                    and not node2._erased
                ):
                    grad_enabled = node2.args[0]
                    self.graph.erase_node(node1)
                    self.graph.erase_node(node2)

    def get_graph_sizes_structured(self):
        ret = {}
        for node in self.graph.nodes:
            example_value = node.meta.get("example_value", None)
            if isinstance(example_value, torch._subclasses.FakeTensor):
                size = example_value.size()
                ret[node.name] = [s if isinstance(s, int) else repr(s) for s in size]
        return ret

    def get_graph_sizes(self, name: str):
        graph_sizes_str = "TRACED GRAPH TENSOR SIZES\n"
        graph_sizes_str += f"===== {name} =====\n"
        for node in self.graph.nodes:
            example_value = node.meta.get("example_value", None)
            if isinstance(example_value, torch._subclasses.FakeTensor):
                size = example_value.size()
                graph_sizes_str += f"{node.name}: {tuple(size)}\n"
                concrete_size = []
                has_symint = False
                for sz in size:
                    if isinstance(sz, int):
                        concrete_size.append(sz)
                    elif isinstance(sz, torch.SymInt):
                        has_symint = True
                        concrete_size.append(sz.node.hint)
                    else:
                        break
                else:
                    if has_symint:
                        graph_sizes_str += (
                            f"{node.name} (concrete): {tuple(concrete_size)}\n"
                        )
        return graph_sizes_str

    @contextlib.contextmanager
    def restore_global_state(self):
        """
        Momentarily restores the global state to what it was prior to tracing the current output
        """
        prior_global_state = self.tracing_context.global_context.copy_graphstate()
        current_global_state: dict[str, tuple[Any, bool]] = {}
        self.save_global_state(out=current_global_state)
        try:
            # Set to state prior to tracing the graph
            self.tracing_context.global_context.restore_graphstate(prior_global_state)
            yield
        finally:
            # Reset to state at the current time (e.g. before calling the user compiler)
            self.tracing_context.global_context.restore_graphstate(
                GlobalContextCheckpointState(current_global_state)
            )

    def run_compiler_collective(self):
        tx = self.root_tx
        assert tx is not None
        if (ds := tx.distributed_state) is not None and ds.all_states is None:
            compile_pg = ds.compile_pg
            log.info("compiler_collective %s", ds.local_state)
            torch._logging.trace_structured(
                "artifact",
                metadata_fn=lambda: {
                    "name": "compiler_collective",
                    "encoding": "string",
                },
                payload_fn=lambda: ds.local_state.render(),
            )
            device_types = compile_pg._device_types
            assert len(device_types) == 1, (
                "Expect only one device type but got {}".format("+".join(device_types))
            )
            with (
                get_interface_for_device(device_types.pop()).device(  # type: ignore[attr-defined]
                    compile_pg.rank() % torch.accelerator.device_count()
                ),
                dynamo_timed("compiler_collective", log_pt2_compile_event=True),
            ):
                all_states = [None] * compile_pg.size()
                dist.all_gather_object(all_states, ds.local_state, group=compile_pg)
                ds.all_states = all_states
            # Clear speculation log, because are tracing may diverge due to
            # this information from the compiler collective
            tx.speculation_log.clear()
            raise exc.CompileCollectiveRestartAnalysis

    def compile_and_call_fx_graph(self, tx, rv, root):
        """
        Generate code from self.graph and return the Instruction()s to
        call that generated code.

        Code is generated w.r.t. self.root_tx.
        tx is only used for preserving GraphModule metadata
        """
        with torch._guards.TracingContext.clear_frame():
            from .decorators import disable

            assert self.should_exit

            self.run_compiler_collective()

            name = unique_id("__compiled_fn", with_uuid=True)

            assert isinstance(rv, list)
            assert isinstance(root, FakeRootModule)

            output_node = self.create_node(
                "output",
                "output",
                (self.current_tracer.create_arg(tuple(x.as_proxy() for x in rv)),),
                {},
            )
            sub_gms = self.dedup_pass()
            root.add_nn_modules(sub_gms)

            self.current_tracer._maybe_preserve_original_meta(tx, output_node)
            if not config.do_not_emit_runtime_asserts:
                # There is a rare scenario where codegen_suffix adds a new entry
                # to self.nn_modules while `root` knows only about the
                # nn_modules at the time of its creation. This causes failures
                # while creating the graph module because self.graph and root
                # are out of sync. This only happens for `get_attr` nodes, so
                # here we clean up the get_attr nodes that are unused.
                self.remove_unused_get_attr_nodes()
                insert_deferred_runtime_asserts(
                    fx.GraphModule(root, self.graph),
                    self.shape_env,
                    name,
                    export=self.export,
                )
            # NB: deferred runtime asserts can keep graphargs live, so make sure
            # those are inserted before pruning
            self.remove_unused_graphargs()
            ncalls = count_calls(self.graph)
            counters["stats"]["calls_captured"] += ncalls

            self.remove_tensorify_specialized_graphargs()

            # free a bit of memory
            self.real_value_cache.clear()

            gm = _make_graph_module(root, self.graph)

            # Saved tensors hooks are not used by the graph.
            # GraphModule by default only copies used in the graph submodules.
            # Copying them into the result graph manually.
            if self.saved_tensors_hooks_subgraph_names:
                for subgraph_name in self.saved_tensors_hooks_subgraph_names:
                    setattr(gm, subgraph_name, getattr(root, subgraph_name))

            for register_finalizer in self.register_finalizer_fns:
                register_finalizer(gm)

            gm._backend_id = name
            gm.compile_subgraph_reason = self.compile_subgraph_reason
            gm.meta["dynamo_flat_name_to_original_fqn"] = (
                self.dynamo_flat_name_to_original_fqn.copy()
            )
            gm.meta["dynamo_compile_id"] = self.dynamo_compile_id

            graph_code_log.debug(
                "%s",
                lazy_format_graph_code(
                    name, gm, include_stride=True, include_device=True, colored=True
                ),
            )
            torch._logging.trace_structured(
                "dynamo_output_graph",
                lambda: {"sizes": self.get_graph_sizes_structured()},
                payload_fn=lambda: gm.print_readable(
                    print_output=False, include_stride=True, include_device=True
                ),
            )
            self.call_cleanup_hooks()
            old_fake_mode = self.tracing_context.fake_mode
            if not self.export:
                import torch._functorch.config as _config

                with _config.patch(fake_tensor_allow_unsafe_data_ptr_access=False):
                    # TODO(voz): The way export uses gm, and fake tensors, is not supported with us resetting
                    backend_fake_mode = torch._subclasses.FakeTensorMode(
                        shape_env=old_fake_mode.shape_env,
                    )
                # TODO(voz): Ostensibily, this should be scoped and
                # restore back to old_fake_mode, but doing so currently violates
                # a lot of fake_tensor ownership assumptions and runs afoul of detect_fake_mode
                self.tracing_context.fake_mode = backend_fake_mode

            with self.restore_global_state():
                compiled_fn = self.call_user_compiler(gm, self.example_inputs())

            from torch.fx._lazy_graph_module import _LazyGraphModule

            if isinstance(compiled_fn, _LazyGraphModule) or (
                isinstance(getattr(compiled_fn, "__self__", None), _LazyGraphModule)
                and compiled_fn.__name__ == "_lazy_forward"  # type: ignore[attr-defined]
            ):
                # Since dynamo will run the forward method for the GraphModule shortly
                # anyways, it does not hurt to do the real recompilation here if
                # this is a _LazyGraphModule. This makes it easier for dynamo to
                # optimize a _LazyGraphModule.

                lazy_gm = (
                    compiled_fn
                    if isinstance(compiled_fn, _LazyGraphModule)
                    else compiled_fn.__self__  # type: ignore[attr-defined]
                )

                _LazyGraphModule.force_recompile(lazy_gm)

                if not isinstance(compiled_fn, _LazyGraphModule):
                    # replace compiled_fn with the real forward method
                    compiled_fn = lazy_gm.forward

            if self.package is not None:
                self.package.add_backend_id(name, compiled_fn)

            compiled_fn = disable(
                compiled_fn, reason="do not trace Dynamo-compiled graph"
            )

            counters["stats"]["unique_graphs"] += 1
            if specializations := old_fake_mode.shape_env.specializations:
                specialization_guards = []
                specialization_cache: dict[Specialization, Callable[[Any], Any]] = {}
                sources = [a.source for a in self.graphargs]
                for specialization in specializations:
                    source_index = sources.index(specialization.source)
                    check_fn_source = inspect.getsource(specialization.check_fn).strip()
                    check_fn = guards.LAMBDA_GUARD(  # type: ignore[attr-defined]
                        specialization.check_fn,
                        [check_fn_source],
                    )

                    log.debug(
                        "Compiling backend specialized graph with specialization=%s",
                        check_fn_source,
                    )

                    specialization_guards.append(
                        (
                            functools.partial(
                                lambda idx, args, check_fn=check_fn: check_fn(
                                    args[idx]
                                ),
                                source_index,
                            ),
                            specialization,
                        )
                    )

                @torch._dynamo.disable(reason="do not trace Dynamo-compiled graph")
                def specialized_dispatch(*args, **kwargs):
                    for check_fn, specialization in specialization_guards:
                        if check_fn(args):
                            if specialization in specialization_cache:
                                return specialization_cache[specialization](
                                    *args, **kwargs
                                )

                            with self.shape_env.patch_source_specialization(
                                specialization.source, specialization.check_fn
                            ):
                                # Modify gm so AOTAutogradCache key changes per specialization
                                gm.meta["specialization"] = specialization
                                example_inputs: list[Tensor] = list(args)
                                with tracing(self.tracing_context):
                                    specialization_cache[specialization] = (
                                        self.call_user_compiler(gm, example_inputs)
                                    )

                            return specialization_cache[specialization](*args, **kwargs)
                    return compiled_fn(*args, **kwargs)

                # This is safe because we pre-process name to be unique
                self.install_global_unsafe(name, specialized_dispatch)
            else:
                # This is safe because we pre-process name to be unique
                self.install_global_unsafe(name, compiled_fn)

            assert self.root_tx is not None
            cg = PyCodegen(self.root_tx)
            cg.make_call_generated_code(name)
            return cg.get_instructions()

    @property
    def placeholders(self) -> list[fx.Node]:
        return self.graph.find_nodes(op="placeholder")

    @property
    def graphargs(self) -> list[GraphArg]:
        return [node.meta["grapharg"] for node in self.placeholders]

    def call_user_compiler(
        self, gm: fx.GraphModule, example_inputs: list[Tensor]
    ) -> CompiledFn:
        with dynamo_timed(
            "OutputGraph.call_user_compiler",
            phase_name="backend_compile",
            log_pt2_compile_event=True,
            log_waitcounter=True,
            waitcounter_name_override="compile_aot_autograd",
            dynamo_compile_column_us="aot_autograd_cumulative_compile_time_us",
        ):
            return self._call_user_compiler(gm, example_inputs)

    def _call_user_compiler(
        self, gm: fx.GraphModule, example_inputs: list[Tensor]
    ) -> CompiledFn:
        assert self.compiler_fn is not None
        tot = 0
        placeholders = []
        for node in gm.graph.nodes:
            if node.op in ("call_function", "call_method", "call_module"):
                tot += 1
            if node.op == "placeholder":
                placeholders.append(node)
        increment_op_count(tot)
        for pl in placeholders:
            if not hasattr(pl, "_dynamo_source"):
                arg = pl.meta["grapharg"]
                # TODO: Why isn't this stored in meta :think:
                # NOTE: can't move these into meta: https://github.com/pytorch/pytorch/issues/141640
                pl._dynamo_source = arg.source

        # NOTE: can't move these into meta: https://github.com/pytorch/pytorch/issues/141640
        gm._param_name_to_source = self.param_name_to_source  # type: ignore[assignment]
        gm._source_to_user_stacks = self.source_to_user_stacks  # type: ignore[assignment]

        name = (
            self.compiler_fn.__name__
            if hasattr(self.compiler_fn, "__name__")
            else "<unknown compiler_fn>"
        )
        try:
            _step_logger()(logging.INFO, f"calling compiler function {name}")
            compiler_fn = self.compiler_fn
            if config.verify_correctness:
                compiler_fn = WrapperBackend(compiler_fn)
            compiled_fn = compiler_fn(gm, example_inputs)
            _step_logger()(logging.INFO, f"done compiler function {name}")
            assert callable(compiled_fn), "compiler_fn did not return callable"
        except (TensorifyScalarRestartAnalysis, ShortenTraceback):
            raise
        except exceptions_allowed_to_be_fallback as e:
            if self.has_user_defined_allowed_in_graph:
                raise BackendCompilerFailed(
                    self.compiler_fn, e, inspect.currentframe()
                ).with_traceback(e.__traceback__) from None
            unimplemented_v2_with_warning(
                e,
                self.root_tx.f_code,
                gb_type="Backend compiler exception",
                context=f"Backend: {name}\nException:{str(e)}\nTraceback:\n{self.root_tx.format_frame_summary()}",
                explanation=f"Backend compiler `{name}` failed with {str(e)}. Adding a graph break.",
                hints=[
                    "Report an issue to the backend compiler repo.",
                ],
            )
        except SkipFrame as e:
            # The backend compiler has requested that we skip the frame, instead of
            # aborting execution.
            raise e
        except Exception as e:
            raise BackendCompilerFailed(
                self.compiler_fn, e, inspect.currentframe()
            ).with_traceback(e.__traceback__) from None

        signpost_event(
            "dynamo",
            "OutputGraph.call_user_compiler",
            {
                **self.co_fields,
                "op_count": tot,
                "node_count": len(gm.graph.nodes),
                "input_count": len(placeholders),
            },
        )

        return compiled_fn

    def dedup_pass(self):
        if torch._dynamo.config.use_graph_deduplication:
            return apply_graph_deduplication(self)
        else:
            return {}

    def install_subgraph(self, name, sub_gm):
        next_name = get_unique_name_wrt(name, self.nn_modules, requires_suffix=True)
        sub_gm.__name__ = next_name
        sub_gm.torchdynamo_force_dynamic = False
        # This graph module is not present in the user space, so it can't be
        # accessed by a source. Set source=None.
        self.register_attr_or_module(sub_gm, next_name, source=None)
        return next_name

    def example_inputs(self) -> list[torch.Tensor]:
        result = [arg.example for arg in self.graphargs]
        return result

    def remove_unused_get_attr_nodes(self) -> None:
        for node in sorted(self.graph.find_nodes(op="get_attr"), reverse=True):
            if len(list(node.users)) == 0:
                self.remove_node(node)

    def remove_unused_graphargs(self) -> None:
        # NB: It's OK to drop GraphArg for symbols that ended up being
        # specialized iff they are not used in runtime assertions.  You don't
        # even have to make a guard for it, because ShapeEnv produce_guards
        # operates on tracked_fakes, which never gets pruned.
        # That being said, you'll get marginally better generated
        # guard code if you promote the guard into a Dynamo guard (since that
        # allows for the guard to be done using C++ guards.)  If we get
        # ShapeEnv guards to go into C++ guards, this will stop being a thing
        # though!

        assert self.should_exit

        # Miniature DCE pass, but only for obviously trivial operations
        def is_static_true(b_node: fx.node.Argument):
            if b_node is True:
                return True
            if not isinstance(b_node, fx.Node):
                return False
            b = b_node.meta.get("example_value")
            if b is None:
                return False
            if b is True:
                return True
            if (
                isinstance(b, torch.SymBool)
                and (r := b.node.maybe_as_bool()) is not None
            ):
                return r
            # TODO: We can also technically remove all cases when the input
            # doesn't have unbacked inputs, since it's all in the ShapeEnv
            return False

        def is_symnode_arg(a: fx.node.Argument):
            from torch.fx.experimental.sym_node import SymTypes

            if isinstance(a, (int, float, bool)):
                return True
            if isinstance(a, fx.Node):
                return isinstance(a.meta.get("example_value"), SymTypes)
            return False

        # NB: We assume that you cannot do mutations on int/float/bool,
        # because they are immutable types, and therefore is always safe to
        # DCE.
        def is_symnode_compute_node(node):
            from torch.fx.experimental.sym_node import SymTypes

            if node.op != "call_function":
                return False
            # TODO: I don't think it's possible to have a bare int/float here?
            if not isinstance(node.meta.get("example_value"), SymTypes):
                return False
            # TODO: This will bail here if you ever end up with a more complicated
            # computation function, like sum(list_of_ints), even though it
            # should be DCE'able
            if not all(is_symnode_arg(a) for a in node.args):
                return False
            if not all(is_symnode_arg(a) for a in node.kwargs.values()):
                return False
            return True

        from torch.fx.experimental.symbolic_shapes import is_accessor_node

        for node in reversed(list(self.graph.nodes)):
            if len(list(node.users)) == 0:
                if (
                    node.op == "get_attr"
                    or (node.op == "call_function" and node.target is operator.getitem)
                    or (
                        node.op == "call_function"
                        and node.target is torch._check
                        and is_static_true(node.args[0])
                    )
                    or is_symnode_compute_node(node)
                    or is_accessor_node(node)
                ):
                    self.remove_node(node)

        def placeholder_binds_symbol(node):
            arg = node.meta["grapharg"]
            example = arg.example
            if isinstance(example, torch.SymInt) and isinstance(
                example.node.expr, sympy.Symbol
            ):
                return example.node.expr
            return None

        def remove_unused(node):
            log.debug("REMOVE UNUSED GRAPHARG %s", node.meta["grapharg"].source.name())
            # I'm not really sure why you need to delete these from the
            # node since the node is going to get removed
            del node.meta["grapharg"]
            self.remove_node(node)
            self.real_value_cache.pop(node, None)

        used_symbols: set[sympy.Symbol] = set()

        def update_used_symbols(used_symbols, fake: Union[torch.SymInt, torch.Tensor]):
            used_symbols |= free_symbols(fake)

        recheck_placeholders = []
        for node in self.placeholders:
            binds_symbol = placeholder_binds_symbol(node) is not None
            # Don't delete symbol bindings yet
            if binds_symbol:
                if not node.users:
                    recheck_placeholders.append(node)
            else:
                if not node.users and not isinstance(
                    node.meta["grapharg"], BackwardStateGraphArg
                ):
                    remove_unused(node)
                else:
                    # Register the free symbols as uses
                    arg = node.meta["grapharg"]
                    if isinstance(arg, BackwardStateGraphArg):
                        continue
                    if isinstance(node.meta["grapharg"].example, torch.ScriptObject):
                        real_script_obj = node.meta["grapharg"].example
                        fake_script_obj = node.meta["grapharg"].example_strong_ref
                        if not torch._library.fake_class_registry.tracing_with_real(
                            real_script_obj
                        ):
                            flat_dict = dict(real_script_obj.__obj_flatten__())  # type: ignore[attr-defined]
                            for attr in flat_dict.keys():
                                fake_attr_val = getattr(
                                    fake_script_obj.wrapped_obj, attr
                                )
                                pytree.tree_map_only(
                                    (torch.SymInt, torch.Tensor),
                                    lambda t: update_used_symbols(used_symbols, t),
                                    fake_attr_val,
                                )
                        continue
                    fake = (
                        arg.fake_tensor if arg.fake_tensor is not None else arg.example
                    )
                    update_used_symbols(used_symbols, fake)

        # After removing unused graphargs, prune unused binds_symbol
        for node in recheck_placeholders:
            symbol = placeholder_binds_symbol(node)
            if symbol is not None:
                if symbol not in used_symbols:
                    remove_unused(node)
                else:
                    # Make sure we delete later occurrences of the same symbol
                    used_symbols.remove(symbol)

    def remove_tensorify_specialized_graphargs(self) -> None:
        # This is a pretty interesting function. Basically we have this problem
        # where our compiler tends to choke when we have unused inputs. The way
        # we support dynamic float arguments is by doing a joint fx pass and
        # tensorifying away as many symfloats as we can. For the remaining symfloats
        # we have no choice but to specialize... HOWEVER at that point in time
        # we can no longer remove graph inputs. So our sledgehammer solution is to
        # save the state of what inputs we should have specialized in dynamo and
        # restart analysis. This function incorporates this "view from the future"
        # state and specializes inputs that we know we won't be able to tensorify
        # away in the joint pass. In principle we shouldn't choke on unused inputs
        # and so this shouldn't be necessary. In practice CUDA graphs choke on
        # unused inputs so we need this for now.

        # Import here to prevent circular import
        from torch._dynamo.symbolic_convert import TensorifyState

        for node in self.graph.nodes:
            example_value = node.meta.get("example_value")
            if (
                isinstance(example_value, FakeTensor)
                and example_value.item_memo is not None
                and hasattr(example_value.item_memo.node._expr, "name")
                and all(u.target == "item" for u in node.users)
                and TensorifyState.should_specialize(
                    # We use _expr instead of expr b/c we want the symbol not the replacement
                    example_value.item_memo.node._expr.name
                )
            ):
                for u in list(node.users):
                    u.replace_all_uses_with(guard_scalar(example_value.item_memo))
                    self.remove_node(u)
                self.remove_node(node)

    def add_output_instructions(self, prefix: list[Instruction]) -> None:
        """
        We call this on the creation of a new compiled subgraph that is inserted
        before user code.
        """
        self.output_instructions.extend(prefix)
        self.should_exit = True

    def install_global_unsafe(self, name, value) -> None:
        """
        WARNING: prefer the safer `install_global_by_id/install_global`.
        torch.compile instances should be independent of each other;
        one footgun is to have one instance depend on the existence of
        a global installed by another instance. This can happen if we mangle
        a global the same way across both instances.
        """
        assert name not in self.installed_globals
        self.installed_globals.add(name)
        self.cleanups.append(CleanupHook.create(self.global_scope, name, value))

    def install_global_by_id(self, prefix, value) -> str:
        """
        Installs a global if it hasn't been installed already.
        This is determined by (prefix, id(value)) pair.

        Returns the name of the newly installed global.
        """
        # NB: need self.compile_id to distinguish this global
        # from another global created in a different torch.compile instance
        name = f"{prefix}_{id(value)}_c{self.compile_id}"
        if name in self.installed_globals:
            return name
        self.install_global_unsafe(name, value)
        return name

    def install_global(self, prefix, value) -> str:
        """
        Installs a global, generating a unique name for it.

        Returns the name of the newly installed global.
        """
        # NB: unique_id is unique, even across torch.compile instances
        name = unique_id(prefix)
        self.install_global_unsafe(name, value)
        return name

    def cleanup(self) -> None:
        # There is a reference cycle between tracer and OutputGraph, causing
        # some of the tensor objects to be held alive for longer than necessary.
        self.root_tx = None
        self.nn_modules.clear()
        self.param_name_to_source = None

        for node in self.graph.nodes:
            if "grapharg" in node.meta:
                del node.meta["grapharg"]
        self.real_value_cache.clear()
        self.input_name_to_proxy.clear()
        self.side_effects.clear()
        self.variable_tracker_cache.clear()
        self.register_finalizer_fns.clear()
        self.dynamo_flat_name_to_original_fqn.clear()
        self.tracing_context.clear()
        self.input_source_to_var.clear()
        self.unspec_variable_map.clear()
        self.backward_state.clear()

    def add_graph_finalizer(
        self, register_finalizer: Callable[[fx.GraphModule], None]
    ) -> None:
        self.register_finalizer_fns.append(register_finalizer)

    def example_value_from_input_node(self, node: torch.fx.Node):
        """Extract the non-fake example tensor"""
        if node.op == "placeholder":
            return node.meta["grapharg"].example
        assert node.op == "get_attr"
        return self.nn_modules[node.target]  # type: ignore[index]


err_epilogue = (
    "With the current config, we will graph break "
    "(and fall back to eager-mode PyTorch) on all ops "
    "that have do not have the 'pt2_compliant_tag'. "
    "Please see the following doc for how to mark this op as PT2 compliant "
    "https://pytorch.org/tutorials/advanced/custom_ops_landing_page.html"
)


def check_pt2_compliant_op(output_graph, kind, target, args, kwargs):
    if kind != "call_function":
        return

    def encountered_compliant_op(target):
        if target.namespace in {"prim", "prims", "aten"}:
            return
        output_graph.compliant_custom_ops.add(target)

    def encountered_non_compliant_op(target, msg):
        output_graph.non_compliant_ops.add(target)
        if config.only_allow_pt2_compliant_ops:
            unimplemented_v2(
                gb_type="Encountered non-PT2-compliant op",
                context="",
                explanation=msg + " " + err_epilogue,
                hints=[],
            )

    if isinstance(target, torch._ops.OpOverload):
        if torch.Tag.pt2_compliant_tag in target.tags:
            encountered_compliant_op(target)
            return
        encountered_non_compliant_op(
            target,
            f"Encountered the torch.ops.OpOverload {target} that is not PT2 compliant.",
        )
        return

    if isinstance(target, torch._ops.OpOverloadPacket):
        overloads = tuple(target.overloads())
        # Optimization: Overload resolution is expensive.
        # If there's only one overload, we know what it will resolve to.
        if len(overloads) == 1:
            op = getattr(target, overloads[0])
            if torch.Tag.pt2_compliant_tag in op.tags:
                encountered_compliant_op(op)
                return
            encountered_non_compliant_op(
                op,
                f"Encountered the non-overloaded "
                f"torch.ops.OpOverloadPacket {target} "
                f"that is not PT2 compliant. ",
            )
            return

        args, kwargs = torch._dynamo.utils.get_fake_values_from_nodes(
            output_graph.current_tx, (args, kwargs), False
        )
        try:
            overload = torch._C._jit_resolve_packet(
                target._qualified_op_name, *args, **kwargs
            )
        except RuntimeError as e:
            unimplemented_v2(
                gb_type="Error when attempting to resolve op packet",
                context="",
                explanation=str(e),
                hints=[],
            )

        op = getattr(target, overload)
        if torch.Tag.pt2_compliant_tag in op.tags:
            encountered_compliant_op(op)
        else:
            encountered_non_compliant_op(
                op,
                f"Encountered the torch.ops.OpOverloadPacket {target} "
                f"which resolves to the overload ({overload}) that is "
                f"not PT2 compliant.",
            )


_compile_id_counter = itertools.count()


class LazyProxy:
    def __init__(self, tracer, fn, *args, **kwargs):
        self.tracer = tracer
        self.fn = fn
        self.args = args
        self.kwargs = kwargs

    def __call__(self):
        return self.fn(*self.args, **self.kwargs)


class SubgraphTracer(fx.Tracer):
    """
    Holds an FX graph that is being traced. OutputGraph owns a SubgraphTracer
    and the separation of responsibilities is that SubgraphTracer is
    responsible for building the graph while OutputGraph is responsible for
    compiling and executing the graph.
    """

    def __init__(self, output_graph, parent=None, is_export=False, source_target=None):
        super().__init__()
        self.output_graph = weakref.proxy(output_graph)
        self.graph = torch.fx.Graph()

        # See note [Export inputs must be explicitly passed in]
        self.is_export = is_export
        # Map from graph input name to its placeholder proxy object, where the
        # map's keys give all current placeholder node names and can be used to
        # create unique node names
        self.input_name_to_proxy: dict[str, fx.Proxy] = {}
        # Node => computed real value (see utils.get_real_value)
        self.real_value_cache: dict[fx.Node, torch.Tensor] = {}

        # SubgraphTracers can be nested. See NOTE [HigherOrderOperator tracing design]
        self.parent = parent
        self.source_target = source_target
        # A dict mapping previously free variables (Proxy objects)
        # to new Proxy objects that wrap inputs to this subgraph.
        #
        # This dict maps proxies in outer graphs to placeholders in current graph.
        # It serves two purposes:
        # - Proxies are associated with VariableTrackers. If we see
        # the same VariableTracker twice (and it is a free variable),
        # then we want to use the same Proxy in the current subgraph to
        # record the tracing.
        # - If we are tracing a HigherOrderOperator's body_fn, then we
        # need to keep track of what free variables were lifted so we can
        # rewrite the HigherOrderOperator call using the traced body_fn.
        # Dicts maintain the order of args for the HigherOrderOperator call.
        self.lifted_freevars = {}

        # map basic symbols (unbacked and unbacked) to their bound proxies.
        # There are only two cases where bound_symbols will be recorded:
        # 1. when we create_graph_input for a backed SymInt that's basic symbol
        # 2. when we track_unbacked_symbols for intermediate results that contain unbacked symints.
        self.bound_symbols: dict[sympy.Symbol, Union[torch.fx.Proxy, LazyProxy]] = {}

        self.prev_inst = None
        # True if this tracer is currently tracing into torch.utils.checkpoint
        # as part of speculate_subgraph.
        self.under_activation_checkpoint = False
        # True if we want to allow externally visible side-effects (doesn't throw error on their existence)
        # during this tracer's tracing of torch.utils.checkpoint (via speculate_subgraph).
        # Only safe if we know for sure that *NOT* replaying these side-effects during
        # backward recomputation of the checkpoint region doesn't affect its correctness.
        self.allow_side_effects_under_checkpoint = False
        # True if we want to allow externally visible side-effects (doesn't throw error on their existence)
        # during this tracer's tracing. This is currently only used by experimental AC out-of-tree
        # via torch._dynamo.utils._disable_side_effect_safety_checks_for_current_subtracer.
        # Note: Externally visible side-effects are allowed if this flag OR the above flag is True.
        self.unsafe_allow_externally_visible_side_effects = False

        # True if this tracer is currently tracing (reconstructing) into a Python generator
        self.is_reconstructing_generator = False

        self.debug_level: int = parent.debug_level + 1 if parent is not None else 0

        self._cur_code = None
        self._orig_gm_meta = None
        self._orig_gm_lineno_map = None
        self._orig_gm_firstlineno = None
        # Each SubgraphTracer is associated with a source target, which indicates
        # which operator this subgraph is attached to. We compute a source_fn_stack
        # based on the source target. For the root tracer, it's set to [].
        # This is useful for debugging and transforming the exported graph.
        if self.parent is None:
            self.source_fn_stack = []
        else:
            self.source_fn_stack = self.parent.source_fn_stack + [
                (self.graph._target_to_str(source_target), source_target)
            ]

        # This is used to create a unique name for the placeholder
        self._used_names: OrderedSet[str] = OrderedSet()
        # Stores the versions of the input tensors at the time they are inserted
        # as placeholders in the graph. This is used to track input mutation.
        self._input_versions_at_beginning: list[int] = []
        if torch.is_inference_mode_enabled():
            raise RuntimeError(
                "Inference mode is supposed to be disabled during compilation. Please open an issue."
            )

    # preserve original meta if it is available
    def _maybe_preserve_original_meta(self, tx, node):
        if (
            self._orig_gm_meta
            and self._orig_gm_lineno_map
            and self._orig_gm_firstlineno
        ):
            lineno = tx.current_instruction.starts_line
            node_idx = None
            if lineno is not None:
                node_idx = self._orig_gm_lineno_map.get(
                    lineno - self._orig_gm_firstlineno, None
                )
            if node_idx is not None:
                meta = self._orig_gm_meta[node_idx]
                for field in fx.proxy._COPY_META_FIELDS:
                    if field in meta:
                        node.meta[field] = meta[field]
                if "stack_trace" in meta:
                    node.meta["stack_trace"] = meta["stack_trace"]

    def create_proxy(
        self,
        kind,
        target,
        args,
        kwargs,
        name=None,
        type_expr=None,
        proxy_factory_fn=None,
    ):
        # NOTE: [Nested SubgraphTracer and free_variable handling]
        # --------------------------------------------------------
        # Read NOTE [HigherOrderOperator tracing design] first.
        #
        # Let's say we're in the middle of introspecting the body of a possibly
        # nested HigherOrderOperator, and we see a free variable.
        #
        # There are two cases:
        # 1. We see a free variable that is already tracked by Dynamo.
        # 2. We see a free variable that has not been tracked by Dynamo
        #
        # In case 1, we call `maybe_lift_tracked_freevar_to_input` (below)
        # which will lift the freevar to be an input of this subgraph
        # and also recursively lift it to be an input on the parent(s).
        #
        # In case 2, before the call to `create_proxy`, the InstructionTranslator
        # will see the freevar when it gets loaded by Python bytecode.
        # E.g. for Python 3.11 the bytecodes that may do this are LOAD_DEREF or
        # LOAD_GLOBAL.
        # There, the InstructionTranslator asks Dynamo to begin tracking the
        # freevar by building a new Variable.
        # Building a new Variable automatically lifts the freevar to be an
        # input of the root SubgraphTracer.
        #
        # The implications for the code below are:
        # - We will always be in Case 1 when we get to this code.
        # - Any "free variable" we encounter here is guaranteed to already be
        #   bound, that is, it is either a graph input of the root graph, or
        #   some local variable of the root graph or a subgraph.
        # - The additional work we need to do here is *only* that we need to
        #   lift this free variable into inputs (recursively) of each nested
        #   higher-order-op subgraph until we hit the subgraph where the free
        #   variable is bound
        if self.parent is not None:
            flat_args, tree_spec = pytree.tree_flatten((args, kwargs))
            new_flat_args = []
            for arg in flat_args:
                maybe_new_arg = self.maybe_lift_tracked_freevar_to_input(arg)
                new_flat_args.append(maybe_new_arg)

            args, kwargs = pytree.tree_unflatten(new_flat_args, tree_spec)

        rv = super().create_proxy(
            kind, target, args, kwargs, name, type_expr, proxy_factory_fn
        )

        # append stack trace to fx node
        tx = self.output_graph.current_tx

        # log detailed location of line of code in 3.11
        if sys.version_info >= (3, 11) and kind in (
            "call_function",
            "call_method",
            "call_module",
        ):
            cur_inst = tx.current_instruction
            if (
                cur_inst is not self.prev_inst
                and cur_inst.positions is not None
                and cur_inst.positions.lineno is not None
            ):
                tx_code = tx.f_code
                header = tx.get_line_of_code_header(lineno=cur_inst.positions.lineno)

                def get_trace_call_log_str():
                    line = get_instruction_source_311(tx_code, cur_inst).rstrip()
                    return f"TRACE FX call {rv.node.name} from {header}\n{line}"

                trace_call_log.debug("%s", LazyString(get_trace_call_log_str))
                self.prev_inst = cur_inst

        # update reference to original meta if we're tracing a new code object
        is_retracing = False
        if tx.f_code is not self._cur_code:
            orig_graphmodule_maybe = code_context.get_context(tx.f_code).get(
                "orig_graphmodule", lambda: None
            )()
            if isinstance(orig_graphmodule_maybe, torch.fx.GraphModule):
                is_retracing = True
                self._orig_gm_meta = [
                    nd.meta for nd in orig_graphmodule_maybe.graph.nodes
                ]
                self._orig_gm_lineno_map = orig_graphmodule_maybe._lineno_map
                self._orig_gm_firstlineno = (
                    orig_graphmodule_maybe.forward.__code__.co_firstlineno
                )
            else:
                self._orig_gm_meta = None
                self._orig_gm_lineno_map = None
                self._orig_gm_firstlineno = None
        nn_module_stack = tx.nn_module_stack
        if nn_module_stack:
            rv.node.meta["nn_module_stack"] = nn_module_stack.copy()

        if kind in {"call_function", "call_method"}:
            rv.node.meta["source_fn_stack"] = self.source_fn_stack + [
                (rv.node.name, target)
            ]
        elif kind == "call_module":
            if self.parent is not None:
                # TODO can remove once inline_inbuilt_nn_modules is always True
                unimplemented_v2(
                    gb_type="Invoking an nn.Module inside a higher order operator",
                    context=f"Higher order op name: {self.source_target}",
                    explanation="This is not supported.",
                    hints=[],
                )
            # For modules we store the class
            rv.node.meta["source_fn_stack"] = self.source_fn_stack + [
                (
                    rv.node.name,
                    next(
                        ty
                        for k, (_, ty) in rv.node.meta["nn_module_stack"].items()
                        if k.split("@")[0] == target
                    ),
                )
            ]

        self._maybe_preserve_original_meta(tx, rv.node)

        if not is_retracing:
            if "nn_module_stack" not in rv.node.meta:
                nn_module_stack = tx.nn_module_stack
                if nn_module_stack:
                    rv.node.meta["nn_module_stack"] = nn_module_stack.copy()

            if "source_fn_stack" not in rv.node.meta:
                if kind in {"call_function", "call_method"}:
                    rv.node.meta["source_fn_stack"] = self.source_fn_stack + [
                        (rv.node.name, target)
                    ]
                elif kind == "call_module":
                    if self.parent is not None:
                        # TODO can remove once inline_inbuilt_nn_modules is always True
                        unimplemented_v2(
                            gb_type="Invoking an nn.Module inside a HigherOrderOperator",
                            context="",
                            explanation="This is not supported.",
                            hints=[],
                        )
                    # For modules we store the class
                    rv.node.meta["source_fn_stack"] = self.source_fn_stack + [
                        (
                            rv.node.name,
                            rv.node.meta["nn_module_stack"][target][1],
                        )
                    ]

        if "stack_trace" not in rv.node.meta:
            frame_summaries: list[traceback.FrameSummary] = []
            while tx:
                # Avoid frame summaries from inside the torch/nn/modules. This ensures that we keep the stack trace of
                # the user code.
                if not tx.is_co_filename_from_nn_modules():
                    frame_summaries.append(tx.frame_summary())
                tx = getattr(tx, "parent", None)
            # Reverse the frame_summaries, such that the innermost frame is at the last
            frame_summaries.reverse()

            # official from_list stub doesn't have new-style type
            msgs = traceback.StackSummary.from_list(frame_summaries).format()
            rv.node.stack_trace = "".join(msgs)

        if (
            torch._dynamo.config.use_graph_deduplication
            or torch._dynamo.config.track_nodes_for_deduplication
        ):
            self.output_graph.region_tracker.track_node(
                self.output_graph.current_tx, rv.node
            )
        return rv

    def create_node(
        self, op, target, args=None, kwargs=None, name=None, type_expr=None
    ):
        check_pt2_compliant_op(self.output_graph, op, target, args, kwargs)
        if self.parent is not None:
            flat_args = pytree.arg_tree_leaves(*args, **kwargs)
            for arg in flat_args:
                if not isinstance(arg, torch.fx.Node):
                    continue
                assert arg.graph == self.graph, (
                    "create_node using arg not from this SubgraphTracer"
                )

        node = super().create_node(op, target, args, kwargs, name, type_expr)
        node.meta["creation_timestamp"] = self.output_graph.timestamp
        self._used_names.add(node.name)
        return node

    # Note: we did not override erase_node since
    # we call self.graph.erase_node elsewhere
    def remove_node(self, node):
        if len(node.users) > 0:
            user_graph_nodes: list[torch.fx.Node] = []
            for user in node.users.keys():
                # For the case where user.graph == self.graph, that is a real bug and will raise
                # properly.
                if user.graph != self.graph:
                    # This is a nested graph, which needs to be deleted.
                    # If we do not do this, we will raise on attempting to remove this.
                    # As we only get here during restoration cleanup, this is sound.
                    user_graph_nodes.extend(reversed(list(user.graph.nodes)))
            for other_graph_node in user_graph_nodes:
                other_graph_node.graph.erase_node(other_graph_node)
        self.graph.erase_node(node)
        self.input_name_to_proxy.pop(node.name, None)

    # when before=True, we will insert this input before the most recent
    # inserted proxy.  This is a hack to get around an ordering problem,
    # where we first insert a tensor argument, and then insert bindings
    # for SymInts that may occur in the tensor argument.
    # Remove this if https://github.com/pytorch/pytorch/issues/99007 gets
    # fixed.
    def create_graph_input(
        self, name, type_expr, example_value, before=False, source=None
    ):
        if isinstance(example_value, torch.Tensor):
            self._input_versions_at_beginning.append(example_value._version)
        log.debug(
            "create_graph_input %s %s %s at debug_level %s before=%s",
            name,
            source.name() if source is not None else "(none)",
            example_value,
            self.debug_level,
            before,
        )
        if source is None:
            assert self.parent is not None, (
                f"you are required to provide a source for inputs {name} example_val {example_value} on the root tracer"
            )

        # Note [Export inputs must be explicitly passed in]
        # In eager, we are generally OK with adding graph inputs whenever we
        # want, because we take care of writing the bytecode that knows how
        # to source all the inputs.
        #
        # In export, this is bad, because you want a self-contained export
        # object which only depends on the inputs you explicitly passed to it.
        # So we are a bit more strict about what sources can become inputs
        # in export
        if self.is_export and self.parent is None:
            if not is_from_local_source(source, only_allow_input=True):
                self.output_graph.source_to_user_stacks.setdefault(source, []).append(
                    TracingContext.extract_stack()
                )

        # _used_names contains the names of all the nodes in the graph,
        # including intermediates. This ensures that we do not have a name
        # collision.
        name = get_unique_name_wrt(name, self._used_names)
        if self.input_name_to_proxy:
            prev_name = next(reversed(self.input_name_to_proxy))
            node = self.input_name_to_proxy[prev_name].node
            if before:
                ctx = self.graph.inserting_before(node)
            else:
                ctx = self.graph.inserting_after(node)
        else:
            ctx = self.graph.inserting_before(None)
        with ctx:
            proxy = self.create_proxy("placeholder", name, (), {}, type_expr=type_expr)
            set_example_value(proxy.node, example_value)
            if self.input_name_to_proxy and before:
                k, v = self.input_name_to_proxy.popitem()
                self.input_name_to_proxy[name] = proxy
                self.input_name_to_proxy[k] = v
            else:
                self.input_name_to_proxy[name] = proxy

            # For placeholder nodes, `name` is passed as a str to the target,
            # and then torch.fx decides the node.name. So, record the `target`
            # name as well in the _used_names to prevent any collision.
            self._used_names.add(name)

            # NOTE: [Auto lift basic free symbols when create_graph_input]
            # Whenever we call create_graph_input, we try to also lift the basic symbols in example values
            # as graph input.
            # This applies to both top-level graph and subgraphs in higher order ops.
            # It has several cases:
            #  1. When create_graph_input for a tensor that has symbolic shapes,
            #     we look for basic symbols in its size and stride, we check if the symbol is bound
            #     in current graph (i.e. bound_symbols), it it's not bound, we'll create a placeholder
            #     for it then recursively check its parent, creates ph if not bound.
            #     Every tracer maintains a mapping (i.e. lifted_freevars)
            #     that maps from parent proxy to proxy in current tracer for the symbol.
            #  2. When create_graph_input for a tensor with unbacked symbolic shapes,
            #     Backed symbols all come from inputs's symbolic shape. But unbacked symbols
            #     can be created while tracing. So we use track_unbacked_symbols will intercept
            #     at wrap_fx_proxy, and try to bind the unbacked symbols immediately after they're
            #     created.
            #  3. subgraph will also lifted basic symbols in compound exprs of tensor shape.
            #     For example, if an input to subgraph takes size [s1+s2//8], we'll look for the
            #     the free symbols in the sizes and lift as inputs similar to 1 in _lift_symbols_in_symint)
            #  4. When create_graph_input for a SymInt, if the symint is a basic symbol, we'll track it
            #     in bound_symbols so that we don't lift the same basic symbol twice. When the symint is a
            #     compound expr, we'll just create the proxy for the compouned expr but not lift its basic symbols.
            # Also see NOTE: [Export inputs must be explicitly passed in]
            is_strict_export = self.is_export
            is_non_strict_export = torch.compiler.is_compiling()
            if not is_strict_export and not is_non_strict_export:
                if isinstance(example_value, torch.Tensor):
                    self._lift_basic_symbols(example_value, source)
                elif isinstance(example_value, (list, tuple)):
                    for i, e in enumerate(example_value):
                        if not isinstance(e, torch.Tensor):
                            continue

                        e_source = None
                        if source:
                            e_source = GetItemSource(
                                base=source, index=i, index_is_slice=False
                            )

                        self._lift_basic_symbols(e, e_source)

            # Bound the symbol to ph if example_value is a SymInt with basic symbol.
            if isinstance(example_value, torch.SymInt) and isinstance(
                example_value.node.expr, sympy.Symbol
            ):
                self.bound_symbols[example_value.node.expr] = proxy
            return proxy

    # See NOTE: [Nested SubgraphTracer and free_variable handling] for more details
    def lift_tracked_freevar_to_input(self, proxy):
        # You're doing something wrong if we are the root SubgraphTracer because
        # Dynamo adds tensors to graph inputs before creating a proxy for them.
        assert self.parent is not None, (
            "lift_tracked_freevar_to_input should not be called on root SubgraphTracer"
        )

        example_value = proxy.node.meta["example_value"]

        # To avoid lifting the same symbol twice, we check whether basic symbols has been tracked.
        # For example, the basic symbols may have already been lifted for current subgraph when
        # we automatically lift basic symbols in the sizes/strides of a tensor t.
        # Suppose parent graph calls sz = t.size()[0], it creates
        # a proxy in parent and the subgraph accesses sz via closure. sz's proxy is not tracked
        # in current sub-tracer so we may lift the same symbol twice.
        if (
            isinstance(example_value, torch.SymInt)
            and example_value.node.expr in self.bound_symbols
        ):
            return self.bound_symbols[example_value.node.expr]

        # Proxies are associated with VariableTracker.
        # It is possible that we've already lifted the Proxy to be an input.
        # If that is the case, just return the already lifted Proxy.
        if proxy in self.lifted_freevars:
            return self.lifted_freevars[proxy]

        # We first lift proxy to parent's graph then lift to current grpah's input
        # so that when we bind symints of the sizes in current graph, those symints
        # would already be lifted as inputs to parent graph.
        if proxy.tracer != self.parent:
            self.parent.lift_tracked_freevar_to_input(proxy)

        example_value = proxy.node.meta["example_value"]
        new_proxy = self.create_graph_input(
            proxy.node.name, type(example_value), example_value
        )
        self.lifted_freevars[proxy] = new_proxy
        return new_proxy

    def maybe_lift_tracked_freevar_to_input(self, arg):
        """
        If arg is a free variable, then lift it to be an input.
        Returns the new lifted arg (if arg was a freevar), else the
        original arg.
        """
        if not isinstance(arg, torch.fx.Proxy):
            # Note: arg can be a python built-in slice type e.g.
            # x[:max_seq] is represented as get_item(t, (slice(None, max_seq, None)))
            # we need to also look into the slice variable itself to lift the
            # proxies there.
            if isinstance(arg, slice):
                return slice(
                    *(
                        self.maybe_lift_tracked_freevar_to_input(sub_arg)
                        for sub_arg in (arg.start, arg.stop, arg.step)
                    )
                )
            else:
                return arg
        elif arg.tracer == self:
            return arg
        return self.lift_tracked_freevar_to_input(arg)

    # See NOTE: [Auto lift basic free symbols when create_graph_input] for overall design
    # You MUST call this API every time when creating a proxy in wrap_fx_proxy for a call
    # that produced unbacked symints or tensors with unbacked symint shapes.
    # This function is used to track the unbacked symints with its proxies created during
    # dynamo tracing so that subgraph knows how to bind a symbol input with parent's proxy.
    # LazyProxy are created for tensor shapes that're unbacked so that we don't create proxies
    # for symbols that're not going to be used.
    def track_unbacked_symbols(
        self, example_value, e_proxy: Union[LazyProxy, torch.fx.Proxy]
    ):
        # When binding the symbols in an exmaple_value, we bind the symbols
        # to the proxy's associated Tracer instead of current tracer.
        # This is because:
        # 1. We may be calling wrap_tensors during speculate_subgraph because
        # the variables are lazily realized. The proxy are top-level phs but
        # current tracer is a subtracer.
        # 2. For autograd.Function, we trace the backward graph with a new tracer
        # whose parent is the forward tracer, but we're using all the proxies created
        # in forward tracer to trace the backward.
        # For example, forward calls save_for_backward for a input tensor t.
        # Backward calls t.tolist(). In this case, all the proxies that backward tracer
        # sees are from parent tracer (i.e. the forward tracer). (e.g. t[0].item())
        # See test_validate_outputs_unbacked for repro on 2.
        tracer = e_proxy.tracer
        assert isinstance(tracer, SubgraphTracer)

        def need_bind(s) -> bool:
            from torch.fx.experimental.symbolic_shapes import is_symbolic

            return (
                is_symbolic(s)
                and isinstance(s.node.expr, sympy.Symbol)
                and s.node.shape_env.is_unbacked_symint(s.node.expr)
                and s.node.expr not in self.bound_symbols
            )

        def _proxy_with_example_value(example_value, *args, **kwargs):
            proxy = tracer.create_proxy(*args, **kwargs)
            set_example_value(proxy.node, example_value)
            return proxy

        if isinstance(example_value, torch.Tensor):
            for i, s in enumerate(example_value.size()):
                if need_bind(s):
                    log.debug(
                        "_track_unbacked_symbols %s for %s.size()[%s] at debug_level %s",
                        s,
                        e_proxy,
                        i,
                        tracer.debug_level,
                    )
                    lazy_proxy = LazyProxy(
                        tracer,
                        _proxy_with_example_value,
                        s,
                        "call_function",
                        torch.ops.aten.sym_size.int,
                        (e_proxy, i),
                        {},
                        type_expr=type(s),
                    )
                    self.track_unbacked_symbols(s, lazy_proxy)

            if example_value.layout is torch.strided:
                for i, s in enumerate(example_value.stride()):
                    if need_bind(s):
                        log.debug(
                            "_track_unbacked_symbols %s for %s.stride()[%s] at debug_level %s",
                            s,
                            e_proxy,
                            i,
                            tracer.debug_level,
                        )
                        lazy_proxy = LazyProxy(
                            tracer,
                            _proxy_with_example_value,
                            s,
                            "call_function",
                            torch.ops.aten.sym_stride.int,
                            (e_proxy, i),
                            {},
                            type_expr=type(s),
                        )
                        self.track_unbacked_symbols(s, lazy_proxy)

            elif example_value.layout is torch.sparse_coo:
                self.track_unbacked_symbols(example_value._indices(), e_proxy)
                self.track_unbacked_symbols(example_value._values(), e_proxy)
            elif example_value.layout in {torch.sparse_csr, torch.sparse_bsr}:
                self.track_unbacked_symbols(example_value.crow_indices(), e_proxy)
                self.track_unbacked_symbols(example_value.col_indices(), e_proxy)
            elif example_value.layout in {torch.sparse_csc, torch.sparse_bsc}:
                self.track_unbacked_symbols(example_value.ccol_indices(), e_proxy)
                self.track_unbacked_symbols(example_value.row_indices(), e_proxy)
            if is_traceable_wrapper_subclass(example_value):
                attrs, ctx = example_value.__tensor_flatten__()
                for attr in attrs:
                    inner_t = getattr(example_value, attr)
                    self.track_unbacked_symbols(inner_t, getattr(e_proxy, attr))
        elif isinstance(example_value, torch.SymInt):
            # Only bind unbacked symbols. backed symbols are lifted as inputs.
            if need_bind(example_value):
                expr = example_value.node.expr
                tracer.bound_symbols[expr] = e_proxy

    # See Note [Auto lift basic free symbols when create_graph_input]
    def _lift_basic_symbols(
        self, example_value: Union[torch.SymInt, torch.Tensor], src: Optional[Source]
    ):
        # The before arg is for inserting symints in the sizes/strides of a tensor
        # before the tensor. This ordering ensures that when we look at the tensor's
        # symbols, they're already lifted/tracked. E.g. this assumption is used
        # in insert_deferred_runtime_asserts.
        def _lift_symbols_in_symint(
            s: Union[int, torch.SymInt],
            source: Optional[Source],
            before: bool = False,
        ) -> None:
            if not is_symbolic(s):
                return

            assert isinstance(s, torch.SymInt)
            self_to_be_bound = self.lookup_unbound_symbols(s)
            if len(self_to_be_bound) == 0:
                return

            # For subgraph
            if self.parent is not None:
                # Recursively lift symbols in symint until top-level.
                self.parent._lift_basic_symbols(s, source)
                for s0 in self_to_be_bound:
                    parent_proxy = self.parent.bound_symbols[s0]
                    example_val = parent_proxy.node.meta["example_value"]
                    assert isinstance(example_val, torch.SymInt)
                    ph = self.create_graph_input(
                        str(s0),
                        type(example_val),
                        example_val,
                        before=before,
                        source=source,
                    )
                    log.debug(
                        "_lift_symbols_in_symint %s from %s at debug_level %s",
                        s0,
                        source.name() if source is not None else "subgraph inputs",
                        self.debug_level,
                    )
                    self.lifted_freevars[parent_proxy] = ph
            # For root_tracer:
            else:
                assert len(self_to_be_bound) == 1, (
                    f"For root tracer, we only expect to bind basic symbols (compound symbols "
                    f"should be cached before) but got unbound symbols {self_to_be_bound} in {s}"
                )
                assert source is not None, (
                    f"Source of '{s}' is None when lifting it to input of top-level. If it's an unbacked symbol, "
                    "this could be because it's not tracked with lazy_bind_unbacked_symbols. "
                    f"Otherwise, should provide a source when create_graph_input for `{s}` at root tracer."
                )
                s0 = next(iter(self_to_be_bound))
                ph = self.create_graph_input(
                    str(s0),
                    type(s),
                    s,
                    before=before,
                    source=source,
                )
                log.debug(
                    "_lift_symbols_in_symint %s from %s at debug_level %s",
                    s,
                    source.name() if source is not None else "subgraph inputs",
                    self.debug_level,
                )
                ph.node.meta["grapharg"] = GraphArg(
                    source,
                    s,
                    pass_arg_as_tensor=False,
                    fake_tensor=None,
                    is_tensor=False,
                )

        if isinstance(example_value, torch.Tensor):
            for i, s in enumerate(example_value.size()):
                _lift_symbols_in_symint(
                    s,
                    (
                        TensorPropertySource(src, TensorProperty.SIZE, i)
                        if src is not None
                        else None
                    ),
                    before=True,
                )
            if example_value.layout is torch.strided:
                for i, s in enumerate(example_value.stride()):
                    _lift_symbols_in_symint(
                        s,
                        (
                            TensorPropertySource(src, TensorProperty.STRIDE, i)
                            if src is not None
                            else None
                        ),
                        before=True,
                    )
                _lift_symbols_in_symint(
                    example_value.storage_offset(),
                    (
                        TensorPropertySource(src, TensorProperty.STORAGE_OFFSET)
                        if src is not None
                        else None
                    ),
                    before=True,
                )
            elif example_value.layout is torch.sparse_coo:
                self._lift_basic_symbols(example_value._indices(), src)
                self._lift_basic_symbols(example_value._values(), src)
            elif example_value.layout in {torch.sparse_csr, torch.sparse_bsr}:
                self._lift_basic_symbols(example_value.crow_indices(), src)
                self._lift_basic_symbols(example_value.col_indices(), src)
            elif example_value.layout in {torch.sparse_csc, torch.sparse_bsc}:
                self._lift_basic_symbols(example_value.ccol_indices(), src)
                self._lift_basic_symbols(example_value.row_indices(), src)
            if is_traceable_wrapper_subclass(example_value):
                attrs, ctx = example_value.__tensor_flatten__()
                for attr in attrs:
                    inner_t = getattr(example_value, attr)
                    self._lift_basic_symbols(
                        inner_t, AttrSource(src, attr) if src is not None else None
                    )
        elif isinstance(example_value, torch.SymInt):
            _lift_symbols_in_symint(
                example_value,
                src,
            )

    # Lookup the proxy in current tracer for each symbol in expressions of s,
    # See Note [Auto lift basic free symbols when create_graph_input]
    def lookup_unbound_symbols(self, s: torch.SymInt) -> list[sympy.Symbol]:
        free_symbols = s.node.expr.free_symbols
        if len(free_symbols) == 0:
            return []

        to_be_bound = []
        for s0 in free_symbols:
            if s0 not in self.bound_symbols:
                to_be_bound.append(s0)
                continue

            proxy = self.bound_symbols[s0]
            if isinstance(proxy, LazyProxy):
                proxy = proxy()
                self.bound_symbols[s0] = proxy
            assert isinstance(proxy, torch.fx.Proxy) and proxy.tracer is self, (
                f"The proxy of symbol {s0} doesn't belong to current tracer."
            )
        # Sort the symbols so that we can have a deterministic lifting order
        return sorted(to_be_bound, key=lambda s: s.name)

    def has_input_mutation(self):
        input_versions_at_beginning = self._input_versions_at_beginning
        input_nodes = []

        input_versions_at_end = []
        for node in self.graph.nodes:
            if node.op == "placeholder":
                example_value = node.meta["example_value"]
                if isinstance(example_value, torch.Tensor):
                    input_versions_at_end.append(example_value._version)
                    input_nodes.append(node)
            else:
                break

        mutated_inputs = [
            i
            for i, (v1, v2) in enumerate(
                zip(input_versions_at_beginning, input_versions_at_end)
            )
            if v1 != v2
        ]

        if len(mutated_inputs):
            mutated_nodes = [input_nodes[i] for i in mutated_inputs]
            msg = f"Input mutation detected at {mutated_nodes}"
            return MutationInfo(True, msg)

        return MutationInfo(False, "")

    def has_aliasing(self):
        from torch._higher_order_ops.utils import _collect_fake_inputs

        input_storages: dict[StorageWeakRef, torch.fx.Node] = dict()

        for node in self.graph.nodes:
            if node.op == "placeholder":
                example_value = _collect_fake_inputs([node])[0]
                if isinstance(example_value, torch.Tensor):
                    storage = StorageWeakRef(example_value._typed_storage())
                    if storage in input_storages:
                        # input-input aliasing
                        msg = f"Input-to-input aliasing detected at nodes {input_storages[storage]} and {node}"
                        return AliasingInfo(True, msg)
                    input_storages[storage] = node
            else:
                break

        output_storages: dict[StorageWeakRef, torch.fx.Node] = dict()
        out_nodes = self.graph.find_nodes(op="output")[0]
        for out_node in pytree.tree_leaves(out_nodes.args[0]):
            if out_node:
                example_value = _collect_fake_inputs([out_node])[0]
                assert not isinstance(example_value, list)
                if isinstance(example_value, torch.Tensor):
                    storage = StorageWeakRef(example_value._typed_storage())
                    if storage in output_storages:
                        # output-output aliasing
                        msg = f"Output-to-output aliasing detected at nodes {output_storages[storage]} and {out_node}"
                        return AliasingInfo(True, msg)
                    output_storages[storage] = out_node

        intersected_storages = input_storages.keys() & output_storages.keys()
        if len(intersected_storages) > 0:
            # input-output aliasing
            aliased = [
                (input_storages[s], output_storages[s]) for s in intersected_storages
            ]
            aliased = ", ".join([f"{i} and {o}" for i, o in aliased])
            msg = f"Input-to-output aliasing detected at nodes {aliased}"
            return AliasingInfo(True, msg)

        return AliasingInfo(False, "")


# NOTE: [HigherOrderOperator tracing design]
# Ignoring HigherOrderOperators for a moment,
# OutputGraph represents the graph being built by Dynamo that may be compiled
# and executed. It holds a root SubgraphTracer where the FX graph is built.
#
# HigherOrderOperators are operators that take functions as their arguments.
# When Dynamo encounters a HigherOrderOperator, then it attempts to introspect
# the function passed to it (call this the "body function"), capture it into a
# GraphModule, and rewrite the call to the HigherOrderOperator to use the
# GraphModule.
#
# The way we handle the capture of body functions is through having
# (possibly nested) SubgraphTracers, one per body function.
#
# Mechanically, we do the introspection by:
# - Creating a new SubgraphTracer via OutputGraph.subtracer
# - Executing the body function.
# This constructs the graph of the body function in the new SubgraphTracer
# while modifying the state of the OutputGraph. For example:
# - the OutputGraph can receive new GraphArgs (if we discover any new
#   untracked Tensors)
# - side effects from the body function get accumulated into
#   OutputGraph.side_effects
# - guards produced by the body function get accumulated into OutputGraph.guards
#
# The traced function has some special properties that make it easier for us
# to transform later down the line:
# - we lift all free variables to being inputs.
#
# If the introspection fails (due to the existence of graph breaks), then
# we roll back the current OutputGraph state and graph break on the
# HigherOrderOperator.<|MERGE_RESOLUTION|>--- conflicted
+++ resolved
@@ -1398,9 +1398,6 @@
             )
             self.codegen_suffix(tx, stack_values_flat, pass1)
 
-<<<<<<< HEAD
-            # one more time now that we have established tempvars
-=======
             # Use `pass1.uses` to selectively cache multi-user variables into a
             # temporary local source. This (a). speeds up loading VTs with long
             # chained source, and (b). avoids redundantly saving single-user VT
@@ -1410,7 +1407,6 @@
                 # If it's already a local source, no need to cache it
                 if count > 1 and not istype(val, (SyntheticLocalSource, LocalSource)):
                     tempvars[val] = None
->>>>>>> e6ed4074
             pass2 = PyCodegen(
                 self.root_tx,
                 root,
