# mypy: ignore-errors

"""
This module contains classes and utilities for handling higher-order operators in Dynamo.
It provides functionality for tracing and transforming control flow constructs like
conditions (torch.cond), loops (torch.while_loop), maps (torch.ops.higher_order.map),
and other higher-order operations.

The module includes specialized VariableTracker classes for different types of
higher-order operations, along with utilities for:
- Speculating and capturing subgraphs
- Managing control flow
- Handling autograd function applications
- Supporting function transformations
- Processing activation checkpoints

These classes work together to enable Dynamo to correctly trace and compile code
containing complex control flow patterns and higher-order functions while preserving
their semantic behavior.
"""

import contextlib
import functools
import inspect
import itertools
import logging
import types
import warnings
from collections.abc import Sequence
from dataclasses import dataclass
from typing import Any, Optional, TYPE_CHECKING

import torch._C
import torch.fx
import torch.nn
from torch._dispatch.python import enable_python_dispatcher
from torch._dynamo.utils import get_fake_value
from torch._dynamo.variables.builtin import BuiltinVariable
from torch._dynamo.variables.constant import ConstantVariable
from torch._dynamo.variables.ctx_manager import RepararametrizeModuleContextVariable
from torch._dynamo.variables.functions import UserFunctionVariable
from torch._dynamo.variables.nn_module import UnspecializedNNModuleVariable
from torch._dynamo.variables.tensor import SymNodeVariable
from torch._guards import Source
from torch._ops import HigherOrderOperator
from torch.fx.passes.shape_prop import _extract_tensor_metadata
from torch.utils import _pytree as pytree

from .. import graph_break_hints, variables
from ..exc import (
    IncorrectUsage,
    ObservedException,
    UncapturedHigherOrderOpError,
    unimplemented,
    unimplemented_v2,
    Unsupported,
)
from ..source import AttrSource, DictGetItemSource
from ..utils import proxy_args_kwargs, set_example_value
from .base import VariableTracker
from .dicts import ConstDictVariable
from .lazy import LazyVariableTracker
from .lists import ListVariable, TupleVariable


if TYPE_CHECKING:
    from torch._dynamo.symbolic_convert import InstructionTranslator


log = logging.getLogger(__name__)
hc_log = torch._logging.getArtifactLogger(__name__, "hierarchical_compile")


@dataclass
class OutputSpec:
    """
    Contains the treespec of the output of the speculated subgraph, and the
    information to mask out the constant values from the output during
    flattening and inserting them back during unflattening. Cleaning up
    constants from the graph makes the graph simpler for AOTDispatcher and
    Inductor.
    """

    treespec: pytree.TreeSpec
    # list of True/False to identify the locations of const values in the
    # subgraph output. True means that value at that index is a constant.
    masks_to_filter_const_values: Optional[list[bool]] = None
    # The actual constant values that were present in the subgraph output. Note
    # that this is the same length as the mask, we just look at the indices
    # where mask is True.
    const_values: Optional[list[Any]] = None

    def __post_init__(self):
        if (
            self.masks_to_filter_const_values is not None
            or self.const_values is not None
        ):
            assert len(self.masks_to_filter_const_values) == len(self.const_values)


def raise_hard_error_if_graph_break(reason):
    def deco(fn):
        @functools.wraps(fn)
        def graph_break_as_hard_error(*args, **kwargs):
            try:
                return fn(*args, **kwargs)
            except (Unsupported, ObservedException) as e:
                import sys

                if isinstance(e, Unsupported):
                    exc = UncapturedHigherOrderOpError(
                        f"{reason} Got {e.msg}", e.real_stack
                    )
                else:
                    msg = e.msg if hasattr(e, "msg") else type(e)
                    real_stack = e.real_stack if hasattr(e, "real_stack") else None
                    exc = UncapturedHigherOrderOpError(
                        f"{reason} Got {msg}", real_stack
                    )
                raise exc.with_traceback(sys.exc_info()[2]) from None

        return graph_break_as_hard_error

    return deco


# This function is a syntax sugar for creating a dummy new subtracer so that
# newly added nodes are added to a separate subgraph in this subtracer instead of affecting
# the main graph. This is useful for creating sample inputs for tracing the subgraph.
# For example, in FlexAttentionHigherOrderVariable, we want to create several scalars
# to trace the score_mod function but we don't want the operators that creates the scalar to
# show up in the graph, we could this function to discard the graph changes.
# Example usage:
# with discard_graph_changes():
#   sample_input= create_sample_inputs()
# speculate_subgraph(tx, f, sample_inputs, {})
@contextlib.contextmanager
def discard_graph_changes(tx):
    ctx = tx.output.subtracer("subgraph_wrapper", None)
    try:
        ctx.__enter__()
        yield
    finally:
        ctx.__exit__(None, None, None)


def check_meta_consistency_vt(
    vars1: list[VariableTracker],
    vars2: list[VariableTracker],
    lhs_name: str,
    rhs_name: str,
    include_contiguity: bool = True,
) -> None:
    from torch._higher_order_ops.utils import check_meta_consistency

    from . import TensorVariable

    def _unwrap_var(var):
        if isinstance(var, TensorVariable):
            return var.proxy.node.meta["example_value"]
        elif isinstance(var, SymNodeVariable):
            return var.sym_num
        elif isinstance(var, ConstantVariable):
            return var.as_python_constant()
        else:
            unimplemented(f"Cannot unwrap var {var}")

    unwrapped1 = [_unwrap_var(var) for var in vars1]
    unwrapped2 = [_unwrap_var(var) for var in vars2]

    return check_meta_consistency(
        unwrapped1,
        unwrapped2,
        lhs_name,
        rhs_name,
        include_contiguity=include_contiguity,
    )


@contextlib.contextmanager
def dynamo_enable_grad(tx: "InstructionTranslator", enable=True):
    from . import GradModeVariable

    org_value = torch.is_grad_enabled()
    try:
        GradModeVariable.create(tx, enable, initialized=True)
        yield
    finally:
        GradModeVariable.create(tx, org_value, initialized=True)


@contextlib.contextmanager
def dynamo_under_activation_checkpoint(tx: "InstructionTranslator"):
    orig_val = tx.output.current_tracer.under_activation_checkpoint
    try:
        tx.output.current_tracer.under_activation_checkpoint = True
        yield
    finally:
        tx.output.current_tracer.under_activation_checkpoint = orig_val


def find_mismatched_vars(var, types, allow_none=False):
    """
    Recursively finds variables whose type is not an instance of the specified types.
    Args:
        var: The variable to check.
        types: A tuple of allowed types.
        allow_none (bool): Whether to allow None values. Defaults to False.
    Returns:
        A set of variables whose type is not an instance of the specified types.
    """
    mismatched_vars = set()
    if isinstance(var, (TupleVariable, ListVariable)):
        for item in var.items:
            mismatched_vars.update(find_mismatched_vars(item, types, allow_none))
    elif isinstance(var, ConstDictVariable):
        for value in var.items.values():
            mismatched_vars.update(find_mismatched_vars(value, types, allow_none))
    else:

        def _is_none(var):
            return var.is_python_constant() and var.as_python_constant() is None

        if not isinstance(var, types) and not (allow_none and _is_none(var)):
            mismatched_vars.add(var)
    return mismatched_vars


def only_consist_of(var, types, allow_none=False):
    mismatch_vars = find_mismatched_vars(var, types, allow_none=allow_none)
    return len(mismatch_vars) == 0


# A more read-able syntax sugar for creating a UserFunctionVariable for f
# and run call_function on it. Make it return a function to preserve the calling
# convention of the original f.
def _make_inlined(tx: "InstructionTranslator", f):
    assert callable(f), "Expect f to be a python callable."

    def inline_call(*args, **kwargs):
        return UserFunctionVariable(f).call_function(tx, args, kwargs)

    return inline_call


def _call_function_and_unflatten_output(
    tx, fn, args, kwargs, flat_example_value, ret_spec
):
    from .builder import wrap_fx_proxy

    # Store the invocation as a call
    flat_variable = wrap_fx_proxy(
        tx=tx,
        proxy=tx.output.create_proxy(
            "call_function",
            fn,
            args=args,
            kwargs=kwargs,
        ),
        example_value=flat_example_value,
    )

    if ret_spec.masks_to_filter_const_values:
        from torch._dynamo.external_utils import insert_const_values_with_mask

        # During flattening, we removed the constant values. To ensure Dynamo
        # can trace correctly, insert back the constant values in the output.
        flat_variable = _make_inlined(tx, insert_const_values_with_mask)(
            flat_variable, ret_spec.masks_to_filter_const_values, ret_spec.const_values
        )

    # Transform variable back into a list (previously made into a tuple by
    # speculate_subgraph function) so as to respect the pytree API typing.
    flat_list_variable = BuiltinVariable(list).call_function(tx, [flat_variable], {})
    return (
        _make_inlined(tx, pytree.tree_unflatten)(flat_list_variable, ret_spec.treespec)
        if ret_spec.treespec
        else flat_variable
    )


def _assert_tensors_nonaliasing(inputs, outputs):
    input_tensor_ids = {
        id(t) for t in pytree.tree_leaves(inputs) if isinstance(t, torch.Tensor)
    }
    output_tensor_ids = {
        id(t) for t in pytree.tree_leaves(outputs) if isinstance(t, torch.Tensor)
    }
    assert input_tensor_ids.isdisjoint(output_tensor_ids), (
        "inputs to function body cannot alias outputs"
    )


def _check_all_tensorvariable(args):
    from . import TensorVariable

    if not all(type(a.realize()) is TensorVariable for a in args):
        unimplemented(
            f"Expected all leaves to be of torch.Tensor type, but got {[type(a.realize()) for a in args]}."
        )


def _check_supported_callable_arg(
    tx: "InstructionTranslator", func_var: VariableTracker, arg_name
):
    is_callable = (
        BuiltinVariable(callable).call_function(tx, [func_var], {}).as_python_constant()
    )
    if not is_callable:
        unimplemented(
            f"{arg_name} should be a Callable but is of type {str(func_var)}."
        )


def _call_while_loop(
    self: VariableTracker,
    tx: "InstructionTranslator",
    args: list[VariableTracker],
    kwargs: dict[str, VariableTracker],
    stack_output: bool,
) -> VariableTracker:
    from torch._higher_order_ops.while_loop import _create_unbacked_symint

    from . import TensorVariable

    args, kwargs = LazyVariableTracker.realize_all((args, kwargs))
    cond_fn, body_fn, operands, additional_inputs = args

    # Input checks
    for i, k in enumerate(["cond_fn", "body_fn", "operands"]):
        if v := kwargs.pop(k, None):
            assert i == len(args), (
                "did not provide the right number of non-keyword args"
            )
            args.append(v)

    if kwargs:
        unimplemented(f"torch.while_loop: Got unexpected kwargs: {list(kwargs.keys())}")

    if len(args) != 4:
        unimplemented(
            f"Expected 4 arguments but got {len(args)}.\n"
            f"Usage: while_loop(cond_fn, body_fn, operands)",
        )

    # cond_fn and body_fn input check
    _check_supported_callable_arg(tx, cond_fn, "cond_fn")
    _check_supported_callable_arg(tx, body_fn, "body_fn")

    # operands input check
    operands_seq = operands.unpack_var_sequence(tx)

    # additional_inputs input check
    if not isinstance(additional_inputs, (ListVariable, TupleVariable)):
        unimplemented(
            f"Expected additional_inputs to be a list/tuple but got "
            f"{additional_inputs.python_type()}. It seems to be an "
            f"internal error, please report an issue to PyTorch."
        )
    additional_inputs_seq = additional_inputs.unpack_var_sequence(tx)

    with discard_graph_changes(tx):
        # Note: this must be run under discard graph changes.
        def unspecialize_carried_inputs(tx, carry) -> VariableTracker:
            # See NOTE [unspecialize int carry with unbacked symints]
            if (
                isinstance(carry, ConstantVariable) and carry.python_type() is int
            ) or isinstance(carry, SymNodeVariable):
                example_value = _create_unbacked_symint(
                    tx.output.fake_mode, ignore_fresh_unbacked_symbols=True
                )
                proxy = tx.output.current_tracer.create_graph_input(
                    "unbacked_symint", type(example_value), example_value
                )
                return SymNodeVariable.create(tx, proxy, example_value)
            else:
                # See NOTE [unspecialize constant tensor carry]
                assert isinstance(carry, TensorVariable)
                cloned_carry = carry.clone()
                cloned_carry.proxy.node.meta["example_value"].constant = None
                return cloned_carry

        # clone inputs across subgraphs, to avoid unbacked memoization in fake prop
        cond_operands_seq = [
            unspecialize_carried_inputs(
                tx,
                (
                    carry.call_method(tx, "clone", args=(), kwargs={})
                    if isinstance(carry, TensorVariable)
                    else carry
                ),
            )
            for carry in operands_seq
        ]
        body_operands_seq = [
            unspecialize_carried_inputs(
                tx,
                (
                    carry.call_method(tx, "clone", args=(), kwargs={})
                    if isinstance(carry, TensorVariable)
                    else carry
                ),
            )
            for carry in operands_seq
        ]

    # create cond subgrpahs
    (
        (cond_r, _cond_treespec),
        cond_graph,
        cond_lifted_freevars,
    ) = speculate_subgraph(
        tx,
        cond_fn,
        cond_operands_seq + additional_inputs_seq,
        {},
        "while_loop",
        source_target=self.value,
        # NOTE [why we cannot use "automatic" for while_loop]:
        # The reason is that we want to enforce
        # the ordering of inputs and outputs to be consistent and the ordering
        # of cond_fn and body_fn to the consistent.
        # e.g. suppose we use "automatic" and we have:
        #
        # def body_fn(ph1, ph2):
        #   new_a, new_b = ph2.cos(), ph1.sin()
        #   return new_a, new_b
        #
        # a, b = torch.randn(3), torch.randn(3)
        # new_a, new_b = body_fn(a, b)
        #
        # Using automatic, the ordering of arguments will be the order that they're
        # used. In this example, the capture graph looks like:
        #
        # def captured_body(ph1, ph2):
        #   new_a, new_b = ph1.cos(), ph2.add_(1)
        #   return new_a, new_b
        #
        # This is fine when we change the calling convention of captured_body to be
        # new_a, new_b = captured_body(b, a).
        # But for while_loop, the next iteration's input is previous iteration output
        # we'll end up feeding captured_body(new_a, new_b) instead.
        # So it's best we always enforce the ordering of carried_inputs the same as outputs
        # with "flatten_manual".
        set_subgraph_inputs="flatten_manual",
        supports_input_mutation=self.supports_input_mutation,
        supports_aliasing=self.supports_aliasing,
        remove_consts_from_outputs=False,
    )
    cond_nn_modules = dict(tx.output.nn_modules)
    validate_subgraph_output_types(cond_r)
    if isinstance(cond_r, TensorVariable):
        cond_r_meta = _extract_tensor_metadata(
            cond_r.proxy.node.meta["example_value"], include_contiguity=False
        )
        if cond_r_meta.dtype != torch.bool or cond_r_meta.shape != torch.Size([]):
            unimplemented(
                f"Expected cond_fn to return a scalar tensor or a bool but got {cond_r_meta.shape}"
            )
    elif isinstance(cond_r, ConstantVariable):
        # short-circuiting while_loop when cond_fn returns a constant such as 0, 1 True or False
        pred = cond_r.as_python_constant()
        if pred:
            unimplemented(
                f"Infinite loop detected because while_loop's cond_fn always returns the same value {pred}"
            )
        else:
            return operands

    # create body subgraph
    (
        (body_r, body_treespec),
        body_graph,
        body_lifted_freevars,
    ) = speculate_subgraph(
        tx,
        body_fn,
        body_operands_seq + additional_inputs_seq,
        {},
        "while_loop",
        source_target=self.value,
        set_subgraph_inputs="flatten_manual",
        should_flatten_outputs=True,
        supports_input_mutation=False,
        supports_aliasing=False,
        remove_consts_from_outputs=False,
    )
    validate_subgraph_output_types(body_r)

    # We set include contiguity=False because we have vmap x HOP tests, where if
    # include_contiguity=True will call t.is_contiguous inside of vmap and get an error
    # "querying is_contiguous inside of vmap for memory_format other than
    # torch.contiguous_format is not yet implemented". This is okay because stride
    # is still checked.
    check_meta_consistency_vt(
        body_r.unpack_var_sequence(tx),
        operands_seq,
        "body_fn_output",
        "carried_inputs",
        include_contiguity=False,
    )

    (
        cond_graph,
        body_graph,
        cond_shared,
        _body_shared,
        cond_unique,
        body_unique,
    ) = _merge_graph_inputs(
        cond_graph,
        cond_lifted_freevars,
        "cond_fn",
        body_graph,
        body_lifted_freevars,
        "body_fn",
    )

    # Note: cond_shared and body_shared refer to the same proxy in parent graph
    # so using either of them is OK. Use cond_shared as it doesn't matter.
    additional_lifted_inputs = cond_shared + cond_unique + body_unique

    body_nn_modules = dict(tx.output.nn_modules)

    cond_gm = torch.fx.GraphModule(cond_nn_modules, cond_graph)
    body_gm = torch.fx.GraphModule(body_nn_modules, body_graph)
    cond_name = tx.output.install_subgraph("cond_fn", cond_gm)
    body_name = tx.output.install_subgraph("body_fn", body_gm)

    cond_node = make_attr(tx, cond_name)
    body_node = make_attr(tx, body_name)

    operands_proxy = tuple(operand.as_proxy() for operand in operands_seq)
    additional_inputs_proxy = tuple(
        [inp.as_proxy() for inp in additional_inputs_seq] + additional_lifted_inputs
    )
    p_args = (
        cond_node,
        body_node,
        operands_proxy,
        additional_inputs_proxy,
    )
    return _call_function_and_unflatten_output(
        tx,
        self.value,
        p_args,
        {},
        None,
        body_treespec,
    )


def are_same_graph_modules(fn_name, a_mod, b_mod, fake_mode):
    from torch._subclasses._fake_tensor_utils import _CacheKeyState
    from torch._subclasses.fake_tensor import extract_tensor_metadata

    # Maps the equivalent nodes from a to b
    node_map = {}

    def check_all_args(a_nodes, b_nodes):
        for arg_a, arg_b in zip(a_nodes, b_nodes):
            if isinstance(arg_a, torch.fx.Node):
                if node_map[arg_a] != arg_b:
                    return False
            elif isinstance(arg_a, slice):
                if not isinstance(arg_b, slice):
                    return False
                if not check_all_args(
                    (arg_a.start, arg_a.stop, arg_a.step),
                    (arg_b.start, arg_b.stop, arg_b.step),
                ):
                    return False
            elif arg_a != arg_b:
                # This is a catch-all for everything else. `slice` was a
                # surprise but can there be other data structures that can
                # contain fx.Nodes in them?
                return False
        return True

    for a_node, b_node in zip(a_mod.graph.nodes, b_mod.graph.nodes):
        if a_node.op != b_node.op:
            return False

        if a_node.op == "placeholder":
            a_value = a_node.meta["example_value"]
            b_value = b_node.meta["example_value"]

            if isinstance(a_value, torch.Tensor):
                if not isinstance(b_value, torch.Tensor):
                    return False
                # Extract fake tensor metadata for a and b and then compare
                a_result = []
                state = _CacheKeyState(fake_mode.shape_env)
                a_metadata = extract_tensor_metadata(a_value)
                a_metadata._flatten_into(a_result, fake_mode, state)

                b_result = []
                state = _CacheKeyState(fake_mode.shape_env)
                b_metadata = extract_tensor_metadata(b_value)
                b_metadata._flatten_into(b_result, fake_mode, state)
                if a_result != b_result:
                    return False
            elif isinstance(a_value, torch.SymInt):
                if not isinstance(b_value, torch.SymInt):
                    return False
                if a_value is not b_value:
                    return False
        elif a_node.op == "call_function":
            if a_node.target is not b_node.target:
                return False
            a_flat, _ = pytree.tree_flatten((a_node.args, a_node.kwargs))
            b_flat, _ = pytree.tree_flatten((b_node.args, b_node.kwargs))
            if not check_all_args(a_flat, b_flat):
                hc_log.debug(
                    "%s: Graph comparison failed at node (call_function): %s",
                    fn_name,
                    a_node,
                )
                return False
        elif a_node.op == "call_method":
            if a_node.target != b_node.target:
                return False
            a_flat, _ = pytree.tree_flatten((a_node.args, a_node.kwargs))
            b_flat, _ = pytree.tree_flatten((b_node.args, b_node.kwargs))
            if not check_all_args(a_flat, b_flat):
                hc_log.debug(
                    "%s: Graph comparison failed at node (call_method) : %s",
                    fn_name,
                    a_node,
                )
                return False
        elif a_node.op == "output":
            a_flat, _ = pytree.tree_flatten((a_node.args, a_node.kwargs))
            b_flat, _ = pytree.tree_flatten((b_node.args, b_node.kwargs))
            if not check_all_args(a_flat, b_flat):
                hc_log.debug("%s: Graph comparison failed at the output node", fn_name)
                return False
        elif a_node.op == "get_attr":
            a_attr = getattr(a_mod, a_node.target)
            b_attr = getattr(b_mod, b_node.target)
            if isinstance(a_attr, torch.fx.GraphModule):
                if not isinstance(b_attr, torch.fx.GraphModule):
                    return False
                # This is an example of a HOP inside a HOP
                if not are_same_graph_modules(fn_name, a_attr, b_attr, fake_mode):
                    return False
            else:
                # TODO - write an example with tensor as a graph attribute in
                # the Fx graph
                raise NotImplementedError(f"get_attr with {type(a_attr)}")
        else:
            # TODO - call_module is not supported because Dynamo Fx graph does
            # not install a call_module
            raise NotImplementedError(f"Graph equivalence check saw a {a_node.op}")

        # Two nodes are equal - add them to them map
        node_map[a_node] = b_node

    return True


def validate_args_and_maybe_create_graph_inputs(
    sub_args,
    tracer,
    tx,
    set_subgraph_inputs,
    description,
    sub_args_names=None,
):
    from . import AutogradFunctionContextVariable
    from .builder import wrap_fx_proxy_cls

    assert tracer.parent is not None

    if set_subgraph_inputs == "flatten_manual":
        flat_args, tree_spec = _make_inlined(tx, pytree.tree_flatten)(
            ListVariable(sub_args)
        ).unpack_var_sequence(tx)

        flat_inputs = validate_args_and_maybe_create_graph_inputs(
            flat_args.unpack_var_sequence(tx),
            tracer,
            tx,
            set_subgraph_inputs="manual",
            description=description,
        )

        return _make_inlined(tx, pytree.tree_unflatten)(
            ListVariable(flat_inputs), tree_spec
        ).unpack_var_sequence(tx)
    else:
        if sub_args_names is not None:
            # Can be greater if user passes some args as kwargs
            assert len(sub_args_names) >= len(sub_args)
        args = []
        for idx, a in enumerate(sub_args):
            assert isinstance(a, VariableTracker)
            if set_subgraph_inputs == "automatic":
                args.append(a)
                continue
            elif set_subgraph_inputs == "semi_automatic":
                if isinstance(a, AutogradFunctionContextVariable):
                    example_value = a.as_proxy().node.meta["example_value"]
                    arg_name = (
                        a.as_proxy().node.name
                        if sub_args_names is None
                        else sub_args_names[idx]
                    )
                    tracer.create_graph_input(arg_name, a.python_type(), example_value)
                elif a.maybe_fx_node() is not None:
                    node = a.maybe_fx_node()
                    example_value = node.meta["example_value"]
                    arg_name = (
                        a.as_proxy().node.name
                        if sub_args_names is None
                        else sub_args_names[idx]
                    )
                    new_proxy = tracer.create_graph_input(
                        arg_name, a.python_type(), example_value
                    )
                    example_value = (
                        node.meta["example_value"]
                        if "example_value" in node.meta
                        else None
                    )
                    a = wrap_fx_proxy_cls(
                        target_cls=type(a),
                        tx=tx,
                        proxy=new_proxy,
                        example_value=example_value,
                    )
                args.append(a)
                continue

            if a.is_python_constant():
                # This arg is not used in the body of the higher order op.
                # Currently, this new input is added to make the calls
                # happy, which expect a fixed number of arguments. In
                # future, we can clean this up.
                arg_name = (
                    "const_unused"
                    if sub_args_names is None
                    else f"const_unused_{sub_args_names[idx]}"
                )
                tracer.create_graph_input(
                    arg_name, a.python_type(), a.as_python_constant()
                )
                new_arg = a
            # Weird special case, we probably want to delete it or fold it
            # into the next case (of `a` being placeable into a graph)
            elif isinstance(a, AutogradFunctionContextVariable):
                example_value = a.as_proxy().node.meta["example_value"]
                arg_name = (
                    a.as_proxy().node.name
                    if sub_args_names is None
                    else sub_args_names[idx]
                )
                tracer.create_graph_input(arg_name, a.python_type(), example_value)
                new_arg = a
            # If `a` can be put into a graph
            elif a.maybe_fx_node() is not None:
                node = a.maybe_fx_node()
                example_value = (
                    node.meta["example_value"] if "example_value" in node.meta else None
                )
                arg_name = node.name if sub_args_names is None else sub_args_names[idx]
                new_proxy = tracer.create_graph_input(
                    arg_name, a.python_type(), example_value
                )
                new_arg = wrap_fx_proxy_cls(
                    target_cls=type(a),
                    tx=tx,
                    proxy=new_proxy,
                    example_value=example_value,
                )
            # If `a` cannot be put into a graph
            else:
                # HOPs work much better if they use speculate_subgraph(set_subgraph_inputs="automatic").
                unimplemented(
                    f"{description} with body that accepts non-Tensors as input. "
                    f"Got: {a.python_type()}"
                )
            args.append(new_arg)
        return args


# This helper function is used to make sure two graphs share the same input signature. For example,
# in torch.cond, two branches might lift different set of tensors as inputs. This function helps to
# dedup the inputs and modify the graphs to take the same set of inputs.
def _merge_graph_inputs(
    l_graph, l_lifted_freevars, l_name, r_graph, r_lifted_freevars, r_name
):
    def dedup_and_sort_lifted_freevars(l_lifted_freevars, r_lifted_freevars):
        # The nn module attributes are guaranteed to be registered into the top-level graph module during
        # higher order op speculation. Therefore, get_attr nodes in two branches with the same
        # target refer to the same attribute and we can safely deduplicate them with their target.
        #
        # Note: ideally, dynamo should just create a single proxy for the same attribute of a nn module. But
        # true_branch and false_branch belong to two separate tracing contexts, they may register the same
        # attribute to top level separately. This creates two get_attr proxies for the same attribute
        # that have different meta data such as stack_trace (one stack trace for the true_branch,
        # and the other for false_branch). It seems better to discard the proxy explicitly in cond
        # than make dynamo create a single proxy for the same get_attr target.
        def shared_getattrs(l_lifted_proxies, r_lifted_proxies):
            true_targets = {
                proxy.node.target: proxy
                for proxy in l_lifted_proxies
                if proxy.node.op == "get_attr"
            }
            l_shared_getattrs = {}
            r_shared_getattrs = {}

            for false_proxy in r_lifted_proxies:
                if (
                    false_proxy.node.op == "get_attr"
                    and false_proxy.node.target in true_targets
                ):
                    true_proxy = true_targets[false_proxy.node.target]
                    l_shared_getattrs[true_proxy] = true_proxy
                    r_shared_getattrs[false_proxy] = true_proxy
            return l_shared_getattrs, r_shared_getattrs

        l_shared_getattrs, r_shared_getattrs = shared_getattrs(
            l_lifted_freevars.keys(), r_lifted_freevars.keys()
        )

        l_shared_freevars = (l_lifted_freevars.keys() & r_lifted_freevars.keys()).union(
            l_shared_getattrs.keys()
        )
        r_shared_freevars = (l_lifted_freevars.keys() & r_lifted_freevars.keys()).union(
            r_shared_getattrs.keys()
        )
        unique_l_freevars = l_lifted_freevars.keys() - l_shared_freevars
        unique_r_freevars = r_lifted_freevars.keys() - r_shared_freevars

        def _sort_by_name(vars):
            return sorted(vars, key=lambda var: var.node.name)

        return (
            list(_sort_by_name(list(l_shared_freevars))),
            list(_sort_by_name(list(r_shared_freevars))),
            list(_sort_by_name(list(unique_l_freevars))),
            list(_sort_by_name(list(unique_r_freevars))),
        )

    (l_shared, r_shared, unique_l, unique_r) = dedup_and_sort_lifted_freevars(
        l_lifted_freevars, r_lifted_freevars
    )

    # Let's say we capture cond(pred, true_fn, false_fn, (x,))
    # With set_graph_input set to automatic,
    # true_fn has lifted variables x, a, b, c
    # false_fn has lifted variables x, a, b, d
    # Then fixup_branch_inps make sure both branches have the same signature, i.e.:
    # - true_fn(x, a, b, c_true_branch, d_false_branch)
    # - false_fn(x, a, b, c_true_branch, d_false_branch)
    #
    # More formally, the signature has three parts in the following order:
    # 1. used in both branches: x, a, b
    # 2. only used in true branches: c, suffixed with _true_branch
    # 3. only used in false branches: d, suffixed with _false_branch
    # Within each part, we re-order the nodes by name to have a derterministic ordering for testing.
    def fixup_branch_inps(graph, lifted_freevars, shared, unique_l, unique_r):
        def _insert_or_replace_phs(new_args, name_suffix):
            for arg in new_args:
                new_ph = graph.placeholder(arg.node.name + name_suffix)
                new_ph.meta = arg.node.meta
                # Override with new_ph if there exists a old placeholder.
                if arg in lifted_freevars:
                    old_ph = lifted_freevars[arg].node
                    old_ph.replace_all_uses_with(new_ph)
                    # replace_all_uses_with doesn't clean users. Clean it manually so that we could erase it.
                    old_ph.users = {}
                    graph.erase_node(old_ph)

        first_not_ph_node = next(
            node for node in graph.nodes if node.op != "placeholder"
        )
        with graph.inserting_before(first_not_ph_node):
            _insert_or_replace_phs(shared, "")
            _insert_or_replace_phs(unique_l, "_" + l_name)
            _insert_or_replace_phs(unique_r, "_" + r_name)

    fixup_branch_inps(l_graph, l_lifted_freevars, l_shared, unique_l, unique_r)
    fixup_branch_inps(r_graph, r_lifted_freevars, r_shared, unique_l, unique_r)
    return l_graph, r_graph, l_shared, r_shared, unique_l, unique_r


# See NOTE [HigherOrderOperator tracing design] for details of the design
def speculate_subgraph(
    tx,
    f,
    sub_args,
    sub_kwargs,
    description,
    *,
    # source_target is the .value of HigherOrderOpVariable and is the
    # target of the proxy that we created for the higherOrderOperator.
    source_target=None,
    always_restore=False,
    enable_grad=None,
    # NOTE [argument `set_subgraph_inputs`]
    # set_subgraph_inputs controls what how to construct subgraphs' placeholders from sub_args.
    # 1. if your HOP supports arbitrary inputs, use set_subgraph_inputs="automatic" (most recommended).
    # 2. if your HOP supports only Tensor and symnode inputs, use set_subgraph_inputs="flatten_manual" (recommended).
    # If sub_args contain Pytree structure (e.g. dict/list/tuple/set), the sub_args will be flattened first.
    # Then the flattened args are manually set as subgraph's placeholders.
    # 3. if your HOP must preserve inputs that are not tensor or symnode as placeholders e.g. AutogradFunctionContextVariable
    # use set_subgraph_inputs="manual" (not recommended). We do not recommend it in general because it has the
    # restriction that user need to manually control how to create placeholders and VariableTrackers for the args.
    set_subgraph_inputs="automatic",
    restore_side_effects=True,
    should_flatten_outputs=False,
    # if should_flatten_outputs is True, `remove_consts_from_outputs` remove the
    # const outputs from the subgraph output.
    remove_consts_from_outputs=True,
    under_activation_checkpoint=False,
    # TODO - supports input_mutation and aliasing should be False by default for strictness
    supports_input_mutation=True,
    supports_aliasing=True,
    # Pass in an originating tracer - this is needed for preserving context
    # across fwd-bwd for autograd.Function
    tracer=None,
):
    if sub_kwargs is None:
        sub_kwargs = {}

    assert set_subgraph_inputs in {
        "automatic",
        "semi_automatic",
        "flatten_manual",
        "manual",
    }, "Please use one of the supported set_subgraph_inputs options."

    # See NOTE [Temporary argument `set_subgraph_inputs`]
    if sub_kwargs and set_subgraph_inputs != "automatic":
        unimplemented("Use `set_subgraph_inputs=automatic` when passing `sub_kwargs`.")

    try:
        # ensure guards on args get installed in parent subgraph
        f, sub_args, sub_kwargs = LazyVariableTracker.realize_all(
            (f, sub_args, sub_kwargs),
        )

        with tx.output.subtracer(source_target, tracer) as subtracer:
            sub_args_names = maybe_positional_arg_names(f)
            # User mismatch in the number of args. Will eventually lead to an error.
            if sub_args_names is not None and len(sub_args_names) < len(sub_args):
                sub_args_names = None
            args = validate_args_and_maybe_create_graph_inputs(
                sub_args,
                subtracer,
                tx,
                set_subgraph_inputs,
                description,
                sub_args_names,
            )

            validate_args_and_maybe_create_graph_inputs(
                sub_kwargs.values(),
                subtracer,
                tx,
                set_subgraph_inputs="automatic",
                description=description,
            )

            autograd_ctx = (
                dynamo_enable_grad(tx, enable_grad)
                if enable_grad is not None
                else contextlib.nullcontext()
            )
            checkpoint_ctx = (
                dynamo_under_activation_checkpoint(tx)
                if under_activation_checkpoint
                else contextlib.nullcontext()
            )

            # For handling side effects, we can make an argument that we don't
            # have to do anything here. The side effects infra does a good job
            # of graph breaking if we mutate any nonlocal or global variable
            # while subtracing. As a result if tracing succeeds, side effects
            # data structure will only contain read-only data structures that
            # are put there for tracking purposes.
            # But on the other hand, there is an argument that if we ever write
            # a new side effect in Dynamo which does not go through the side
            # effect infra, we can end up in bad state.
            # Therefore we restore the side effects after tracing. The catch is
            # that we have to special handle tensor variables. If we have seen a
            # nonlocal variable tensor during subtracing, we want to keep a
            # track of that tensor, so that later subtracing or the root tracer
            # itself does not create a new proxy for the already observed tensor
            # variable.
            if restore_side_effects:
                prev_side_effects = tx.output.side_effects.clone()

            with autograd_ctx, checkpoint_ctx:
                output = f.call_function(tx, args, sub_kwargs)

            if restore_side_effects:
                new_side_effects = tx.output.side_effects.clone()
                prev_side_effects.track_runahead_tensor_and_symvar_side_effects(
                    new_side_effects
                )
                tx.output.side_effects = prev_side_effects

            treespec = None
            masks_to_filter_const_values = None
            const_values = None
            if should_flatten_outputs:
                from torch._dynamo.external_utils import filter_out_const_values

                # Flatten the speculated subgraph output.
                output, treespec = _make_inlined(tx, pytree.tree_flatten)(
                    output
                ).unpack_var_sequence(tx)

                # Actually, transform the list (returned by flatten) into a tuple
                # for dynamo consistency.
                output = BuiltinVariable(tuple).call_function(tx, [output], {})

                if remove_consts_from_outputs:
                    # Filter out the constants and save them into a spec. Filtering
                    # out constants makes the graph simpler for the backends. We
                    # need to ensure that after unflattening the constants are
                    # inserted back at the right positions for the Dynamo tracing to
                    # continue. This is done by filter_const_spec
                    output_proxies = output.as_proxy()
                    masks_to_filter_const_values = pytree.tree_map(
                        lambda x: not isinstance(x, torch.fx.Proxy), output_proxies
                    )
                    const_values = pytree.tree_map(
                        lambda x: None if isinstance(x, torch.fx.Proxy) else x,
                        output_proxies,
                    )
                    output = _make_inlined(tx, filter_out_const_values)(
                        output, masks_to_filter_const_values
                    )

            # Register output to graph
            # Modeled off of compile_and_call_fx_graph
            # TODO: support pytree output
            # We check always_restore because we dont use the output or side effects of always_restore code,
            # like bwd.
            if always_restore:
                # Nothing left to do here
                return (
                    (
                        output,
                        OutputSpec(
                            treespec, masks_to_filter_const_values, const_values
                        ),
                    ),
                    tx.output.graph,
                    subtracer.lifted_freevars,
                )
            else:
                validate_subgraph_output_types(output)

                # The output proxies might not belong to this SubgraphTracer
                # (if they are free variables that were never lifted)
                # so lift them here.
                output_proxies = output.as_proxy()
                output_proxies = pytree.tree_map(
                    subtracer.maybe_lift_tracked_freevar_to_input, output_proxies
                )

                tx.output.create_node(
                    "output",
                    "output",
                    (subtracer.create_arg((output_proxies,))),
                    {},
                )
                graph = tx.output.graph
                graph.lint()
                lifted_freevars = subtracer.lifted_freevars

                # NOTE: [HigherOrderOperator subgraph input ordering]
                # The input ordering of the higher order ops is determined by the order of
                # the creation of the placeholder.
                # Manually created inputs are created in validate_args_and_maybe_create_graph_inputs before
                # speculating subgraph.
                # During subgraph speculation, we may lift closured tensors and free symbols as inputs,
                # their ordering is determined by the time they are lifted: earlier lifted ones precede later
                # lifted ones.
                #
                # Suppose the placeholders are
                # O1, O2, X1, O3, O4, X2, X3, O5 where Xs are lifted phs
                # The following code re-order the placeholders to
                # O1, O2, O3, O4, O5, X1, X2, X3
                def move_lifted_freevars_phs_to_end(
                    graph: torch.fx.Graph, lifted_freevars: tuple[torch.fx.Node]
                ):
                    lifted_ph_set = {
                        child_p.node for child_p in lifted_freevars.values()
                    }

                    prev_phs = [n for n in graph.nodes if n.op == "placeholder"]

                    # No need to reorder when graph doesn't have args or doesn't
                    # have lifted freevars or all inputs are lifted freevars.
                    if (
                        len(prev_phs) == 0
                        or len(lifted_ph_set) == 0
                        or len(prev_phs) == len(lifted_ph_set)
                    ):
                        return

                    # Step 1: find first X1
                    for x1 in prev_phs:
                        if x1 in lifted_ph_set:
                            break

                    assert x1 is not None and x1.op == "placeholder"
                    # Step 2: starting from the X1, skip Xs and prepend Os before X1.
                    cand_x = x1.next
                    while cand_x is not None and cand_x.op == "placeholder":
                        if cand_x in lifted_ph_set:
                            cand_x = cand_x.next
                        else:
                            nxt = cand_x.next
                            cand_x._remove_from_list()
                            x1.prepend(cand_x)
                            cand_x = nxt

                    # Step 3: assert that all placeholders are in the correct order as .
                    # in lifted_freevars
                    after_phs = [
                        node for node in graph.nodes if node.op == "placeholder"
                    ][-len(lifted_freevars) :]
                    assert len(after_phs) == len(lifted_freevars)
                    for child_proxy, ph in zip(lifted_freevars.values(), after_phs):
                        assert child_proxy.node is ph, (
                            "The order of placeholders is different from the order of lifted_freevars"
                        )

                    graph.lint()

                if len(lifted_freevars) > 0:
                    move_lifted_freevars_phs_to_end(graph, lifted_freevars)

                if not supports_input_mutation:
                    mutation_info = subtracer.has_input_mutation()
                    if mutation_info.has_mutation:
                        context = f"{mutation_info.msg} in\n {graph}"
                        unimplemented_v2(
                            gb_type="Encountered input mutation during higher order op tracing",
                            context=context,
                            explanation=f"Higher order ops do not support input mutation. Found in {source_target.name()}",
                            hints=[
                                "Consider using the debug context to change user code to avoid mutation.",
                                "Please open an issue.",
                            ],
                        )

                if not supports_aliasing:
                    aliasing_info = subtracer.has_aliasing()
                    if aliasing_info.has_aliasing:
                        context = f"{aliasing_info.msg} in\n {graph}"
                        unimplemented_v2(
                            gb_type="Encountered aliasing during higher order op tracing",
                            context=context,
                            explanation=f"Higher order ops do not support aliasing. Found in {source_target.name()}",
                            hints=[
                                "Replace `return input` with `return input.clone()` to avoid aliasing.",
                                "Consider using the debug context to change user code to avoid aliasing.",
                                "Please open an issue.",
                            ],
                        )

                return (
                    (
                        output,
                        OutputSpec(
                            treespec, masks_to_filter_const_values, const_values
                        ),
                    ),
                    graph,
                    lifted_freevars,
                )

    except Unsupported as ex:
        f_name = f"{type(f).__name__}"
        if isinstance(f, UserFunctionVariable):
            f_name = f.get_name()
        msg = (
            f"speculate_subgraph: while introspecting {description}, we were unable "
            f"to trace function `{f_name}` into a single graph. This means "
            f"that Dynamo was unable to prove safety for this API and will "
            f"fall back to eager-mode PyTorch, which could lead to a slowdown."
        )
        log.info(msg)
        log.info(ex)
        raise ex


def make_attr(tx: "InstructionTranslator", name):
    node = tx.output.create_proxy(
        "get_attr",
        name,
        (),
        {},
    )
    return node


class TorchHigherOrderOperatorVariable(VariableTracker):
    def __init__(
        self, value: HigherOrderOperator, source: Optional[Source] = None, **kwargs
    ) -> None:
        super().__init__(**kwargs)
        self.value = value
        self.source = source

    @staticmethod
    def make(value, source=None, **kwargs):
        variable_class = _hop_name_to_variable_class.get(value.__name__)
        if variable_class is not None:
            return variable_class(value, source, **kwargs)

        from torch._higher_order_ops import BaseHOP

        if isinstance(value, BaseHOP):
            return BaseHOPVariable(value, source, **kwargs)
        unimplemented(f"HigherOrderOperator {value.__name__}")

    def call_function(
        self,
        tx: "InstructionTranslator",
        args: Sequence[VariableTracker],
        kwargs: dict[str, VariableTracker],
    ) -> VariableTracker:
        from .torch_function import can_dispatch_torch_function, dispatch_torch_function

        if can_dispatch_torch_function(tx, args, kwargs):
            return dispatch_torch_function(tx, self, args, kwargs)

        return self._call_function(tx, args, kwargs)

    def _call_function(
        self,
        tx: "InstructionTranslator",
        args: Sequence[VariableTracker],
        kwargs: dict[str, VariableTracker],
    ) -> VariableTracker:
        unimplemented(f"HigherOrderOperator {self.value.__name__}")

    def as_python_constant(self):
        return self.value


class CustomFunctionHigherOrderOperatorVariable(TorchHigherOrderOperatorVariable):
    """
    Wraps torch._functorch.autograd_function.custom_function_call
    """

    def _call_function(
        self,
        tx: "InstructionTranslator",
        args: "list[VariableTracker]",
        kwargs: "dict[str, VariableTracker]",
    ) -> "VariableTracker":
        return torch._dynamo.variables.UserMethodVariable(
            self.value.__call__.__func__,
            torch._dynamo.variables.UserDefinedObjectVariable(
                self.value, source=self.source
            ),
            source=AttrSource(self.source, "__call__"),
        ).call_function(tx, args, kwargs)


class CondHigherOrderVariable(TorchHigherOrderOperatorVariable):
    supports_input_mutation = False
    supports_aliasing = False

    @raise_hard_error_if_graph_break(
        reason="Cond doesn't work unless it is captured completely with torch.compile."
    )
    def _call_function(
        self,
        tx: "InstructionTranslator",
        args: "list[VariableTracker]",
        kwargs: "dict[str, VariableTracker]",
    ) -> "VariableTracker":
        from . import ListVariable, TensorVariable

        args, kwargs = LazyVariableTracker.realize_all((args, kwargs))

        for i, k in enumerate(["pred", "true_fn", "false_fn", "operands"]):
            if v := kwargs.pop(k, None):
                assert i == len(args), (
                    "did not provide the right number of non-keyword args"
                )
                args.append(v)

        if kwargs:
            unimplemented(f"torch.cond: Got unexpected kwargs: {list(kwargs.keys())}")

        # TODO(voz): Support fake tensor dispatch for recursive
        # ops - see torch/dispatch/_dispatcher.py
        if len(args) != 4:
            unimplemented(
                f"Expected 4 arguments but got {len(args)}.\n"
                f"Usage: cond(pred, true_fn, false_fn, operands)",
            )

        # Specialize into one of the branches since pred is constant
        pred, true_fn, false_fn, operands = args
        if type(args[0]) is ConstantVariable:
            warnings.warn(
                "Pred is a Python constant. When used with torch.cond, it specializes on one of the branches."
                " If you want torch.cond to preserve two branches, please make the predicate a boolean tensor or a SymBool.",
                UserWarning,
            )
            if pred.as_python_constant():
                return true_fn.call_function(tx, operands.unpack_var_sequence(tx), {})
            else:
                return false_fn.call_function(tx, operands.unpack_var_sequence(tx), {})

        # predicate
        if type(pred) not in (ConstantVariable, TensorVariable, SymNodeVariable):
            unimplemented(
                f"Expected pred to be bool or a boolean tensor with single "
                f"item but got {str(type(pred))} "
                f"with original python type {str(pred.python_type())}.",
            )

        # operands
        if not isinstance(operands, (ListVariable, TupleVariable)):
            unimplemented(
                f"Expected operands to be a list/tuple but got "
                f"{operands.python_type()}",
            )
        operands_seq = operands.unpack_var_sequence(tx)
        if not only_consist_of(
            operands, (TensorVariable, ConstantVariable, SymNodeVariable)
        ):
            unimplemented(
                "Expect operands to be a tuple of pytrees that only consists of tensor leaves."
            )

        # branches
        _check_supported_callable_arg(tx, true_fn, "true_fn")
        _check_supported_callable_arg(tx, false_fn, "false_fn")

        # Our strategy for tracing the true/false branches of cond
        # are to checkpoint our graphstate, run the true branch,
        # roll it back to the checkpoint, and run the false
        # branch, and then merge the graphstates.  Well, perhaps
        # "merge" is too strong a word: we mostly assert that
        # the resulting graphstates have to be the same.
        #
        # We only permit guards to diverge (we union the guards from
        # both branches).  In particular, this means that side
        # effects are NOT permitted inside true/false branches; this
        # would be difficult to implement, because of the path
        # explosion problem.

        def speculate_branch(branch):
            # NB: 0 is predicate
            ix = 1 if branch else 2
            # TODO: Support kwargs
            (
                (ret_val, ret_spec),
                ret_graph,
                ret_lifted_freevars,
            ) = speculate_subgraph(
                tx,
                args[ix],
                operands_seq,
                {},
                "cond",
                source_target=self.value,
                should_flatten_outputs=True,
                # TODO - removing consts from control flow ops need more work
                remove_consts_from_outputs=False,
                supports_input_mutation=self.supports_input_mutation,
                supports_aliasing=self.supports_aliasing,
            )

            if not only_consist_of(ret_val, (TensorVariable, ConstantVariable)):
                unimplemented(
                    "Expected branches to return a possibly nested pytree of tensors "
                    "or constant ints but it consists of others.",
                )
            for ret in ret_val.unpack_var_sequence(tx):
                if isinstance(ret, ConstantVariable) and ret.python_type() is not int:
                    unimplemented(
                        "Expected branches to return a possibly nested pytree of tensors "
                        f"or constant ints but it consists of others {ret.python_type()}.",
                    )
            return ret_val, ret_spec, ret_graph, ret_lifted_freevars

        (true_r, true_spec, true_graph, true_lifted_freevars) = speculate_branch(True)
        true_nn_modules = dict(tx.output.nn_modules)

        (
            false_r,
            false_spec,
            false_graph,
            false_lifted_freevars,
        ) = speculate_branch(False)
        false_nn_modules = dict(tx.output.nn_modules)

        same_spec = _make_inlined(tx, pytree.TreeSpec.__eq__)(
            true_spec.treespec, false_spec.treespec
        )
        if not same_spec.as_python_constant():
            unimplemented("Expected branches to return the same pytree structure.")

        (
            true_graph,
            false_graph,
            true_shared,
            _false_shared,
            unique_true,
            unique_false,
        ) = _merge_graph_inputs(
            true_graph,
            true_lifted_freevars,
            "true_branch",
            false_graph,
            false_lifted_freevars,
            "false_branch",
        )

        true_name = tx.output.install_subgraph(
            "cond_true",
            torch.fx.GraphModule(true_nn_modules, true_graph),
        )
        false_name = tx.output.install_subgraph(
            "cond_false",
            torch.fx.GraphModule(false_nn_modules, false_graph),
        )

        true_node = make_attr(tx, true_name)
        false_node = make_attr(tx, false_name)

        p_args = (
            pred.as_proxy(),
            true_node,
            false_node,
            # We pick true_shared but it shouldn't matter
            tuple(true_shared + unique_true + unique_false),
        )

        return _call_function_and_unflatten_output(
            tx,
            torch.ops.higher_order.cond,
            p_args,
            {},
            None,
            true_spec,
        )


class CallTorchbindHigherOrderVariable(TorchHigherOrderOperatorVariable):
    def __init__(self, hop, source, script_obj_var, method_name) -> None:
        super().__init__(hop, source)
        self.script_obj_var = script_obj_var
        self.method_name = method_name

    def _call_function(
        self,
        tx: "InstructionTranslator",
        args: list[VariableTracker],
        kwargs: dict[str, VariableTracker],
    ) -> VariableTracker:
        from .builder import wrap_fx_proxy

        args, kwargs = LazyVariableTracker.realize_all((args, kwargs))

        args_proxy = [arg.as_proxy() for arg in args]
        kwargs_proxy = {k: v.as_proxy() for k, v in kwargs.items()}
        return wrap_fx_proxy(
            tx=tx,
            proxy=tx.output.create_proxy(
                "call_function",
                self.value,
                args=tuple(
                    [self.script_obj_var.as_proxy(), self.method_name] + args_proxy
                ),
                kwargs=kwargs_proxy,
            ),
        )


def validate_subgraph_output_types(output: VariableTracker):
    """Verify that that the output of the subgraph is a tensor,
    int, bool, SymBool, or SymInt.
    """
    from . import TensorVariable

    if non_tensor_output := find_mismatched_vars(
        output, TensorVariable, allow_none=True
    ):
        for out in non_tensor_output:
            if (
                isinstance(out, SymNodeVariable) and out.python_type() in (int, bool)
            ) or (
                isinstance(out, ConstantVariable) and out.python_type() in (int, bool)
            ):
                continue
            unimplemented(
                f"HigherOrderOperator body's output must consist of tensors or ints only but got {out.python_type()}"
            )


class WhileLoopHigherOrderVariable(TorchHigherOrderOperatorVariable):
    supports_input_mutation = False
    supports_aliasing = False

    @raise_hard_error_if_graph_break(
        reason="while_loop doesn't work unless it is captured completely with torch.compile."
    )
    def _call_function(
        self,
        tx: "InstructionTranslator",
        args: list[VariableTracker],
        kwargs: dict[str, VariableTracker],
    ) -> VariableTracker:
        return _call_while_loop(self, tx, args, kwargs, stack_output=False)


class WhileLoopStackOutputHigherOrderVariable(TorchHigherOrderOperatorVariable):
    supports_input_mutation = False
    supports_aliasing = False

    @raise_hard_error_if_graph_break(
        reason="while_loop_stack_output doesn't work unless it is captured completely with torch.compile."
    )
    def _call_function(
        self,
        tx: "InstructionTranslator",
        args: list[VariableTracker],
        kwargs: dict[str, VariableTracker],
    ) -> VariableTracker:
        return _call_while_loop(self, tx, args, kwargs, stack_output=True)


class AssociativeScanHigherOrderVariable(TorchHigherOrderOperatorVariable):
    supports_input_mutation = False
    supports_aliasing = False

    @raise_hard_error_if_graph_break(
        reason="associative_scan must be captured completely with torch.compile."
    )
    def _call_function(
        self,
        tx: "InstructionTranslator",
        args: list[VariableTracker],
        kwargs: dict[str, VariableTracker],
    ) -> VariableTracker:
        from torch._higher_order_ops.utils import first_slice_copy

        args, kwargs = LazyVariableTracker.realize_all((args, kwargs))

        def arg_extractor(combine_fn, xs, additional_inputs):
            return combine_fn, xs, additional_inputs

        combine_fn, xs, additional_inputs = arg_extractor(*args, **kwargs)

        if args[0].python_type() is functools.partial:
            # This is the standard case when the user calls the frontend
            # and the frontend invokes dynamo
            if len(args) != 2:
                unimplemented(
                    f"Expected 2 positional arguments but got {len(args)}.\n"
                    f"Usage: associative_scan(combine_fn, xs)",
                )

            xs_treespec = args[0].keywords["spec"]

            # combine_fn input check
            # We need to get the pure combine_fn from the functools.partial
            _check_supported_callable_arg(
                tx, combine_fn.keywords["combine_fn"], "combine_fn"
            )
        else:
            # This case is hit during re-tracing, for example in export tests
            # In this case, the combine_fn is a callable and not a functools.partial
            xs_treespec = _make_inlined(tx, pytree.tree_structure)(xs)

            _check_supported_callable_arg(tx, combine_fn, "combine_fn")

        # xs input check
        if not isinstance(xs, (ListVariable, TupleVariable)):
            unimplemented(
                f"Expected xs to be a list/tuple but got "
                f"{xs.python_type()}. It seems to be an "
                f"internal error, please report an issue to PyTorch."
            )
        xs_vars = xs.unpack_var_sequence(tx)
        _check_all_tensorvariable(xs_vars)

        # additional_inputs input check
        if not isinstance(additional_inputs, (ListVariable, TupleVariable)):
            unimplemented(
                f"Expected additional_inputs to be a list/tuple but got "
                f"{additional_inputs.python_type()}. It seems to be an "
                f"internal error, please report an issue to PyTorch."
            )
        additional_inputs_vars = additional_inputs.unpack_var_sequence(tx)
        _check_all_tensorvariable(additional_inputs_vars)

        scan_length = get_fake_value(xs_vars[0].as_proxy().node, tx).size()[0]
        if scan_length == 0:
            unimplemented(
                "associative_scan() operator doesn't support zero-sized tensors during tracing."
            )

        # Trace the subgraph
        # The sub_args is a slice of original input, e.g. if input.size is (3, 4), and scan dim=0
        # the sub_args shape will be (4, ).
        with discard_graph_changes(tx):
            sub_args = [
                _make_inlined(tx, first_slice_copy)(leaf)
                for leaf in itertools.chain(xs_vars, xs_vars)
            ]
            sub_args_additional_inputs = [
                t.call_method(tx, "clone", args=(), kwargs={})
                for t in additional_inputs_vars
            ]

        sub_args = sub_args + sub_args_additional_inputs
        (
            (combine_result, _combine_spec),
            combine_graph,
            combine_lifted_freevars,
        ) = speculate_subgraph(
            tx,
            combine_fn,
            sub_args,
            sub_kwargs={},
            description="associative_scan_combine_fn",
            source_target=self.value,
            set_subgraph_inputs="flatten_manual",
            supports_input_mutation=self.supports_input_mutation,
            supports_aliasing=self.supports_aliasing,
        )

        # Ensure that the output of scan is a flattened list of elements,
        # because downstream operations assume that the output of HOPs
        # is flattened
        output_node = combine_graph.find_nodes(op="output")[0]
        output_node.args = (pytree.tree_leaves(output_node.args),)
        combine_graph.lint()

        # Collect the results from the combine_fn
        results, _combine_treespec = _make_inlined(tx, pytree.tree_flatten)(
            combine_result
        ).unpack_var_sequence(tx)

        # Check whether the combine_fn returns one child tree for the output.
        if _combine_treespec.as_python_constant().num_leaves < 1:
            unimplemented(
                f"combine_fn needs to produce one pytree for the output "
                f"but combine_fn produces the pytree {_combine_treespec.as_python_constant()}."
            )

        # Check whether the outs produced by combine_fn has the same treespec as xs
        # We need to have this check this way, because in case init is a TreeSpec and carry
        # but carry is only a LeafSpec, these two cannot be compared correctly.
        if (
            isinstance(xs_treespec.as_python_constant(), pytree.LeafSpec)
            != isinstance(_combine_treespec.as_python_constant(), pytree.LeafSpec)
        ) or not _make_inlined(tx, pytree.TreeSpec.__eq__)(
            xs_treespec, _combine_treespec
        ).as_python_constant():
            unimplemented(
                f"The tree structure of the xs and the outs of the combine_fn are are expected to be identical, but got "
                f"xs: {xs_treespec.as_python_constant()} vs output: {_combine_treespec.as_python_constant()}."
            )

        # We set include contiguity=False because we have vmap x HOP tests, where if
        # include_contiguity=True will call t.is_contiguous inside of vmap and get an error
        # "querying is_contiguous inside of vmap for memory_format other than
        # torch.contiguous_format is not yet implemented". This is okay because stride
        # is still checked.
        check_meta_consistency_vt(
            [_make_inlined(tx, first_slice_copy)(t) for t in xs_vars],
            results.items,
            "initial_xs",
            "combine_fn_output",
            include_contiguity=False,
        )

        combine_gm = torch.fx.GraphModule(dict(tx.output.nn_modules), combine_graph)
        combine_freevars_proxy = tuple(combine_lifted_freevars.keys())

        # Compute the proxies for the input check
        proxy_vars_inputcheck = (
            tuple(sarg.as_proxy() for sarg in sub_args) + combine_freevars_proxy
        )

        from torch._higher_order_ops.utils import _maybe_fake_tracing
        from torch._inductor.utils import is_pointwise_use

        with tx.fake_mode:
            sub_args_fake = [
                leaf.node.meta["example_value"].clone()
                if hasattr(leaf.node.meta["example_value"], "clone")
                else leaf.node.meta["example_value"]
                for leaf in pytree.tree_leaves(proxy_vars_inputcheck)
            ]
            pre_dispatch = False

            fx = _maybe_fake_tracing(
                combine_gm, sub_args_fake, pre_dispatch=pre_dispatch
            )

            for node in fx.graph.nodes:
                # Check that the combine_fn is pointwise, if combine_mode='pointwise'
                if not all(
                    is_pointwise_use(use) or use.op == "output" for use in node.users
                ):
                    raise RuntimeError(
                        "For combine_mode='pointwise', the combine_fn needs to be pointwise"
                    )

        combine_fn_name = tx.output.install_subgraph(
            "associative_scan_combine_fn", combine_gm
        )

        # Compute the proxies
        xs_proxy = xs.as_proxy()
        combine_freevars_proxy = tuple(combine_lifted_freevars.keys())
        additional_inputs_proxy = additional_inputs.as_proxy() + combine_freevars_proxy

        p_args = (
            make_attr(tx, combine_fn_name),
            xs_proxy,
            additional_inputs_proxy,
        )

        return _call_function_and_unflatten_output(
            tx,
            torch.ops.higher_order.associative_scan,
            p_args,
            {},
            None,
            OutputSpec(xs_treespec),
        )


class ScanHigherOrderVariable(TorchHigherOrderOperatorVariable):
    supports_input_mutation = False
    supports_aliasing = False

    @raise_hard_error_if_graph_break(
        reason="scan must be captured completely with torch.compile."
    )
    def _call_function(
        self,
        tx: "InstructionTranslator",
        args: list[VariableTracker],
        kwargs: dict[str, VariableTracker],
    ) -> VariableTracker:
        from torch._higher_order_ops.scan import _extract_carry_and_out
        from torch._higher_order_ops.utils import first_slice_copy

        args, kwargs = LazyVariableTracker.realize_all((args, kwargs))

        # combine_fn input check
        def _check_combine_fn_is_normalized(combine_fn_var):
            if not isinstance(
                combine_fn_var,
                (
                    variables.nn_module.NNModuleVariable,
                    variables.nn_module.UnspecializedNNModuleVariable,
                    variables.FunctoolsPartialVariable,
                ),
            ):
                unimplemented(
                    f"Expected combine_fn to be wrapped as functools.partial in scan user-facing api "
                    f"or a graph module if we're re-exporting but got "
                    f"{combine_fn.python_type()}. Please report an issue to PyTorch if you're seeing this."
                )
            return isinstance(
                combine_fn_var,
                (
                    variables.nn_module.NNModuleVariable,
                    variables.nn_module.UnspecializedNNModuleVariable,
                ),
            )

        def arg_extractor(combine_fn, init, xs, additional_inputs):
            return combine_fn, init, xs, additional_inputs

        combine_fn, init, xs, additional_inputs = arg_extractor(*args, **kwargs)
        init_vars = init.unpack_var_sequence(tx)
        xs_vars = xs.unpack_var_sequence(tx)
        additional_inputs_vars = additional_inputs.unpack_var_sequence(tx)

        # combine_fn input check
        combine_fn_is_normalized = _check_combine_fn_is_normalized(combine_fn)
        if combine_fn_is_normalized:
            combine_gm = combine_fn.value
            assert isinstance(combine_gm, torch.fx.GraphModule), (
                combine_fn,
                combine_gm,
            )
        else:
            # combine_fn input check
            # We need to get the pure combine_fn from the functools.partial
            _check_supported_callable_arg(
                tx, combine_fn.keywords["combine_fn"], "combine_fn"
            )
        # xs input check
        if not isinstance(xs, (ListVariable, TupleVariable)):
            unimplemented(
                f"Expected xs to be a list/tuple but got "
                f"{xs.python_type()}. It seems to be an "
                f"internal error, please report an issue to PyTorch."
            )
        # init input check
        if not isinstance(init, (ListVariable, TupleVariable)):
            unimplemented(
                f"Expected init to be a list/tuple with at least one element but got "
                f"{init.python_type()}. It seems to be an "
                f"internal error, please report an issue to PyTorch."
            )
        if len(init_vars) == 0:
            unimplemented(
                "scan() operator requires init leaves.  It seems to be an "
                "internal error, please report an issue to PyTorch."
            )
        # additional_inputs input check
        if not isinstance(additional_inputs, (ListVariable, TupleVariable)):
            unimplemented(
                f"Expected additional_inputs to be a list/tuple but got "
                f"{additional_inputs.python_type()}. It seems to be an "
                f"internal error, please report an issue to PyTorch."
            )
        # scan_length check
        scan_length = get_fake_value(xs_vars[0].as_proxy().node, tx).size()[0]
        if scan_length == 0:
            unimplemented("NYI: scan() operator doesn't support zero scan_length.")
        _check_all_tensorvariable(init_vars)
        _check_all_tensorvariable(xs_vars)
        _check_all_tensorvariable(additional_inputs_vars)

        with discard_graph_changes(tx):
            sub_args_init = [
                ini.call_method(tx, "clone", args=(), kwargs={}) for ini in init_vars
            ]
            # The sub_args_inp is a slice of original input, e.g. if input.size is (3, 4), and scan dim=0
            # the sub_args_inp shape will be (4, ).
            sub_args_inp = [_make_inlined(tx, first_slice_copy)(inp) for inp in xs_vars]
            sub_args_additional_inputs = [
                t.call_method(tx, "clone", args=(), kwargs={})
                for t in additional_inputs_vars
            ]

        sub_args = sub_args_init + sub_args_inp + sub_args_additional_inputs
        (
            (combine_result, _combine_spec),
            combine_graph,
            combine_lifted_freevars,
        ) = speculate_subgraph(
            tx,
            combine_fn,
            sub_args,
            sub_kwargs={},
            description="scan_combine_fn",
            source_target=self.value,
            set_subgraph_inputs="flatten_manual",
            supports_input_mutation=self.supports_input_mutation,
            supports_aliasing=self.supports_aliasing,
        )

        # Ensure that the output of scan is a flattened list of elements,
        # because downstream operations assume that the output of HOPs
        # is flattened
        output_node = combine_graph.find_nodes(op="output")[0]
        output_node.args = (pytree.tree_leaves(output_node.args),)
        combine_graph.lint()
        combine_freevars_proxy = list(combine_lifted_freevars.keys())
        combine_result_vars = combine_result.unpack_var_sequence(tx)

        if combine_fn_is_normalized:
            carry_vars, out_vars = _extract_carry_and_out(
                combine_result_vars, len(init_vars)
            )
        else:
            if len(combine_result_vars) != 2:
                unimplemented(
                    f"Expect combine_fn to return a tuple (next_carry, y) but got {combine_result_vars}"
                )
            carry_tree, out_vars = combine_result_vars
            carry_vars, _ = _make_inlined(tx, pytree.tree_flatten)(
                carry_tree
            ).unpack_var_sequence(tx)
            carry_vars = carry_vars.unpack_var_sequence(tx)
            out_vars = _make_inlined(tx, pytree.tree_leaves)(
                out_vars
            ).unpack_var_sequence(tx)

            # additional output checking
            _combine_spec = OutputSpec(
                _make_inlined(tx, pytree.tree_structure)(combine_result)
            )

            check_meta_consistency_vt(
                init_vars,
                carry_vars,
                "init",
                "carry",
            )

        # Check meta data of carries and inits. If we pass this stage, we are sure that the init and carries
        # have the same tree structure.
        # We set include contiguity=False because we have vmap x HOP tests, where if
        # include_contiguity=True will call t.is_contiguous inside of vmap and get an error
        # "querying is_contiguous inside of vmap for memory_format other than
        # torch.contiguous_format is not yet implemented". This is okay because stride
        # is still checked.
        check_meta_consistency_vt(
            init_vars,
            carry_vars,
            "init",
            "carry",
            include_contiguity=False,
        )

        xs_proxy = xs.as_proxy()
        init_proxy = init.as_proxy()
        additional_inputs_proxy = list(additional_inputs.as_proxy()) + list(
            combine_freevars_proxy
        )

        combine_gm = torch.fx.GraphModule(dict(tx.output.nn_modules), combine_graph)
        combine_fn_name = tx.output.install_subgraph("scan_combine_fn", combine_gm)

        p_args = (
            make_attr(tx, combine_fn_name),
            init_proxy,
            xs_proxy,
            additional_inputs_proxy,
        )

        return _call_function_and_unflatten_output(
            tx, torch.ops.higher_order.scan, p_args, {}, None, _combine_spec
        )


def non_single_tensor_return_unsupported(api, ret):
    from . import TensorVariable

    if not isinstance(ret, TensorVariable):
        raise Unsupported(
            f"{api} over function that returns something other than one Tensor"
        )


class MapHigherOrderVariable(TorchHigherOrderOperatorVariable):
    supports_input_mutation = False
    supports_aliasing = False

    @raise_hard_error_if_graph_break(
        reason="map doesn't work unless it is captured completely with torch.compile."
    )
    def _call_function(
        self,
        tx: "InstructionTranslator",
        args: list[VariableTracker],
        kwargs: dict[str, VariableTracker],
    ) -> VariableTracker:
        args, kwargs = LazyVariableTracker.realize_all((args, kwargs))

        if len(kwargs) > 0:
            unimplemented(
                "torch.ops.higher_order.map: kwargs are not supported in the map operator."
            )

        _check_supported_callable_arg(tx, args[0], "map_fn")

        # args = f, flat_xs, flat_args
        assert isinstance(args[1], (ListVariable, TupleVariable)), args[1]
        assert isinstance(args[2], (ListVariable, TupleVariable)), args[2]
        unpacked_xs = args[1].unpack_var_sequence(tx)
        unpacked_args = args[2].unpack_var_sequence(tx)

        sample_shape = get_fake_value(unpacked_xs[0].as_proxy().node, tx).size()

        if len(sample_shape) < 1 or sample_shape[0] == 0:
            unimplemented(
                "map() operator doesn't support scalar or zero-sized tensors during tracing."
            )

        # To get the example output from map() we will need to provide at least one sample to
        # the loop body. In our case we will always use xs[0], and our map() won't support zero
        # sized tensor during tracing.
        with discard_graph_changes(tx):
            sliced_xs = [
                xs.call_method(
                    tx,
                    "select",
                    args=(VariableTracker.build(tx, 0), VariableTracker.build(tx, 0)),
                    kwargs={},
                )
                for xs in unpacked_xs
            ]

        # TODO: Support kwargs
        (
            (body_r, body_spec),
            body_graph,
            body_lifted_freevars,
        ) = speculate_subgraph(
            tx,
            args[0],
            [
                *sliced_xs,
                *unpacked_args,
            ],
            {},
            "torch.ops.higher_order.map",
            source_target=self.value,
            set_subgraph_inputs="flatten_manual",
            should_flatten_outputs=True,
            # TODO - removing consts from control flow ops need more work
            remove_consts_from_outputs=False,
            supports_input_mutation=self.supports_input_mutation,
            supports_aliasing=self.supports_aliasing,
        )

        # Check all outputs of map are tensors.
        # For map, outputting None is OK, thus ignore None values in the check
        body_r_vars = body_r.unpack_var_sequence(tx)
        none_mask = [
            type(x.realize()) is ConstantVariable and x.as_python_constant() is None
            for x in body_r_vars
        ]
        _check_all_tensorvariable(
            [br for bm, br in zip(none_mask, body_r_vars) if not bm]
        )

        body_nn_modules = dict(tx.output.nn_modules)

        body_name = tx.output.install_subgraph(
            "map_body",
            torch.fx.GraphModule(body_nn_modules, body_graph),
        )

        body_node = make_attr(tx, body_name)

        p_args = (
            body_node,
            [xs.as_proxy() for xs in unpacked_xs],
            [arg.as_proxy() for arg in unpacked_args]
            + list(body_lifted_freevars.keys()),
        )

        return _call_function_and_unflatten_output(
            tx, torch.ops.higher_order.map_impl, p_args, {}, None, body_spec
        )


class ExecutorchCallDelegateHigherOrderVariable(TorchHigherOrderOperatorVariable):
    def _call_function(
        self,
        tx: "InstructionTranslator",
        args: "list[VariableTracker]",
        kwargs: "dict[str, VariableTracker]",
    ) -> "VariableTracker":
        from .builder import wrap_fx_proxy

        # This is operator for delegation within Executorch which calls a
        # specific function in the given lowered module with the given
        # operators. The actual operator is defined in the Executorch codebase.
        # This is a bad hierarchical violation since
        # executorch_call_delegate sits at a higher level than dynamo, but
        # there's no real solution to this issue yet.
        if len(kwargs) > 0:
            unimplemented(
                "executorch_call_delegate: kwargs arguments were not enabled."
            )
        if isinstance(args[0], variables.NNModuleVariable):
<<<<<<< HEAD
            lowered_module = args[0].module
            lowered_module = tx.output.get_submodule(args[0].module_key)
            lowered_node = make_attr(tx, args[0].module_key)
        elif isinstance(args[0], variables.UnspecializedNNModuleVariable):
            lowered_module = args[0].value
            mod_name = tx.output.install_subgraph("delegate", lowered_module)
            lowered_node = make_attr(tx, mod_name)
=======
            lowered_module = tx.output.get_submodule(args[0].module_key)
            lowered_node = make_attr(tx, args[0].module_key)
        elif isinstance(args[0], variables.UnspecializedNNModuleVariable):
            # This nn module is special sa delegated by executorch. Just
            # install it as a attr in the graph.
            lowered_module = args[0].value
            lowered_node = tx.output.register_static_attr_and_return_proxy(
                "delegate", lowered_module
            )
>>>>>>> c1abea38

        p_args = tuple(arg.as_proxy() for arg in args[1:])
        real_sub_args = pytree.tree_map_only(
            torch.fx.Proxy, lambda a: get_fake_value(a.node, tx), p_args
        )

        with tx.fake_mode:
            example_value = lowered_module.original_module.module()(*real_sub_args)

        # NOTE [Guaranteeing the 1-1 correspondence of FakeTensors and real tensors]:
        # executorch modules promise not to alias inputs and outputs.
        # Thus, output FakeTensors will correctly not alias input FakeTensors.
        _assert_tensors_nonaliasing(real_sub_args, example_value)

        p_args = (lowered_node,) + p_args

        # Store the invocation as a call
        return wrap_fx_proxy(
            tx=tx,
            proxy=tx.output.create_proxy(
                "call_function",
                self.value,
                args=tuple(p_args),
                kwargs={},
            ),
            example_value=example_value,
        )


class FunctorchHigherOrderVariable(UserFunctionVariable):
    def call_function(
        self,
        tx: "InstructionTranslator",
        args: "list[VariableTracker]",
        kwargs: "dict[str, VariableTracker]",
    ) -> "VariableTracker":
        return super().call_function(tx, args, kwargs)


class FunctionalCallVariable(FunctorchHigherOrderVariable):
    def call_function(
        self, tx, args: list[VariableTracker], kwargs: dict[str, VariableTracker]
    ) -> VariableTracker:
        if not torch._dynamo.config.inline_inbuilt_nn_modules:
            unimplemented(
                "torch.func.functional_call capture is disabled, "
                "it can be turned on by setting "
                "`torch._dynamo.config.inline_inbuilt_nn_modules=True`"
            )
        return super().call_function(tx, args, kwargs)


class ReparametrizeModuleCallVariable(FunctorchHigherOrderVariable):
    def __init__(self, *args, **kwargs):
        super().__init__(*args, **kwargs)

    def call_function(
        self, tx, args: list[VariableTracker], kwargs: dict[str, VariableTracker]
    ) -> VariableTracker:
        ctx_manager_vt = super().call_function(tx, args, kwargs)
        return RepararametrizeModuleContextVariable(ctx_manager_vt, args[0])


class WrapHigherOrderVariable(TorchHigherOrderOperatorVariable):
    supports_input_mutation = True
    supports_aliasing = True

    def install_subgraph_in_output_graph(
        self, tx, fn_vt, fn_args_vt, kwargs, body_gmod, attr_name="wrap_body"
    ):
        return tx.output.install_subgraph(
            f"{attr_name}",
            body_gmod,
        )

    def create_wrapped_node(
        self,
        tx: "InstructionTranslator",
        fn_vt,
        fn_args_vt,
        kwargs,
        description,
        under_activation_checkpoint=False,
        *,
        subgraph_name="wrap_body",
    ):
        # See NOTE [HigherOrderOperator tracing design] for more details

        (
            (body_r, treespec),
            body_graph,
            body_lifted_freevars,
        ) = speculate_subgraph(
            tx,
            fn_vt,
            fn_args_vt,
            kwargs,
            description,
            source_target=self.value,
            should_flatten_outputs=True,
            under_activation_checkpoint=under_activation_checkpoint,
            supports_input_mutation=self.supports_input_mutation,
            supports_aliasing=self.supports_aliasing,
        )

        body_gmod = torch.fx.GraphModule(tx.output.nn_modules, body_graph)
        body_name = self.install_subgraph_in_output_graph(
            tx,
            fn_vt,
            fn_args_vt,
            kwargs,
            body_gmod,
            attr_name=subgraph_name,
        )
        body_node = make_attr(tx, body_name)

        # Since, we call `speculate_subgraph` with `set_subgraph_inputs="automatic`,
        # all the arguments are lifted.
        lifted_args = tuple(arg for arg in body_lifted_freevars.keys())

        proxy_args = (body_node,) + lifted_args
        example_value = pytree.tree_map_only(
            torch.fx.Proxy,
            lambda a: a.node.meta["example_value"],
            body_r.as_proxy(),
        )

        return proxy_args, {}, example_value, body_r, treespec, body_gmod, body_name

    def _call_function(
        self,
        tx: "InstructionTranslator",
        args: "list[VariableTracker]",
        kwargs: "dict[str, VariableTracker]",
    ) -> "VariableTracker":
        # This flattens the kwargs into lifted args
        (
            p_args,
            p_kwargs,
            _example_value,
            body_r,
            treespec,
            _,
            _,
        ) = self.create_wrapped_node(tx, args[0], args[1:], kwargs, "wrap")

        if len(p_kwargs) > 0:
            unimplemented("kwargs should have been flattened into lifted args")

        flat_example_value = pytree.tree_map_only(
            torch.fx.Proxy,
            lambda a: a.node.meta["example_value"],
            body_r.as_proxy(),
        )

        return _call_function_and_unflatten_output(
            tx, self.value, tuple(p_args), p_kwargs, flat_example_value, treespec
        )


class WrapWithSetGradEnabledHigherOrderVariable(TorchHigherOrderOperatorVariable):
    """
    This hop is not exposed to users but is inserted into the graph
    after export as a post-processing step.
    """

    def call_function(
        self,
        tx: "InstructionTranslator",
        args: "list[VariableTracker]",
        kwargs: "dict[str, VariableTracker]",
    ) -> "VariableTracker":
        args, kwargs = LazyVariableTracker.realize_all((args, kwargs))

        if kwargs:
            unimplemented(
                f"wrap_with_set_grad_enabled: Got unexpected kwargs: {list(kwargs.keys())}"
            )

        grad_enabled, fn_var, *rest_args = args

        if not isinstance(grad_enabled, ConstantVariable):
            unimplemented("grad_enabled must be a constant")

        _check_supported_callable_arg(tx, fn_var, "enable_grad_fn")

        with torch.set_grad_enabled(grad_enabled.as_python_constant()):
            (
                (body_r, treespec),
                body_graph,
                body_lifted_freevars,
            ) = speculate_subgraph(
                tx,
                fn_var,
                [*rest_args],
                {},
                "torch.ops.higher_order.wrap_with_set_grad_enabled",
                source_target=self.value,
                set_subgraph_inputs="manual",
                should_flatten_outputs=True,
            )

        if len(body_lifted_freevars) > 0:
            unimplemented(
                f"wrap_with_set_grad_enabled: Got unexpected freevars {body_lifted_freevars}"
            )

        body_gmod = torch.fx.GraphModule(tx.output.nn_modules, body_graph)
        body_name = tx.output.install_subgraph(
            "wrap_body",
            body_gmod,
        )

        body_node = make_attr(tx, body_name)

        proxy_args = tuple(
            [
                grad_enabled.as_python_constant(),
                body_node,
            ]
            + [operand.as_proxy() for operand in rest_args]
        )
        example_value = pytree.tree_map_only(
            torch.fx.Proxy,
            lambda a: a.node.meta["example_value"],
            body_r.as_proxy(),
        )
        return _call_function_and_unflatten_output(
            tx, self.value, proxy_args, {}, example_value, treespec
        )


class WrapWithAutocastHigherOrderVariable(TorchHigherOrderOperatorVariable):
    """
    This hop is not exposed to users but is inserted into the graph
    after export as a post-processing step.
    """

    def call_function(
        self,
        tx: "InstructionTranslator",
        args: "list[VariableTracker]",
        kwargs: "dict[str, VariableTracker]",
    ) -> "VariableTracker":
        args, kwargs = LazyVariableTracker.realize_all((args, kwargs))

        if kwargs:
            unimplemented(
                f"wrap_with_autocast: Got unexpected kwargs: {list(kwargs.keys())}"
            )

        device_type, dtype, enabled, cache_enabled, fn_var, *rest_args = args

        for arg in [device_type, dtype, enabled, cache_enabled]:
            if not isinstance(arg, ConstantVariable):
                unimplemented(
                    "device_type, dtype, enabled, cache_enabled must be constants"
                )

        _check_supported_callable_arg(tx, fn_var, "autocast")

        python_constants = [
            arg.as_python_constant()
            for arg in [device_type, dtype, enabled, cache_enabled]
        ]

        with torch.autocast(*python_constants):
            (
                (body_r, treespec),
                body_graph,
                body_lifted_freevars,
            ) = speculate_subgraph(
                tx,
                fn_var,
                [*rest_args],
                {},
                "torch.ops.higher_order.wrap_with_autocast",
                source_target=self.value,
                set_subgraph_inputs="manual",
                should_flatten_outputs=True,
            )

        if len(body_lifted_freevars) > 0:
            unimplemented(
                f"wrap_with_autocast: Got unexpected freevars {body_lifted_freevars}"
            )

        body_gmod = torch.fx.GraphModule(tx.output.nn_modules, body_graph)
        body_name = tx.output.install_subgraph(
            "wrap_body",
            body_gmod,
        )

        body_node = make_attr(tx, body_name)

        proxy_args = tuple(
            [
                *python_constants,
                body_node,
            ]
            + [operand.as_proxy() for operand in rest_args]
        )
        example_value = pytree.tree_map_only(
            torch.fx.Proxy,
            lambda a: a.node.meta["example_value"],
            body_r.as_proxy(),
        )

        return _call_function_and_unflatten_output(
            tx, self.value, proxy_args, {}, example_value, treespec
        )


class HintsWrapperHigherOrderVariable(TorchHigherOrderOperatorVariable):
    @raise_hard_error_if_graph_break(
        reason="Hints_wrapper doesn't work unless it is captured completely with torch.compile."
    )
    def _call_function(
        self, tx, args: "list[VariableTracker]", kwargs: "dict[str, VariableTracker]"
    ) -> "VariableTracker":
        _check_supported_callable_arg(tx, args[0], "body_fn")

        # inputs
        if len(args) != 3:
            unimplemented(
                f"Expected 3 arguments but got {len(args)}.\n"
                f"Usage: hints_wrapper(body_fn, args, kwargs, hints).\n"
                f"kwargs required to be provided explicitly."
            )

        if not isinstance(args[1], (ListVariable, TupleVariable)):
            unimplemented(
                f"Expected a tuple but got {args[1].python_type()}",
            )
        operands = args[1].unpack_var_sequence(tx)

        if not isinstance(args[2], ConstDictVariable):
            unimplemented(
                f"Expected a dict but got {args[2].python_type()}",
            )

        if "hints" not in kwargs:
            raise IncorrectUsage("hints_wrapper - key hints not provided")

        (
            (body_r, treespec),
            body_graph,
            body_lifted_freevars,
        ) = speculate_subgraph(
            tx,
            args[0],  # function
            operands,
            args[2].as_python_constant(),
            "hints_wrapper",
            source_target=self.value,
            should_flatten_outputs=True,
        )

        body_gmod = torch.fx.GraphModule(tx.output.nn_modules, body_graph)
        body_name = tx.output.install_subgraph(
            "hints_wrapper_body",
            body_gmod,
        )

        body_node = make_attr(tx, body_name)

        # Since, we call `speculate_subgraph` with `set_subgraph_inputs="automatic`,
        # all the arguments are lifted.
        lifted_args = tuple(arg for arg in body_lifted_freevars.keys())
        p_args = (body_node, lifted_args, {})

        p_kwargs = {}
        # add hints into p_kwargs
        p_kwargs["hints"] = kwargs["hints"].as_python_constant()

        flat_example_value = pytree.tree_map_only(
            torch.fx.Proxy,
            lambda a: a.node.meta["example_value"],
            body_r.as_proxy(),
        )

        return _call_function_and_unflatten_output(
            tx, self.value, p_args, p_kwargs, flat_example_value, treespec
        )


class OutDtypeHigherOrderVariable(TorchHigherOrderOperatorVariable):
    def _call_function(
        self,
        tx: "InstructionTranslator",
        args: "list[VariableTracker]",
        kwargs: "dict[str, VariableTracker]",
    ) -> "VariableTracker":
        from .builder import wrap_fx_proxy

        if len(kwargs) > 0:
            unimplemented("out_dtype does not handle kwargs")

        p_args = tuple(arg.as_proxy() for arg in args)
        op = p_args[0]
        output_dtype = p_args[1]
        fake_sub_args = pytree.tree_map_only(
            torch.fx.Proxy, lambda a: a.node.meta["example_value"], p_args[2:]
        )
        # This is a simplified implementation of this operator just for tracing.
        # Actual implementation may also first promote the arguments
        example_value = op(*fake_sub_args).to(dtype=output_dtype)

        # Store the invocation as a call
        return wrap_fx_proxy(
            tx=tx,
            proxy=tx.output.create_proxy(
                "call_function",
                self.value,
                args=tuple(p_args),
                kwargs={},
            ),
            example_value=example_value,
        )


class StrictModeHigherOrderVariable(TorchHigherOrderOperatorVariable):
    @raise_hard_error_if_graph_break(
        reason="strict_mode HOO doesn't work unless it is captured completely with torch.compile."
    )
    def _call_function(
        self,
        tx: "InstructionTranslator",
        args: "list[VariableTracker]",
        kwargs: "dict[str, VariableTracker]",
    ) -> "VariableTracker":
        unpacked_sequence = args[1].unpack_var_sequence(tx)
        # TODO (tmanlaibaatar) support pytree here
        for arg in unpacked_sequence:
            if isinstance(arg, (ListVariable, TupleVariable, ConstDictVariable)):
                unimplemented("strict_mode HOO only works for flat inputs for now")

        if kwargs:
            unimplemented(
                f"strict_mode HOO received unexpected kwargs: {list(kwargs.keys())}"
            )

        (
            (ret_val, ret_spec),
            ret_graph,
            ret_lifted_freevars,
        ) = speculate_subgraph(
            tx,
            args[0],
            unpacked_sequence,
            {},
            "strict_mode",
            source_target=self.value,
            should_flatten_outputs=True,
        )

        strict_mode_nn_modules = dict(tx.output.nn_modules)

        strict_mode_name = tx.output.install_subgraph(
            "strict_mode_body",
            torch.fx.GraphModule(strict_mode_nn_modules, ret_graph),
        )

        strict_mode_node = make_attr(tx, strict_mode_name)
        p_args = (
            strict_mode_node,
            tuple(arg for arg in ret_lifted_freevars.keys()),
        )

        flat_example_value = pytree.tree_map_only(
            torch.fx.Proxy,
            lambda a: a.node.meta["example_value"],
            ret_val.as_proxy(),
        )

        return _call_function_and_unflatten_output(
            tx,
            torch.ops.higher_order.strict_mode,
            p_args,
            {},
            flat_example_value,
            ret_spec,
        )


class CheckpointHigherOrderVariable(WrapHigherOrderVariable):
    def _call_function(
        self,
        tx: "InstructionTranslator",
        args: list[VariableTracker],
        kwargs: dict[str, VariableTracker],
    ) -> VariableTracker:
        from torch._higher_order_ops.wrap import TagActivationCheckpoint
        from torch.utils.checkpoint import noop_context_fn

        context_fn = None
        if "context_fn" in kwargs and kwargs["context_fn"] != noop_context_fn:
            ctx = kwargs.pop("context_fn")
            if isinstance(ctx, torch._dynamo.variables.UserFunctionVariable):
                context_fn = ctx.fn
            elif isinstance(
                ctx, torch._dynamo.variables.functions.FunctoolsPartialVariable
            ):
                context_fn = ctx.guard_as_python_constant()
            else:
                raise NotImplementedError(
                    f"checkpoint not implemented for {type(ctx)} context_fn"
                )

        checkpoint_kwargs, gmod_kwargs = TagActivationCheckpoint.divide_kwargs(kwargs)

        # Here we use checkpoint_kwargs (and not gmod kwargs). gmod_kwargs are
        # already flattened above and managed inside the fx graph.
        (
            p_args,
            _,
            example_value,
            _body_r,
            out_spec,
            checkpointed_gmod,
            _,
        ) = self.create_wrapped_node(
            tx,
            args[0],
            args[1:],
            gmod_kwargs,
            "torch.utils.checkpoint.checkpoint",
            under_activation_checkpoint=True,
        )
        if context_fn is not None:
            checkpointed_gmod.meta["_checkpoint_context_fn"] = context_fn

        _, checkpoint_kwargs = proxy_args_kwargs([], checkpoint_kwargs)

        return _call_function_and_unflatten_output(
            tx,
            self.value,
            p_args,
            checkpoint_kwargs,
            example_value,
            out_spec,
        )


class DynamoBypassingWrapperHigherOrderVariable(WrapHigherOrderVariable):
    def __init__(self, hop, source) -> None:
        super().__init__(hop, source)

    def _call_function(
        self,
        tx: "InstructionTranslator",
        args: list[VariableTracker],
        kwargs: dict[str, VariableTracker],
    ) -> VariableTracker:
        func_var = args[0]

        if isinstance(func_var, torch._dynamo.variables.UserFunctionVariable):
            func = func_var.fn
        elif isinstance(
            func_var, torch._dynamo.variables.functions.FunctoolsPartialVariable
        ):
            func = func_var.as_python_constant()
        else:
            raise RuntimeError(
                f"DynamoBypassingWrapperHigherOrderVariable: Unsupported function {type(func_var)}"
            )
        (
            p_args,
            _,
            example_value,
            _body_r,
            out_spec,
            gmod,
            _,
        ) = self.create_wrapped_node(
            tx,
            args[1],
            args[2:],
            kwargs,
            str(func),
        )

        # Alternatively, we could've stored only the function's fqn and
        # reconstructed, but that requires the function to be a global.
        gmod_meta_key = "_dynamo_bypassing_wrapper_fn"
        gmod.meta[gmod_meta_key] = func

        return _call_function_and_unflatten_output(
            tx,
            self.value,
            (gmod_meta_key,) + tuple(p_args),
            {},
            example_value,
            out_spec,
        )


class ExportTracepointHigherOrderVariable(TorchHigherOrderOperatorVariable):
    def call_function(
        self,
        tx: "InstructionTranslator",
        args: "list[VariableTracker]",
        kwargs: "dict[str, VariableTracker]",
    ) -> "VariableTracker":
        from .builder import wrap_fx_proxy

        p_args = tuple(arg.as_proxy() for arg in args)
        p_kwargs = {key: arg.as_proxy() for key, arg in kwargs.items()}
        return wrap_fx_proxy(
            tx=tx,
            proxy=tx.output.create_proxy(
                "call_function",
                self.value,
                args=p_args,
                kwargs=p_kwargs,
            ),
            example_value=None,
        )


class RunWithRNGStateHigherOrderVariable(TorchHigherOrderOperatorVariable):
    def _call_function(
        self,
        tx: "InstructionTranslator",
        args: "list[VariableTracker]",
        kwargs: "dict[str, VariableTracker]",
    ) -> "VariableTracker":
        from .builder import wrap_fx_proxy

        p_args = tuple(arg.as_proxy() for arg in args)
        p_kwargs = {key: arg.as_proxy() for key, arg in kwargs.items()}
        return wrap_fx_proxy(
            tx=tx,
            proxy=tx.output.create_proxy(
                "call_function",
                self.value,
                args=p_args,
                kwargs=p_kwargs,
            ),
            example_value=None,
        )


class AutoFunctionalizeHigherOrderVariable(TorchHigherOrderOperatorVariable):
    def _call_function(
        self, tx, args: "list[VariableTracker]", kwargs: "dict[str, VariableTracker]"
    ) -> "VariableTracker":
        from .builder import wrap_fx_proxy

        p_args = tuple(arg.as_proxy() for arg in args)
        p_kwargs = {key: arg.as_proxy() for key, arg in kwargs.items()}
        return wrap_fx_proxy(
            tx=tx,
            proxy=tx.output.create_proxy(
                "call_function",
                self.value,
                args=p_args,
                kwargs=p_kwargs,
            ),
            example_value=None,
        )


class FlexAttentionBackwardHighOrderVariable(TorchHigherOrderOperatorVariable):
    def proxy_submod(self, tx, arg):
        assert isinstance(arg.source.base, DictGetItemSource)
        submod_name = tx.output.install_subgraph(arg.source.base.index, arg.value)
        p_submod = make_attr(tx, submod_name)
        set_example_value(p_submod.node, arg.value)
        return p_submod

    def to_proxy(self, tx, arg):
        if isinstance(arg, UnspecializedNNModuleVariable):
            return self.proxy_submod(tx, arg)
        elif isinstance(arg, (ListVariable, TupleVariable)):
            return arg.python_type()(
                self.to_proxy(tx, nested_arg) for nested_arg in arg.items
            )
        else:
            return arg.as_proxy()

    def _call_function(
        self, tx, args: "list[VariableTracker]", kwargs: "dict[str, VariableTracker]"
    ) -> "VariableTracker":
        from .builder import wrap_fx_proxy

        try:
            p_args = tuple(self.to_proxy(tx, arg) for arg in args)
            p_kwargs = {key: self.to_proxy(tx, arg) for key, arg in kwargs.items()}
        except (NotImplementedError, Unsupported) as err:
            raise Unsupported(
                "Missing Dynamo support for FlexAttentionBackward HOP argument. Please file an issue."
            ) from err
        return wrap_fx_proxy(
            tx=tx,
            proxy=tx.output.create_proxy(
                "call_function",
                self.value,
                args=p_args,
                kwargs=p_kwargs,
            ),
            example_value=None,
        )


class TraceWrappedHigherOrderOperatorVariable(TorchHigherOrderOperatorVariable):
    """
    Handles torch._dynamo._trace_wrapped_higher_order_op.inner_trace
    by unwrapping the higher order op and inlining through it.  This op
    is created by dynamo to survive through AotAutograd, then unwrapped
    here in the call to dynamo from compiled autograd.
    """

    def _call_function(
        self,
        tx: "InstructionTranslator",
        args: "list[VariableTracker]",
        kwargs: "dict[str, VariableTracker]",
    ) -> "VariableTracker":
        kwargs = dict(kwargs)
        fn = kwargs.pop("fn")
        return fn.call_function(tx, args, kwargs)


class FlexAttentionHigherOrderVariable(TorchHigherOrderOperatorVariable):
    @staticmethod
    def normalize_to_args(args, kwargs):
        # input signature is (query, key, value, score_mod, block_mask, *other_buffers),
        # block_mask is a tuple, and we don't want to flatten it.
        # only flatten kwargs into lists
        flat_kwargs = pytree.tree_flatten(kwargs)[0]

        # Combine the flattened lists
        all_args = args + flat_kwargs
        return all_args

    def create_wrapped_node(
        self,
        tx: "InstructionTranslator",
        query: "VariableTracker",
        fn: "VariableTracker",
        fn_name: str,
    ):
        from .._trace_wrapped_higher_order_op import TransformGetItemToIndex

        tx: InstructionTranslator = tx

        def create_scalar():
            return query.call_method(
                tx,
                "new_empty",
                (VariableTracker.build(tx, []),),
                {
                    "dtype": VariableTracker.build(tx, torch.int32),
                },
            )

        with discard_graph_changes(tx):
            bhmn = [create_scalar() for _ in range(4)]
            if fn_name == "score_mod":
                scores_require_grad: bool = query.requires_grad
                score = query.call_method(
                    tx,
                    "new_empty",
                    (VariableTracker.build(tx, []),),
                    {"requires_grad": VariableTracker.build(tx, scores_require_grad)},
                )
                new_args = [score, *bhmn]
            else:
                assert fn_name == "mask_fn", "Illegal function name: " + fn_name
                new_args = [*bhmn]

        with TransformGetItemToIndex():
            (
                (_body_output, _body_spec),
                body_graph,
                body_lifted_freevars,
            ) = speculate_subgraph(
                tx,
                fn,
                new_args,
                {},  # expect only args no kwargs for now
                description=fn_name,
                source_target=self.value,
                set_subgraph_inputs="flatten_manual",
            )

        body_name = tx.output.install_subgraph(
            fn_name,
            torch.fx.GraphModule(tx.output.nn_modules, body_graph),
        )

        body_node = make_attr(tx, body_name)

        # It is possible that the score-mod function captures some free variables that are not
        # passed in as arguments. In this case, we need to lift them, which is handled by speculate_subgraph.
        # We then need to create proxies for this + the inputs.

        lifted_args = tuple(arg for arg in body_lifted_freevars.keys())

        proxy_args = (body_node, lifted_args)

        return proxy_args

    def _call_function(
        self,
        tx: "InstructionTranslator",
        args: "list[VariableTracker]",
        kwargs: "dict[str, VariableTracker]",
    ) -> "VariableTracker":
        from .builder import wrap_fx_proxy

        (
            query,
            key,
            value,
            score_mod,
            block_mask,
            scale,
            kernel_options,
        ) = self.normalize_to_args(args, kwargs)

        score_mod_node, score_mod_lifted_args = self.create_wrapped_node(
            tx, query, score_mod, "score_mod"
        )
        mask_fn = block_mask.items[-1]
        if isinstance(mask_fn, ConstantVariable):
            mask_fn = UserFunctionVariable(torch.nn.attention._flex_attention._no_mask)
        mask_fn_node, mask_fn_lifted_args = self.create_wrapped_node(
            tx, query, mask_fn, "mask_fn"
        )

        proxied_args = [
            query,
            key,
            value,
            TupleVariable(block_mask.items[:-1], source=block_mask.source),
            scale,
            kernel_options,
        ]

        # Store the invocation as a call
        # Norm_kwargs contains the score_function and we dont want to proxy this because
        # Proxying user defined functions is not supported.
        inp_args, _ = proxy_args_kwargs(proxied_args, {})

        # Compose the ordered HOO args:
        # - inp_args: [query, key, value, block_mask, scale, kernel_options]
        # - subgraph node: [score_mod, mask_fn_node]
        # - lifted args from tracing subgraph: [score_mod_other_buffers, mask_fn_other_buffers]
        _, _, _, inp_arg_block_mask, inp_arg_scale, inp_arg_kernel_options = inp_args
        block_mask = tuple(inp_arg_block_mask + (mask_fn_node,))
        return wrap_fx_proxy(
            tx=tx,
            proxy=tx.output.create_proxy(
                "call_function",
                self.value,
                args=inp_args[:3]
                + (
                    score_mod_node,
                    block_mask,
                    inp_arg_scale,
                    inp_arg_kernel_options,
                    score_mod_lifted_args,
                    mask_fn_lifted_args,
                ),
                kwargs={},
            ),
            example_value=None,
        )


class AutogradFunctionApplyVariable(VariableTracker):
    def __init__(self, fwd_graph, bwd_graph, parent_source, **kwargs) -> None:
        super().__init__(**kwargs)
        self.fwd_graph = fwd_graph
        self.bwd_graph = bwd_graph
        self.parent_source = parent_source

    def call_function(
        self,
        tx: "InstructionTranslator",
        args: "list[VariableTracker]",
        kwargs: "dict[str, VariableTracker]",
    ) -> "VariableTracker":
        from . import (
            AutogradFunctionContextVariable,
            UserDefinedClassVariable,
            UserFunctionVariable,
            UserMethodVariable,
        )
        from .builder import wrap_fx_proxy

        """
        Consider the following:
        class MySin(torch.autograd.Function):
            @staticmethod
            def forward(ctx, x):
                ctx.save_for_backward(x)
                return x.sin()
            @staticmethod
            def backward(ctx, grad):
                x, = ctx.saved_tensors
                return grad * x.cos()
        We want the resulting graphs to look like:
        def fwd(ctx, x):
            # (output, saved tensors / attrs)
            return (x.sin(), [x])
        # bwd(ctx, grad0, grad1, ..., gradn, *saved_tensors_or_attrs)
        def bwd(ctx, grad, x):
            return grad * x.cos()
        To accomplish this, we're going to:
        1. Construct a ctx object
        2. (fwd_out, _), fwd_graph, fwd_freevars = speculate_subgraph on MySin.forward (manually_set_inputs=True)
        3. (bwd_out, _), bwd_graph, bwd_freevars = speculate_subgraph on MySin.backward, while manually setting
        the ctx and grad inputs.
        4. Manually rewriting the fwd graph's output to be (output, stuff_that_gets_used in bwd_graph)
        Getting from 3 to 4 is pretty elegant: stuff_that_gets_used in bwd graph is
        just the bwd_freevars returned from speculate_subgraph, assuming MySin.backward
        doesn't capture any arguments.
        All these steps work if MySin.backward doesn't capture any values. This is a
        limitation in general that we should check for.
        """

        prev_side_effects = tx.output.side_effects.clone()
        fwd_tracer = torch._dynamo.output_graph.SubgraphTracer(
            tx.output,
            parent=tx.output.current_tracer,
            source_target="autograd.Function",
        )

        ctx = AutogradFunctionContextVariable.create(tx, args, kwargs)
        with discard_graph_changes(tx):
            # A little hacky, but we need a dummy ctx proxy for speculate_subgraph.
            # We should clean this up at some point.
            proxy = tx.output.create_proxy(
                "call_function", torch.autograd.function.FunctionCtx, (), {}
            )
            set_example_value(proxy.node, ctx.value)
            ctx.proxy = proxy

        if isinstance(self.fwd_graph, types.FunctionType):
            fwd_fn = UserFunctionVariable(self.fwd_graph)
            fwd_args = [ctx, *args]
        elif isinstance(self.fwd_graph, types.MethodType):
            fwd_fn = UserMethodVariable(
                self.fwd_graph.__func__,
                UserDefinedClassVariable(self.fwd_graph.__class__),
            )
            fwd_args = [fwd_fn.obj, ctx, *args]
        else:
            unimplemented("non-function or method")

        # Speculate subgraph on the fwd
        (fwd_out, _), fwd_graph, fwd_freevars = speculate_subgraph(
            tx,
            fwd_fn,
            fwd_args,
            kwargs,
            "autograd.Function",
            enable_grad=False,
            set_subgraph_inputs="semi_automatic",
            restore_side_effects=False,
            tracer=fwd_tracer,
        )

        if ctx in tx.output.side_effects.store_attr_mutations:
            if (
                "_materialize_non_diff_grads"
                in tx.output.side_effects.store_attr_mutations[ctx]
            ):
                unimplemented("NYI")

        bwd_tracer = torch._dynamo.output_graph.SubgraphTracer(
            tx.output,
            parent=fwd_tracer,
            source_target="autograd.Function",
        )

        # Speculate subgraph on the backward. We make the
        # bwd tracer a child of the fwd tracer, because backward may rely on
        # tensors/attrs created in the fwd tracer.

        if isinstance(fwd_out, variables.BaseListVariable):
            bwd_args = [ctx, *fwd_out.items]
        else:
            bwd_args = [ctx, fwd_out]

        bwd_src = AttrSource(self.parent_source, member="backward")
        if isinstance(self.bwd_graph, types.FunctionType):
            bwd_fn = UserFunctionVariable(self.bwd_graph, source=bwd_src)
        elif isinstance(self.bwd_graph, types.MethodType):
            bwd_fn = UserMethodVariable(
                self.bwd_graph.__func__,
                UserDefinedClassVariable(self.bwd_graph.__class__),
                source=bwd_src,
            )
            bwd_args = [bwd_fn.obj, *bwd_args]
        else:
            unimplemented("non-function or method")

        def is_strict_for(v: VariableTracker):
            if isinstance(v, variables.TensorVariable):
                # we can be more lax for stuff from forward
                return v.proxy.tracer is not fwd_tracer
            return True

        with (
            tx.output.subtracer(fwd_fn, fwd_tracer),
            tx.strict_translation_mode(is_strict_for),
        ):
            try:
                (bwd_out, _), bwd_graph, bwd_freevars = speculate_subgraph(
                    tx,
                    bwd_fn,
                    bwd_args,
                    kwargs,
                    "autograd.Function",
                    enable_grad=False,
                    set_subgraph_inputs="manual",
                    restore_side_effects=False,
                    tracer=bwd_tracer,
                )
            except torch._dynamo.exc.Unsupported as e:
                if isinstance(
                    e, torch._dynamo.exc.UnknownPropertiesDuringBackwardTrace
                ):
                    from unittest import mock

                    bwd_tracer = torch._dynamo.output_graph.SubgraphTracer(
                        tx.output,
                        parent=fwd_tracer,
                        source_target="autograd.Function",
                    )
                    from .._trace_wrapped_higher_order_op import (
                        autograd_function_backward_rewritten,
                    )

                    if isinstance(self.bwd_graph, types.FunctionType):
                        bwd_fn = UserFunctionVariable(
                            autograd_function_backward_rewritten(self.bwd_graph)
                        )
                    elif isinstance(self.bwd_graph, types.MethodType):
                        bwd_fn = UserMethodVariable(
                            autograd_function_backward_rewritten(
                                self.bwd_graph.__func__
                            ),
                            UserDefinedClassVariable(self.bwd_graph.__class__),
                        )
                    else:
                        unimplemented("non-function or method")

                    with mock.patch(
                        "torch._dynamo.config._autograd_backward_strict_mode_conditional_banned_ops",
                        [],
                    ):
                        (bwd_out, _), bwd_graph, bwd_freevars = speculate_subgraph(
                            tx,
                            bwd_fn,
                            bwd_args,
                            kwargs,
                            "autograd.Function",
                            enable_grad=False,
                            set_subgraph_inputs="manual",
                            restore_side_effects=False,
                            tracer=bwd_tracer,
                        )
                else:
                    raise e

        # TODO: assert that bwd_graph didn't capture values that were
        # not created inside fwd_graph.

        # TODO(oulgen): Ideally, we would not do a linear search for output
        # node but as things currently are there could be nodes after the
        # output node
        # This is bug prone as if there's code after the output node, then
        # graph.output will append the output at the very end
        # This might be a behavior difference

        # If users call ctx.mark_non_differentiable, we should capture these output tensors who
        # are marked as non-differentiable and pass them to ApplyTemplate
        # at torch._functorch.autograd_function.AutogradFunctionApply for reconstruction.
        non_differentiable_idx = []
        if ctx.non_differentiable is not None:
            non_differentiable_set = set(ctx.non_differentiable)
            assert isinstance(fwd_out, variables.BaseListVariable)
            for i, x in enumerate(fwd_out.items):
                if (
                    isinstance(x, variables.TensorVariable)
                    and x.as_proxy() in non_differentiable_set
                ):
                    non_differentiable_idx.append(i)

        # Rewrite the output of fwd_graph to (output, stuff_necessary_for_bwd)
        for node in fwd_graph.find_nodes(op="output"):
            fwd_graph.erase_node(node)
            break

        # Because we lift the bwd_freevars as inputs of the bwd_graph,
        # we have to manually add the bwd_freevars as output of fwd_graph.
        # However, the bwd_freevars got from speculate_subgraph use the Proxies in the bwd_graph,
        # we need to convert them to Proxies in the fwd_graph and then generate new fwd_graph output.
        fwd_proxy_of_bwd_freevars = []
        for k in bwd_freevars.keys():
            if k in fwd_freevars:
                fwd_proxy_of_bwd_freevars.append(fwd_freevars[k])
            else:
                fwd_proxy_of_bwd_freevars.append(k)

        def unwrap_proxy(x):
            if isinstance(x, torch.fx.Proxy):
                return x.node
            else:
                assert variables.ConstantVariable.is_literal(x), (
                    f"Only constant is allowed. Got {x}"
                )
                return x

        new_fwd_graph_outputs = (fwd_out.as_proxy(), fwd_proxy_of_bwd_freevars)
        new_fwd_graph_outputs = pytree.tree_map(unwrap_proxy, new_fwd_graph_outputs)
        fwd_graph.output(new_fwd_graph_outputs)
        fwd_graph.lint()

        # Store fwd_body
        fwd_nn_modules = tx.output.tracing_context.module_context.copy_graphstate()
        fwd_name = tx.output.install_subgraph(
            "fwd_body",
            torch.fx.GraphModule(fwd_nn_modules.nn_modules, fwd_graph),
        )

        fwd_node = make_attr(tx, fwd_name)

        # The type of original args can be arbitrary, but we only support basic type in FX graph.
        # So the speculated subgraph input includes original tensor args and the lifted freevars.
        # We need to filter out the original tensor args and concat them with the lifted freevars
        # to generate the proxy args for the FX call_function node.
        filtered_args = []
        # A boolean list to mark if the type of corresponding argument is tensor.
        # This is used to determine if a FX node's argument should be an argument of
        # ApplyTemplate.forward and if we should skip the output from ApplyTemplate.backward
        # at torch._functorch.autograd_function.AutogradFunctionApply.
        args_tensor_mask = [False] * len(args)
        for i, arg in enumerate(args):
            if isinstance(arg, (variables.TensorVariable, variables.SymNodeVariable)):
                filtered_args.append(arg)
                args_tensor_mask[i] = True

        # Rewrite the output of bwd_graph to remove the grad output for the non-Tensor args.
        new_bwd_graph_outputs = None
        for node in bwd_graph.find_nodes(op="output"):
            bwd_graph.erase_node(node)
            break

        # The same as the above fwd proxies, we need to use the bwd proxies in the bwd_graph
        # if some of the output is from fwd_freevars.
        bwd_out_proxy = bwd_out.as_proxy()
        bwd_proxy_of_fwd_freevars = []
        if isinstance(bwd_out_proxy, (tuple, list)):
            for k in bwd_out_proxy:
                if k in bwd_freevars:
                    bwd_proxy_of_fwd_freevars.append(bwd_freevars[k])
                else:
                    bwd_proxy_of_fwd_freevars.append(k)
        else:
            if bwd_out_proxy in bwd_freevars:
                bwd_proxy_of_fwd_freevars = bwd_freevars[bwd_out_proxy]
            else:
                bwd_proxy_of_fwd_freevars = bwd_out_proxy

        # Remove bwd output for non-Tensor args.
        output_proxy = bwd_proxy_of_fwd_freevars
        if isinstance(output_proxy, (tuple, list)):
            new_bwd_graph_outputs = ()
            for x, mask in zip(output_proxy, args_tensor_mask):
                if mask:
                    new_bwd_graph_outputs = new_bwd_graph_outputs + (x,)
                else:
                    assert x is None, f"Grad of non-Tensor arg {x} is not None."
        else:
            new_bwd_graph_outputs = output_proxy

        # Update the bwd graph output.
        new_bwd_graph_outputs = pytree.tree_map(
            lambda x: None if x is None else x.node, new_bwd_graph_outputs
        )
        bwd_graph.output(new_bwd_graph_outputs)
        bwd_graph.lint()

        # Store bwd_body
        bwd_nn_modules = tx.output.tracing_context.module_context.copy_graphstate()
        bwd_name = tx.output.install_subgraph(
            "bwd_body",
            torch.fx.GraphModule(bwd_nn_modules.nn_modules, bwd_graph),
        )

        bwd_node = make_attr(tx, bwd_name)

        tx.output.side_effects = prev_side_effects

        p_args = (
            fwd_node,
            bwd_node,
            *([arg.as_proxy() for arg in filtered_args] + list(fwd_freevars.keys())),
        )
        kwargs = {
            "args_tensor_mask": args_tensor_mask,
            "non_differentiable_idx": non_differentiable_idx,
        }

        # Store the invocation as a call
        from torch._functorch.autograd_function import autograd_function_apply

        # We use speculate_subgraph to get the fwd graph, but it's always under no grad mode like what eager mode does.
        # The fwd outputs (tensor's example_value) need to be inferred from fake tensor prop to get the correct attributes
        # (e.g, tensor.requires_grad), which would be used by downstream Dynamo tracing.
        # Since there can be other ops like Triton kernels, which depends on python dispatcher, we have to enable it.
        with enable_python_dispatcher():
            with tx.output.fake_mode:
                fake_args = (
                    tx.output.nn_modules[fwd_node.node.name],
                    tx.output.nn_modules[bwd_node.node.name],
                    *(
                        [
                            _get_fake_value(arg)
                            for arg in filtered_args + list(fwd_freevars.keys())
                        ]
                    ),
                )
                example_value = autograd_function_apply(*fake_args, **kwargs)

        return wrap_fx_proxy(
            tx=tx,
            proxy=tx.output.create_proxy(
                "call_function",
                autograd_function_apply,
                args=p_args,
                kwargs=kwargs,
            ),
            example_value=example_value,
        )


def _get_fake_value(x):
    if isinstance(x, variables.VariableTracker):
        return x.as_proxy().node.meta["example_value"]
    elif isinstance(x, torch.fx.Proxy):
        return x.node.meta["example_value"]
    else:
        return x


def maybe_positional_arg_names(func):
    result = []
    if not hasattr(func, "get_function"):
        return None
    try:
        fn = func.get_function()
    except (Unsupported, NotImplementedError):
        return None
    try:
        sig = inspect.signature(fn)
    except ValueError:
        return None
    for name, param in sig.parameters.items():
        if param.kind is inspect.Parameter.VAR_POSITIONAL:
            return None
        if (
            param.kind is inspect.Parameter.POSITIONAL_ONLY
            or param.kind is inspect.Parameter.POSITIONAL_OR_KEYWORD
        ):
            if name == "self":
                # FX graphs can't have a placeholder named self
                result.append("self_")
            else:
                result.append(name)
    return result


class BaseHOPVariable(WrapHigherOrderVariable):
    supports_input_mutation = False
    supports_aliasing = False

    def python_type(self):
        return type(self.value)

    def _call_function(
        self,
        tx: "InstructionTranslator",
        args: "list[VariableTracker]",
        kwargs: "dict[str, VariableTracker]",
    ) -> "VariableTracker":
        (
            p_args,
            p_kwargs,
            example_value,
            body_r,
            treespec,
            body_gmod,
            body_name,
        ) = self.create_wrapped_node(
            tx, args[0], args[1:], {}, self.value._name, subgraph_name="subgraph"
        )
        assert len(p_kwargs) == 0

        flat_example_value = pytree.tree_map_only(
            torch.fx.Proxy,
            lambda a: a.node.meta["example_value"],
            body_r.as_proxy(),
        )

        p_kwargs = {key: value.as_proxy() for key, value in kwargs.items()}
        return _call_function_and_unflatten_output(
            tx, self.value, p_args, p_kwargs, flat_example_value, treespec
        )


class InvokeSubgraphHigherOrderVariable(WrapHigherOrderVariable):
    supports_input_mutation = True
    supports_aliasing = False

    def install_subgraph_in_output_graph(
        self, tx, fn_vt, fn_args_vt, kwargs, body_gmod, attr_name
    ):
        # Check if the subgraph from speculate_subgraph (body_gmod) and the fake
        # inputs have already been seen before. If yes, the subgraph is already
        # installed in the output graph and we can just access the subgraph
        # using the saved attr name.

        if not isinstance(fn_vt, (UnspecializedNNModuleVariable, UserFunctionVariable)):
            unimplemented_v2(
                gb_type="Encountered non user function variable during invoke_subgraph HOP tracing",
                context=str(fn_vt),
                explanation="invoke_subgraph does not support non user function variable",
                hints=[*graph_break_hints.SUPPORTABLE],
            )

        invoke_subgraph_cache = (
            tx.output.tracing_context.hop_dispatch_set_cache.get_cache(
                torch._higher_order_ops.invoke_subgraph
            )
        )

        if isinstance(fn_vt, UserFunctionVariable):
            fn_id = id(fn_vt.get_function())
            fn_name = fn_vt.get_function().__name__
        else:
            assert isinstance(fn_vt, UnspecializedNNModuleVariable)
            fn_id = id(fn_vt.value.forward.__func__)
            fn_name = fn_vt.value.forward.__name__
        previously_installed_submodules = []
        if invoke_subgraph_cache:
            previously_installed_submodules = (
                invoke_subgraph_cache.get_dynamo_installed_submodules(fn_id)
            )
            current_mod = body_gmod
            # NB - reverse is more likely to cause a hit sooner because first
            # graph can have requires_grad=False for a few inputs
            for submodule_name in reversed(previously_installed_submodules):
                assert submodule_name in tx.output.nn_modules
                previous_mod = tx.output.nn_modules[submodule_name]
                if are_same_graph_modules(
                    fn_name, previous_mod, current_mod, tx.fake_mode
                ):
                    return submodule_name

        body_name = super().install_subgraph_in_output_graph(
            tx, fn_vt, fn_args_vt, kwargs, body_gmod, "subgraph"
        )
        hc_log.debug(
            "%s: Installing subgraph with identifier '%s', bringing total count for '%s' function to %s",
            fn_name,
            body_name,
            fn_name,
            len(previously_installed_submodules) + 1,
        )
        if invoke_subgraph_cache:
            invoke_subgraph_cache.add_dynamo_installed_submodule(fn_id, body_name)

        return body_name

    @raise_hard_error_if_graph_break(
        reason="torch.compile requires the `nested_compile_region` decorated function to be capturable into a single graph",
    )
    def _call_function(
        self,
        tx: "InstructionTranslator",
        args: "list[VariableTracker]",
        kwargs: "dict[str, VariableTracker]",
    ) -> "VariableTracker":
        # This flattens the kwargs into lifted args
        (
            p_args,
            p_kwargs,
            example_value,
            body_r,
            treespec,
            body_gmod,
            body_name,
        ) = self.create_wrapped_node(tx, args[0], args[1:], kwargs, "invoke_subgraph")

        if len(p_kwargs) > 0:
            unimplemented("kwargs should have been flattened into lifted args")

        flat_example_value = pytree.tree_map_only(
            torch.fx.Proxy,
            lambda a: a.node.meta["example_value"],
            body_r.as_proxy(),
        )

        p_args = (
            p_args[0],
            body_name,
            *p_args[1:],
        )
        return _call_function_and_unflatten_output(
            tx,
            torch._higher_order_ops.invoke_subgraph,
            tuple(p_args),
            p_kwargs,
            flat_example_value,
            treespec,
        )


class LocalMapWrappedHigherOrderVariable(WrapHigherOrderVariable):
    supports_input_mutation = False
    supports_aliasing = False

    # Subclasses aren't supported by speculate_subgraph yet
    # So this HOP is only usable with plain tensors
    _enabled = False

    @classmethod
    @contextlib.contextmanager
    def enable(cls):
        """Context manager to temporarily enable local map wrapping.
        Will be removed when speculate_subgraph supports subclass inputs:
        https://github.com/pytorch/pytorch/issues/161456.

        Usage:
            with LocalMapWrappedHigherOrderVariable.enable_wrapping():
                # Code where should_wrap_in_hop will return True
                pass
        """
        old_value = cls._enabled
        cls._enabled = True
        try:
            yield
        finally:
            cls._enabled = old_value

    @classmethod
    def should_wrap_in_hop(cls, value):
        if not torch.distributed.is_available():
            return False

        from torch.distributed.tensor.experimental._func_map import _local_map_wrapped

        # check is important to avoid subclass dispatch
        if type(value) is not type(_local_map_wrapped):
            return False

        return value == _local_map_wrapped and cls._enabled

    @staticmethod
    def build(**options):
        return TorchHigherOrderOperatorVariable.make(
            torch._higher_order_ops.local_map_hop,
            **options,
        )

    def python_type(self):
        return type(self.value)

    def _call_function(
        self,
        tx: "InstructionTranslator",
        args: "list[VariableTracker]",
        kwargs: "dict[str, VariableTracker]",
    ) -> "VariableTracker":
        """
        Goal of this function is to rewrite local_map usage as a HOP:
            local_map(func, ...) -> local_map_hop(gm, ...)
        """

        (
            user_func,
            out_placements,
            in_placements,
            in_grad_placements,
            device_mesh,
            redistribute_inputs,
            *user_args,
        ) = args

        # None placements are used to pass non-Tensors into the local_map function.
        # Containers passed this way can not hold tensors. Thus, Dynamo would have inlined
        # into them, and we handle None placements by assuming they will be desugared away.
        # This will need to be adjusted for dynamic shapes support.
        def check_none_last(placements):
            seen_none = 0
            for p in placements:
                if p is None:
                    seen_none += 1
                else:
                    assert seen_none == 0, (
                        "Tracing local_map is only currently supported with None placements last."
                    )
            return seen_none

        inputs_none_placements = check_none_last(in_placements.value)
        output_none_placements = check_none_last(out_placements.value)

        local_map_kwargs = {
            "out_placements": out_placements.value,
            "in_placements": in_placements.value,
            "redistribute_inputs": redistribute_inputs.value,
            "in_grad_placements": in_grad_placements.value,
            "device_mesh": device_mesh.value,
        }
        assert local_map_kwargs["device_mesh"] is not None, (
            "Not yet implemented, please manually provide a device_mesh to local_map."
        )
        mesh = local_map_kwargs["device_mesh"]

        # For Autoparallel, the initial trace is done with global shapes, then we decide model weights sharding,
        # and reuse the graph. Since the sharding decision is after the initial trace, we can't trace with local shapes.
        # For local_map however, since we specify all placements, we can trace with local shapes.

        # Step 1: Validate the annotated function matches the input_placements (i.e. that it can run in eager)
        template = (
            "Expecting {expected} {inputs_or_outputs} to local_map function based on placements"
            ", but found {actual}. Please ensure the count matches for eager. "
        )
        assert len(in_placements.value) == len(user_args), template.format(
            expected=len(in_placements.value),
            inputs_or_outputs="inputs",
            actual=len(user_args),
        )

        from torch._higher_order_ops.local_map import (
            redistribute_fw_inputs,
            redistribute_fw_outputs,
        )

        # Step 2: Convert inputs to local shapes
        priors = {}
        for placements, vt in zip(in_placements.value, user_args):
            if isinstance(vt, variables.lazy.LazyVariableTracker):
                vt = variables.lazy.LazyVariableTracker.realize_all(vt)

            if not isinstance(vt, variables.TensorVariable):
                assert placements is None
                continue

            global_tensor = vt.as_proxy().node.meta["example_value"]
            # NOTE: We don't support local_map region relying on exact grad_fn information
            # This is okay since accessing grad_fn is a graph break.
            local_tensor = redistribute_fw_inputs(
                (global_tensor,),
                (placements,),
                mesh,
            )
            local_tensor = local_tensor[0]

            priors[vt] = global_tensor
            vt.as_proxy().node.meta["example_value"] = local_tensor
            vt.synchronize_attributes(tx)

        # Step 3: Trace local_map subgraph with local tensors
        (
            p_args,
            p_kwargs,
            example_value,
            body_r,
            treespec,
            body_gmod,
            body_name,
        ) = self.create_wrapped_node(
            tx, user_func, user_args, kwargs, self.value._name, subgraph_name="subgraph"
        )

        # Step 4: Validate traced graph signature still matches placement information
        expected_num_inputs = len(in_placements.value) - inputs_none_placements
        actual_num_inputs = len(body_gmod.graph.find_nodes(op="placeholder"))
        expected_num_outputs = len(out_placements.value) - output_none_placements
        assert len(body_gmod.graph.find_nodes(op="output")) == 1
        actual_num_outputs = len(body_gmod.graph.find_nodes(op="output")[0].args[0])

        template = (
            "Expecting {expected} {inputs_or_outputs} to local_map function based on placements"
            ", but found {actual}. If the count matches for eager, "
            "Dynamo may have flattened {inputs_or_outputs} to the function or found additional "
            "tensors used via closures. "
            "Please adjust the input placements to match what the traced graph sees: \n{gm_str}."
        )

        def make_error_msg(*args):
            expected_num, actual_num, inputs_or_outputs = args
            gm_str = body_gmod.print_readable(print_output=False)
            return template.format(
                expected=expected_num,
                inputs_or_outputs=inputs_or_outputs,
                actual=actual_num,
                gm_str=gm_str,
            )

        if expected_num_inputs != actual_num_inputs:
            raise AssertionError(
                make_error_msg(expected_num_inputs, actual_num_inputs, "inputs")
            )
        if expected_num_outputs != actual_num_outputs:
            raise AssertionError(
                make_error_msg(expected_num_outputs, actual_num_outputs, "outputs")
            )

        assert len(p_kwargs) == 0

        flat_example_value = pytree.tree_map_only(
            torch.fx.Proxy,
            lambda a: a.node.meta["example_value"],
            body_r.as_proxy(),
        )

        # Step 5: Install local_map subgraph
        p_kwargs = {key: value.as_proxy() for key, value in kwargs.items()}
        out = _call_function_and_unflatten_output(
            tx, self.value, p_args, p_kwargs, flat_example_value, treespec
        )

        # Step 6: Restore inputs and outputs to global shapes
        for vt, global_tensor in priors.items():
            vt.as_proxy().node.meta["example_value"] = global_tensor
            vt.synchronize_attributes(tx)

        outs = out.items if isinstance(out, TupleVariable) else [out]
        assert len(outs) == len(out_placements.value)
        for placements, vt in zip(out_placements.value, outs):
            if not isinstance(vt, variables.TensorVariable):
                assert placements is None
                continue

            local_tensor = vt.as_proxy().node.meta["example_value"]

            # NOTE: We don't support code after the local_map region relying on exact grad_fn information
            # This is okay since accessing grad_fn is a graph break.
            global_tensor = redistribute_fw_outputs(
                (local_tensor,),
                (placements,),
                mesh,
                num_activations=0,  # this is not the joint
            )
            global_tensor = global_tensor[0]

            vt.as_proxy().node.meta["example_value"] = global_tensor
            vt.synchronize_attributes(tx)

        # Treat as const, so we don't have to deal with Placement types in fx IR
        # Guarded with EQUALS_MATCH on local_map call's arguments
        body_gmod.meta["local_map_kwargs"] = {
            "out_placements": out_placements.value[:expected_num_outputs],
            "in_placements": in_placements.value[:expected_num_inputs],
            "redistribute_inputs": redistribute_inputs.value,
            "in_grad_placements": in_grad_placements.value,
            "device_mesh": device_mesh.value,
        }

        return out


# Map operator names to their corresponding variable for fast TorchHigherOrderOperatorVariable.make()
_hop_name_to_variable_class = {
    "cond": CondHigherOrderVariable,
    "while_loop": WhileLoopHigherOrderVariable,
    "while_loop_stack_output": WhileLoopStackOutputHigherOrderVariable,
    "map_impl": MapHigherOrderVariable,
    "executorch_call_delegate": ExecutorchCallDelegateHigherOrderVariable,
    "out_dtype": OutDtypeHigherOrderVariable,
    "wrap": WrapHigherOrderVariable,
    "hints_wrapper": HintsWrapperHigherOrderVariable,
    "flex_attention": FlexAttentionHigherOrderVariable,
    "flex_attention_backward": FlexAttentionBackwardHighOrderVariable,
    "wrap_activation_checkpoint": CheckpointHigherOrderVariable,
    "tag_activation_checkpoint": CheckpointHigherOrderVariable,
    "_export_tracepoint": ExportTracepointHigherOrderVariable,
    "trace_wrapped": TraceWrappedHigherOrderOperatorVariable,
    "strict_mode": StrictModeHigherOrderVariable,
    "run_with_rng_state": RunWithRNGStateHigherOrderVariable,
    "associative_scan": AssociativeScanHigherOrderVariable,
    "scan": ScanHigherOrderVariable,
    "call_torchbind": CallTorchbindHigherOrderVariable,
    "wrap_with_set_grad_enabled": WrapWithSetGradEnabledHigherOrderVariable,
    "wrap_with_autocast": WrapWithAutocastHigherOrderVariable,
    "dynamo_bypassing_wrapper": DynamoBypassingWrapperHigherOrderVariable,
    "auto_functionalized": AutoFunctionalizeHigherOrderVariable,
    "auto_functionalized_v2": AutoFunctionalizeHigherOrderVariable,
    "invoke_subgraph": InvokeSubgraphHigherOrderVariable,
    "custom_function_call": CustomFunctionHigherOrderOperatorVariable,
    "local_map_hop": LocalMapWrappedHigherOrderVariable,
}<|MERGE_RESOLUTION|>--- conflicted
+++ resolved
@@ -2076,15 +2076,6 @@
                 "executorch_call_delegate: kwargs arguments were not enabled."
             )
         if isinstance(args[0], variables.NNModuleVariable):
-<<<<<<< HEAD
-            lowered_module = args[0].module
-            lowered_module = tx.output.get_submodule(args[0].module_key)
-            lowered_node = make_attr(tx, args[0].module_key)
-        elif isinstance(args[0], variables.UnspecializedNNModuleVariable):
-            lowered_module = args[0].value
-            mod_name = tx.output.install_subgraph("delegate", lowered_module)
-            lowered_node = make_attr(tx, mod_name)
-=======
             lowered_module = tx.output.get_submodule(args[0].module_key)
             lowered_node = make_attr(tx, args[0].module_key)
         elif isinstance(args[0], variables.UnspecializedNNModuleVariable):
@@ -2094,7 +2085,6 @@
             lowered_node = tx.output.register_static_attr_and_return_proxy(
                 "delegate", lowered_module
             )
->>>>>>> c1abea38
 
         p_args = tuple(arg.as_proxy() for arg in args[1:])
         real_sub_args = pytree.tree_map_only(
