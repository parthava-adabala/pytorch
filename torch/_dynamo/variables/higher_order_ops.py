--- conflicted
+++ resolved
@@ -3690,8 +3690,6 @@
             gm_str=gm_str,
         )
 
-<<<<<<< HEAD
-=======
         if inputs_none_placements > 0:
             expected_input_nodes = [
                 arg.as_proxy().node for arg in user_args[:-inputs_none_placements]
@@ -3709,7 +3707,6 @@
                 "Dynamo changed the order of inputs to the local_map function, please adjust "
                 f"the order of inputs and input_placements from {expected_input_nodes}, to: {actual_input_nodes[1:]}"
             )
->>>>>>> 02359960
         assert len(p_kwargs) == 0
 
         flat_example_value = pytree.tree_map_only(
@@ -3751,11 +3748,8 @@
             vt.as_proxy().node.meta["example_value"] = global_tensor
             vt.synchronize_attributes(tx)
 
-<<<<<<< HEAD
-=======
         # TODO: Figure out how to handle output order diverging from eager
 
->>>>>>> 02359960
         # Treat as const, so we don't have to deal with Placement types in fx IR
         # Guarded with EQUALS_MATCH on local_map call's arguments
         body_gmod.meta["local_map_kwargs"] = {
