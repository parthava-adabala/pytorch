--- conflicted
+++ resolved
@@ -257,7 +257,6 @@
         codegen.foreach(self.args)
         codegen.call_function(len(self.args), False)
 
-<<<<<<< HEAD
     def python_type(self):
         return self.exc_type
 
@@ -320,13 +319,6 @@
     @property
     def fn(self):
         return self.exc_type
-=======
-    def __str__(self):
-        return f"ExceptionVariable({self.exc_type})"
-
-    def __repr__(self):
-        return f"ExceptionVariable({self.exc_type})"
->>>>>>> 5cc1b54a
 
 
 class UnknownVariable(VariableTracker):
