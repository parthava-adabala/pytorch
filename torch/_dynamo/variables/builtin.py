--- conflicted
+++ resolved
@@ -1079,7 +1079,6 @@
                             hints=[*graph_break_hints.DYNAMO_BUG],
                             from_exc=exc,
                         )
-<<<<<<< HEAD
                     except (
                         TypeError,
                         ValueError,
@@ -1090,9 +1089,7 @@
                             tx,
                             args=list(map(ConstantVariable.create, exc.args)),
                         )
-=======
                     # pyrefly: ignore  # unbound-name
->>>>>>> ec6ad336
                     return VariableTracker.build(tx, res)
 
             else:
