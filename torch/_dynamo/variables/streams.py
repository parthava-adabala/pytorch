from collections import deque
from dataclasses import dataclass
from typing import Any, Optional

import torch
from torch.fx import Proxy

from .. import graph_break_hints
from ..device_interface import get_interface_for_device
from ..exc import TYPE_CHECKING, unimplemented_v2
from .base import VariableTracker
from .constant import ConstantVariable
from .ctx_manager import ContextWrappingVariable
from .misc import GetAttrVariable


if TYPE_CHECKING:
    from torch._dynamo.symbolic_convert import InstructionTranslator
    from ..codegen import PyCodegen

from torch._library.custom_ops import custom_op


# Avoid circular dependency for the dataclass
TensorVariable = Any
Tensor = torch.Tensor


@custom_op("streams::fork", mutates_args=())
def fork_stream(
    from_index: int,
    from_device: torch.device,
    to_index: int,
    to_device: torch.device,
) -> None:
    pass


@fork_stream.register_fake
def _(
    from_index: int,
    from_device: torch.device,
    to_index: int,
    to_device: torch.device,
) -> None:
    pass


@custom_op("streams::join", mutates_args=())
def join_stream(
    from_index: int,
    from_device: torch.device,
    to_index: int,
    to_device: torch.device,
) -> None:
    pass


@join_stream.register_fake
def _(
    from_index: int,
    from_device: torch.device,
    to_index: int,
    to_device: torch.device,
) -> None:
    pass


# Stream state consists of the fork stream node
# and the external to the stream that are accessed from within the
# stream
@dataclass
class StreamState:
    prev_stream_info: tuple[Proxy, Proxy, Proxy]


class StreamStateManager:
    """
    Class used to track the current stream context we are in and identify
    any used tensors as external (created outside the stream context) or
    internal (created within the stream context). We use this information to
    ensure the fork op is dependent on any external tensors, so that it will not
    be reordered before them or after ops which use the externally created tensors.
    Analagously, we use the internal tensors to ensure that the join op is not
    reordered before any internally created tensors or after ops which use the
    internally created tensors.

    To actually implement this, we have a stack of stream states which track any external tensors that
    have not yet been seen within the stream context and any tensors created within the stream context.
    Once we exit the stream context we populate the args of fork with all external tensors which have been used,
    and join with any internal tensors that were created.
    """

    def __init__(self) -> None:
        self.state_stack: deque[StreamState] = deque()

    def in_stream_context(self) -> bool:
        return bool(self.state_stack)

    def push_stream_state(
        self, index_proxy: Proxy, device_proxy: Proxy, device_index_proxy: Proxy
    ) -> None:
        self.state_stack.append(
            StreamState((index_proxy, device_proxy, device_index_proxy))
        )

    def pop_stream_state(self) -> StreamState:
        assert self.state_stack, "No stream state to pop"
        return self.state_stack.pop()


stream_state_mgr = StreamStateManager()


class StreamContextVariable(ContextWrappingVariable):
    """This represents torch.cuda.StreamContext"""

    @staticmethod
    def create(
        tx: "InstructionTranslator",
        target_value: "StreamVariable",
        **kwargs: dict[str, Any],
    ) -> "StreamContextVariable":
        return StreamContextVariable(
            target_values=[target_value],
            initial_values=[
                StreamContextVariable._get_current_stream(target_value.device, tx)
            ],
            device=target_value.device,
            **kwargs,
        )

    def __init__(
        self,
        target_values: list["StreamVariable"],
        device: torch.device,
        initial_values: Optional[list["StreamVariable"]] = None,
        **kwargs: dict[str, Any],
    ) -> None:
        super().__init__(
            target_values=target_values, initial_values=initial_values, **kwargs
        )
        self.device = device
        self.set_stream_id = get_interface_for_device(self.device)._set_stream_by_id

    def enter(self, tx: "InstructionTranslator") -> "VariableTracker":
<<<<<<< HEAD
        stream_id, device, device_index = (
            StreamContextVariable._extract_stream_properties(
                self._get_target_values()[0].as_proxy()
            )
        )
        proxy = tx.output.create_proxy(
=======
        # to stream, from stream is the order of the arguments
        # we are entering the target, and leaving the initial stream
        tx.output.create_proxy(
>>>>>>> c1c09f89
            "call_function",
            torch.ops.streams.fork.default,
            self._target_stream_proxies() + self._initial_stream_proxies(),
            {},
        )
        return ConstantVariable.create(None)

    def exit(self, tx: "InstructionTranslator", *args: tuple[Any]) -> "VariableTracker":
        # to stream, from stream is the order of the arguments
        # we are leaving the target, and entering the initial stream
        tx.output.create_proxy(
            "call_function",
            torch.ops.streams.join.default,
            self._initial_stream_proxies() + self._target_stream_proxies(),
            {},
        )
        return ConstantVariable.create(None)

    def _initial_stream_proxies(self) -> tuple[Proxy, Proxy]:
        assert self.initial_values, "No initial stream to move from"
        return StreamContextVariable._extract_stream_properties(
            self.initial_values[0].as_proxy()
        )

    def _target_stream_proxies(self) -> tuple[Proxy, Proxy]:
        return StreamContextVariable._extract_stream_properties(
            self.target_values[0].as_proxy()
        )

    @staticmethod
    def _extract_stream_properties(stream_proxy: Proxy) -> tuple[Proxy, Proxy]:
        stream_index = GetAttrVariable.create_getattr_proxy(stream_proxy, "stream_id")
        stream_device = GetAttrVariable.create_getattr_proxy(stream_proxy, "device")
        return stream_index, stream_device

    @staticmethod
    def _get_current_stream(
        device: torch.device, tx: "InstructionTranslator"
    ) -> "StreamVariable":
        from .builder import wrap_fx_proxy_cls

        current_stream_method = get_interface_for_device(device).current_stream
        current_stream = wrap_fx_proxy_cls(
            StreamVariable,
            tx,
            tx.output.create_proxy(
                "call_function",
                current_stream_method,
                (None,),
                {},
            ),
        )
        return current_stream

    def _get_target_values(self) -> list["StreamVariable"]:
        # We need this to be overridable, since StreamVariable does
        # not store target values (it does not require any arguments)
        # and captures the current stream at the time of entering the context
        return self.target_values

    def supports_graph_breaks(self) -> bool:
        return True


class StreamVariable(StreamContextVariable):
    """Represents the device-agnostic torch.Stream class"""

    def __init__(
        self,
        proxy: Proxy,
        value: torch.Stream,
        device: torch.device,
        **kwargs: Any,
    ) -> None:
        if proxy is not None and "example_value" in proxy.node.meta:
            assert proxy.node.meta["example_value"] == value
        assert value.device.type == device.type, (
            "stream value is not equal to the passed device"
        )
<<<<<<< HEAD
        super().__init__(target_values=[], initial_values=None, device=device, **kwargs)
=======
        super().__init__(
            target_values=[self], initial_values=None, device=device, **kwargs
        )
>>>>>>> c1c09f89
        self.proxy = proxy
        self.value = value
        self.device = device

    def python_type(self) -> type:
        return torch.Stream

    def call_method(
        self,
        tx: "InstructionTranslator",
        name: str,
        args: list[VariableTracker],
        kwargs: dict[str, VariableTracker],
    ) -> "VariableTracker":
        assert hasattr(self.value, name), f"no stream method found named {name}"

        from ..utils import cmp_name_to_op_mapping, proxy_args_kwargs
        from .builder import wrap_fx_proxy_cls

        if name in ("wait_stream", "synchronize", "wait_event"):
            tx.output.create_proxy(
                "call_method", name, *proxy_args_kwargs([self] + args, kwargs)
            )
            return ConstantVariable(None)
        elif name == "query":
            return wrap_fx_proxy_cls(
                target_cls=ConstantVariable,
                tx=tx,
                proxy=tx.output.create_proxy(
                    "call_method", name, *proxy_args_kwargs([self] + args, kwargs)
                ),
            )
        elif name == "record_event":
            return wrap_fx_proxy_cls(
                target_cls=EventVariable,
                tx=tx,
                proxy=tx.output.create_proxy(
                    "call_method", name, *proxy_args_kwargs([self] + args, kwargs)
                ),
            )
        elif name in cmp_name_to_op_mapping and len(args) == 1 and not kwargs:
            from ..guards import GuardBuilder, install_guard

            if self.source:
                install_guard(self.source.make_guard(GuardBuilder.EQUALS_MATCH))

            # NB : Checking for mutation is necessary because we compare
            # constant values
            other = args[0]
            if not isinstance(other, StreamVariable):
                return ConstantVariable.create(NotImplemented)

            if other.source:
                install_guard(self.source.make_guard(GuardBuilder.EQUALS_MATCH))
            return ConstantVariable.create(
                cmp_name_to_op_mapping[name](self.value, other.value)  # type: ignore[arg-type]
            )

        return super().call_method(tx, name, args, kwargs)

    def enter(self, tx: "InstructionTranslator") -> "VariableTracker":
        # NB: Set initial values and target values when we enter
        # Don't do this at object creation, as we need to record the current stream
        # at the time the context is entered.
        self.initial_values = [
            StreamContextVariable._get_current_stream(self.device, tx)
        ]
        return super().enter(tx)

    def as_proxy(self) -> Proxy:
        return self.proxy

    def module_name(self) -> str:
        return "torch._C"

    def fn_name(self) -> str:
        return "Stream"

    def reconstruct(self, codegen: "PyCodegen") -> None:
        # If we got here, this stream is fully subsumed by the graph - this means it is
        # not an input or global
        assert not self.source
        # Since we just proved that - for other such structures, like lists and dicts, reconstruction
        # is fine and sound according to dynamo principles of treating collectives. However,
        # streams are special in that we want to preserve the identity of the stream as the same as in the graph
        # Normally, we would do this via codegen for the proxy mapping to an output - we cannot do this yet, as we do not
        # yet have a plan for how we want to handle the case where the stream is used as an input or an output. Pending
        # design, to unblock current work, we lift the stream into a global and then codegen bytecode to load it from there.
        prefix = f"_stream_{self.device}"
        name = codegen.tx.output.install_global_by_id(prefix, self.value)
        codegen.append_output(codegen.create_load_global(name, add=True))

    def _get_target_values(self) -> list["StreamVariable"]:
        return [self]


class EventVariable(VariableTracker):
    def __init__(self, proxy: Proxy, value: torch.Event, **kwargs: Any) -> None:
        if proxy is not None and "example_value" in proxy.node.meta:
            assert proxy.node.meta["example_value"] == value
        super().__init__(**kwargs)
        self.proxy = proxy
        self.value = value

    def call_method(
        self,
        tx: "InstructionTranslator",
        name: str,
        args: list[VariableTracker],
        kwargs: dict[str, VariableTracker],
    ) -> VariableTracker:
        from ..utils import proxy_args_kwargs
        from .builder import wrap_fx_proxy_cls

        if name in ("wait", "record", "synchronize"):
            tx.output.create_proxy(
                "call_method", name, *proxy_args_kwargs([self] + args, kwargs)
            )
            return ConstantVariable(None)
        elif name == "query":
            return wrap_fx_proxy_cls(
                target_cls=ConstantVariable,
                tx=tx,
                proxy=tx.output.create_proxy(
                    "call_method", name, *proxy_args_kwargs([self] + args, kwargs)
                ),
            )
        else:
            method_name = (
                f"{type(self.value).__module__}.{type(self.value).__qualname__}.{name}"
            )
            unimplemented_v2(
                gb_type="Unsupported event method",
                context=str(name),
                explanation=f"Dynamo doesn't support tracing the {method_name} method. "
                f"We currently support wait, record, synchronize, and query.",
                hints=[
                    *graph_break_hints.SUPPORTABLE,
                ],
            )

    def as_proxy(self) -> Proxy:
        return self.proxy

    def reconstruct(self, codegen: "PyCodegen") -> None:
        # If we got here, this event is fully subsumed by the graph - this means it is
        # not an input or global
        assert not self.source
        # Similar to stream handling, we lift the event into a global and then codegen bytecode to load it from there.
        prefix = "_event"
        name = codegen.tx.output.install_global_by_id(prefix, self.value)
        codegen.append_output(codegen.create_load_global(name, add=True))<|MERGE_RESOLUTION|>--- conflicted
+++ resolved
@@ -144,18 +144,9 @@
         self.set_stream_id = get_interface_for_device(self.device)._set_stream_by_id
 
     def enter(self, tx: "InstructionTranslator") -> "VariableTracker":
-<<<<<<< HEAD
-        stream_id, device, device_index = (
-            StreamContextVariable._extract_stream_properties(
-                self._get_target_values()[0].as_proxy()
-            )
-        )
-        proxy = tx.output.create_proxy(
-=======
         # to stream, from stream is the order of the arguments
         # we are entering the target, and leaving the initial stream
         tx.output.create_proxy(
->>>>>>> c1c09f89
             "call_function",
             torch.ops.streams.fork.default,
             self._target_stream_proxies() + self._initial_stream_proxies(),
@@ -235,13 +226,9 @@
         assert value.device.type == device.type, (
             "stream value is not equal to the passed device"
         )
-<<<<<<< HEAD
-        super().__init__(target_values=[], initial_values=None, device=device, **kwargs)
-=======
         super().__init__(
             target_values=[self], initial_values=None, device=device, **kwargs
         )
->>>>>>> c1c09f89
         self.proxy = proxy
         self.value = value
         self.device = device
