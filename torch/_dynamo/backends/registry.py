--- conflicted
+++ resolved
@@ -63,12 +63,7 @@
 import sys
 from collections.abc import Sequence
 from importlib.metadata import EntryPoint
-<<<<<<< HEAD
-from typing import Callable, Optional
-from typing_extensions import Protocol
-=======
 from typing import Any, Callable, Optional, Protocol, Union
->>>>>>> 0c69b96c
 
 import torch
 from torch import fx
