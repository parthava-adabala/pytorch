--- conflicted
+++ resolved
@@ -1132,17 +1132,6 @@
     ):
         return _NullDecorator()
 
-<<<<<<< HEAD
-    if nopython and not config.debug_force_graph_break_on_leaf_return:
-        return optimize_assert(
-            backend,
-            dynamic=dynamic,
-            hooks=hooks,
-            rebuild_ctx=rebuild_ctx,
-        )
-
-=======
->>>>>>> 66836d92
     backend = get_compiler_fn(backend)
 
     # Find if backend has any extra context manager
@@ -1155,7 +1144,7 @@
         convert_frame.convert_frame(backend, hooks, package=package),
         hooks,
         backend_ctx_ctor,
-        error_on_graph_break=nopython,
+        error_on_graph_break=nopython and not config.debug_force_graph_break_on_leaf_return,
         dynamic=dynamic,
         compiler_config=(
             backend.get_compiler_config()
