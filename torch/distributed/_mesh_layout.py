"""
Definition of CuTe inspired Layouts for DeviceMesh internal bookkeeping and functions to manipulate them
"""

import math
from collections.abc import Iterator
from dataclasses import dataclass
from itertools import product

import torch
from torch.distributed._pycute import (
    as_tuple,
    coalesce,
    complement,
    composition,
    flatten,
    IntTuple,
    is_int,
    is_tuple,
    Layout,
<<<<<<< HEAD
=======
    match_structure,
    suffix_product,
>>>>>>> 51cb108f
)


@dataclass(frozen=True, init=True)
class _MeshLayout(Layout):
    """
    Utility class for representing an integer layout by borrowing ideas from CuTe Layout Algebra.
    See https://docs.nvidia.com/cutlass/media/docs/cpp/cute/02_layout_algebra.html for more details.

    Each layout is represented as a list of sizes and strides. We use it as a way for mechanical bookkeeping
    of the integers such as ranks in a SPMD mesh, and the transformation on top of it.

    Lots of methods of layout like coalesce, composition, complement, etc. are borrowed from pycute.
    https://github.com/NVIDIA/cutlass/blob/6dd13d42784ee5bfa232d2441e6b9a021c5c6290/python/pycute/layout.py#L137,L257

    Note this is a CuTe-inspired layout, because CuTe uses co-lexicographic way in linearization while PyTorch
    is using lexicographic. So even though the CuTe documentation can still be referenced, the implementation will be
    different from that of PyCute's.
    """

    # pyrefly: ignore  # bad-override
    shape: IntTuple
    # pyrefly: ignore  # bad-override
    stride: IntTuple

    def __post_init__(self) -> None:
        if not is_tuple(self.shape) and not is_int(self.shape):
            raise TypeError(f"shape must be a tuple or int, got {type(self.shape)}")
        if not is_tuple(self.stride) and not is_int(self.stride):
            raise TypeError(f"stride must be a tuple or int, got {type(self.stride)}")
        if not match_structure(self.shape, self.stride):
            raise ValueError(
                f"sizes {self.shape} and strides {self.stride} don't match"
            )

    @property
    def sizes(self) -> IntTuple:
        return self.shape

    @property
    def strides(self) -> IntTuple:
        return self.stride

    @property
    def sizes_and_strides(self) -> Iterator[tuple[int, int]]:
        return zip(flatten(self.shape), flatten(self.stride))

    @property
    def top_level_sizes(self) -> tuple[int, ...]:
        return tuple(self[i].numel() for i in range(len(self)))

    def numel(self) -> int:
        return math.prod(flatten(self.shape))

    # # operator []    (get-i like tuples)
    def __getitem__(self, i: int) -> "_MeshLayout":
        if i < -len(self) or i >= len(self):
            raise IndexError(
                f"Dim {i} is out of range for layout with {len(self)} dimensions. "
                f"Expected dim to be in range [{-len(self)}, {len(self) - 1}]."
            )
        layout = super().__getitem__(i)
        return _MeshLayout(layout.shape, layout.stride)

    def nest(self) -> "_MeshLayout":
        return _MeshLayout((self.shape,), (self.stride,))

    def coalesce(self) -> "_MeshLayout":
        """
        A layout is represented by (sizes):(strides), e.g. (3,2):(4,2).
        Two consecutive dimensions can be "merged" into one if their
        strides are contiguous/multiplicative (i.e., the inner stride * inner size
        equals the next stride), we perform this kind of merge inside coalesce.

        Example 1 (simple): (3,2):(2,1)
        - inner dimension: has stride=1, size=2
        - outer dimension: stride = inner_stride * inner_size = 2
        → coalesced = (6:1)    # acts like a flat 1D array of length 6

        Example 2 (non-coalescible): (3,2):(4,1)
        - inner dimension: stride=1, size=2 → 2*1 = 2
        - outer dimension: stride=4, mismatch (≠ 2)
        → cannot merge; result stays (3,2):(4,1)
        """
        layout = coalesce(self)
        return _MeshLayout(layout.shape, layout.stride)

    def composition(self, layout: "_MeshLayout") -> "_MeshLayout":
        """
        By-dimension composition allows one layout to "select from" or "filter through" another layout.
        Think of it as function composition: (self ∘ layout)(input) = self(layout(input))
        between two layouts. This function is a wrapper of pycute's composition.

        Mental model about how to understand the composition logic:
        - The LEFT layout (self) defines the "output space" - what indices are possible
        - The RIGHT layout (layout parameter) acts as a "selector" - which specific indices to pick
        - The composition only generates indices that the left layout could originally produce,
          but the right layout determines which indices to be picked.
        - The stride of the composition layout will not be smaller than the stride of the right layout,
          because when picking the indices the composition will at least follow the the right layout's stride
          to move forward.

        Example:
          self = (6,2):(2,1)      # sizes=(6,2), strides=(2,1)
          layout = (3:2)          # sizes=(3,), stride=(2,)
          self o layout = (3:2)

        Returns:
          Layout being composed.
        """
        result = composition(self, layout)
        return _MeshLayout(result.shape, result.stride)

    def complement(self, world_size: int) -> "_MeshLayout":
        """
        Compute the "complement layout" relative to a given world_size.
        A complement layout fills in the "missing" factor so that: self repeat a layout of complement(self, world_size)
        will get a complete world_size. We use ⊗ to denote the repeat operation.

        Example:
          self = (4:1)   # size=4, stride=1
          world_size = 8
          Then:
            complete needed factor = 8 / 4 = 2
            complement(self, 8) = (2:1)

          Together they form:
            (4:1) ⊗ (2:1) = (4,2):(2,1)
          which has world_size = 4 * 2 = 8, as required.

        In distributed terms, complement() is often used to derive the "other"
        rank grouping when splitting processes into 2D meshes.

        For a visualized explanation, see https://x.com/ezyang/status/1962364978393981433/
        """
        layout = complement(self, world_size)
        return _MeshLayout(layout.shape, layout.stride)

    def splice(self, start: int, end: int, layout: "_MeshLayout") -> "_MeshLayout":
        sizes = list(as_tuple(self.sizes))
        strides = list(as_tuple(self.strides))
        sizes[start:end] = list(as_tuple(layout.sizes))
        strides[start:end] = list(as_tuple(layout.strides))
        return _MeshLayout(tuple(sizes), tuple(strides))

    def all_ranks_from_zero(self) -> list[int]:
        """
        This function computes the all ranks specified by the layout staring from zero.

        How it works:
        1. we enumerates every possible coordinate (like a nested for-loop).
        If sizes = (2, 3), we get the following coordinates:
            (0,0), (0,1), (0,2), (1,0), (1,1), (1,2)

        2. For each coordinate, we compute a linear rank index as:
            all_ranks_from_zero = sum(coord[i] * strides[i] for i in range(ndim))

        Example A:
        sizes = (2, 3)        # 2 rows, 3 cols
        strides = (3, 1)        # row-major layout
        coords = (0,0) -> 0*3 + 0*1 = 0
                 (0,1) -> 0*3 + 1*1 = 1
                 (0,2) -> 0*3 + 2*1 = 2
                 (1,0) -> 1*3 + 0*1 = 3
                 (1,1) -> 1*3 + 1*1 = 4
                 (1,2) -> 1*3 + 2*1 = 5
        result = [0, 1, 2, 3, 4, 5]

        Example B:
        sizes = (2, 3)
        strides = (1, 2)        # non-standard / strided layout
        coords = (0,0) -> 0*1 + 0*2 = 0
                 (0,1) -> 0*1 + 1*2 = 2
                 (0,2) -> 0*1 + 2*2 = 4
                 (1,0) -> 1*1 + 0*2 = 1
                 (1,1) -> 1*1 + 1*2 = 3
                 (1,2) -> 1*1 + 2*2 = 5
        result = [0, 2, 4, 1, 3, 5]
        """
        return [
            sum(c * s for c, s in zip(coord, flatten(self.strides)))
            for coord in product(*(range(s) for s in flatten(self.sizes)))
        ]

    def global_ranks(self, world_size: int) -> list[list[int]]:
        """
        Build global ranks specified by the layout via two-level ranks composition.

        The nested list forms the Cartesian product of all ranks for one layout and offset
        regarding filling up the world_size with the layout.
        The final global ranks are the addition of these two. The result is a
        list of lists: one sublist per layout. This rank list will be used to build
        the communicator underlying the layout and the given `world_size`.

        Example:
        world_size = 16
        self.size = 4
        self.stride = 1
        ranks = [0, 1, 2, 3]
        offsets = [0, 4, 8, 12]
        result = [
            [0+0, 0+1, 0+2, 0+3],  # → [0, 1, 2, 3]
            [4+0, 4+1, 4+2, 4+3],  # → [4, 5, 6, 7]
            [8+0, 8+1, 8+2, 8+3],  # → [8, 9, 10,11]
            [12+0, 12+1, 12+2, 12+3],  # → [12,13,14,15]
        ]
        """
        return [
            [offset + rank for rank in self.all_ranks_from_zero()]
            for offset in self.complement(world_size).all_ranks_from_zero()
        ]

    def check_non_overlap(self) -> bool:
        """
        Check if the layout has any overlap between the ranks it generates. If there is overlap,
        we return False, otherwise True.

        The layout is supposed to be injective i.e, aside from indice 0, indices from each
        dim of the layout must be non-overlapping.

        Example 1 - Valid (no overlap):
        Layout: sizes=(2,3), strides=(6,1)
        - Dim 1: stride=1, span=3*1=3, covers indices [0,1,2]
        - Dim 0: stride=6, span=2*6=12, covers indices [0,6]
        → No overlap since 6 > 3

        Example 2 - Invalid (overlap):
        Layout: sizes=(2,3), strides=(2,1)
        - Dim 1: stride=1, span=3*1=3, covers indices [0,1,2]
        - Dim 0: stride=2, span=2*2=4, covers indices [0,2]
        → Overlap! stride=2 < span=3, so indices [0,2] are duplicated

        Example 3 - Invalid (overlap):
        Layout: sizes=(4,2), strides=(1,1)
        - Dim 1: stride=1, span=4, covers indices [0,1,2,3]
        - Dim 0: stride=1, span=2, covers indices [0,1]
        → Overlap! stride is same for two dims, so indices [0,2] are duplicated

        Returns:
            bool: True if no overlap, False if overlap detected
        """
        ranks = self.all_ranks_from_zero()
        return len(ranks) == len(set(ranks))

    def remap_to_tensor(self, rank_map: torch.Tensor) -> torch.Tensor:
        """
        Leverage layout as an index for mesh tensor that re-maps the indexes after layout
        transformation to actual device ranks.

        With this method, the cute layout serves as the backend of indices bookkeeping for the
        mesh tensor when it comes to flatten, unflatten and slicing operations. The actual mesh
        tensor still represents the actual device assignment and ranks. We need this function
        to specify device allocation and create backend for a mesh. Although any transform of mesh tensors
        can be treated as a view or subset of mesh tensor, we do need to use the actual view or
        sub-tensor for DeviceMesh and its backend creation.

        The shape of the `rank_map` must be 1D and contiguous.

        Examples:

        Case 1 - Consecutive ranks, full world:
            original_mesh_tensor = [[0,1],[2,3]]  # 2x2 mesh, ranks 0-3
            world_size = 4
            layout = Layout(2:2)
            Return: [[0,2],[1,3]]

        Case 2 - Non-consecutive ranks:
            original_mesh_tensor = [[10,20],[30,40]]  # custom rank assignment
            world_size = 4
            layout = Layout(2:2)
            Return: [[[10,30],[20,40]]]

        Args:
            rank_map: The concrete mesh tensor with actual device ranks

        Returns:
            torch.Tensor: A tensor representing the actual device allocation from rank_map
        """
        assert rank_map.ndim == 1
        assert rank_map.is_contiguous()
        assert rank_map.numel() >= self.cosize()

        complement_layout = self.complement(rank_map.numel())

        return rank_map.as_strided(
            flatten(complement_layout.sizes) + flatten(self.sizes),
            flatten(complement_layout.strides) + flatten(self.strides),
        ).reshape(-1, *self.top_level_sizes)<|MERGE_RESOLUTION|>--- conflicted
+++ resolved
@@ -18,11 +18,7 @@
     is_int,
     is_tuple,
     Layout,
-<<<<<<< HEAD
-=======
     match_structure,
-    suffix_product,
->>>>>>> 51cb108f
 )
 
 
