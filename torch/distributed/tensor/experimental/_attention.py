--- conflicted
+++ resolved
@@ -16,14 +16,11 @@
 import torch.nn.functional as F
 from torch.distributed.device_mesh import DeviceMesh
 from torch.distributed.tensor import distribute_tensor, DTensor, Shard
-<<<<<<< HEAD
-from torch.distributed.tensor.parallel import ParallelStyle
-=======
 from torch.distributed.tensor.experimental._load_balancer import (
     _create_default_load_balancer,
     _LoadBalancer,
 )
->>>>>>> 71aefd55
+from torch.distributed.tensor.parallel import ParallelStyle
 from torch.nn.attention.flex_attention import (
     _mask_mod_signature,
     BlockMask,
@@ -70,24 +67,6 @@
 _cp_options = _ContextParallelOptions()
 
 
-<<<<<<< HEAD
-=======
-@dataclass
-class _ContextParallelGlobalVars:
-    # This variable stores the TorchFunctionMode singleton because using multiple TF
-    # instances for dispatching may trigger recompilations
-    torch_function_mode: Optional[TorchFunctionMode] = None
-
-
-_cp_global_vars = _ContextParallelGlobalVars()
-
-
-def _set_cp_global_var(name: str, value: Any) -> None:
-    """Set a global variable for context parallelism."""
-    setattr(_cp_global_vars, name, value)
-
-
->>>>>>> 71aefd55
 def _is_causal_behavior(
     rank: int, world_size: int, i: int, is_causal: bool
 ) -> _CausalBehavior:
@@ -1041,68 +1020,17 @@
     _disable_cp_dtensor_dispatcher()
 
 
-<<<<<<< HEAD
-def _generate_round_robin_indices(
-    seq_length: int,
-    cp_world_size: int,
-    device: torch.device,
-    restore: bool = False,
-) -> torch.Tensor:
-    """
-    Generate round-robin load balancing indices or restore indices.
-    Args:
-        seq_length: Total sequence length
-        cp_world_size: Context parallel world size
-        device: Device to place the tensor on
-        restore: If True, generate restore indices that map round-robin reordered
-                positions back to original positions. If False, generate load
-                balance indices that reorder original positions to round-robin pattern.
-    Returns:
-        Index tensor of shape (seq_length,) with the requested mapping.
-    """
-    assert seq_length % (cp_world_size * 2) == 0
-    chunk_size = seq_length // (cp_world_size * 2)
-    all_indices = []
-
-    for cp_rank in range(cp_world_size):
-        # Generate indices for first chunk of the cp rank
-        first_chunk_start = cp_rank * chunk_size
-        first_chunk_indices = list(
-            range(first_chunk_start, first_chunk_start + chunk_size)
-        )
-
-        # Second chunk: positions from the complementary chunk
-        second_chunk_idx = cp_world_size * 2 - cp_rank - 1
-        second_chunk_start = second_chunk_idx * chunk_size
-        second_chunk_indices = list(
-            range(second_chunk_start, second_chunk_start + chunk_size)
-        )
-        # combine the indices for this rank
-        all_indices.extend(first_chunk_indices + second_chunk_indices)
-    all_indices_tensor = torch.tensor(all_indices, dtype=torch.int, device=device)
-    if restore:
-        all_indices_tensor = torch.argsort(all_indices_tensor)
-    return all_indices_tensor
-
-
 _compiled_create_block_mask = torch.compile(
     create_block_mask, dynamic=False, fullgraph=True
 )
 
 
-=======
->>>>>>> 71aefd55
 def _context_parallel_buffers(
     mesh: DeviceMesh,
     buffers: list[torch.Tensor | BlockMask],
     buffer_seq_dims: list[int],
-<<<<<<< HEAD
-    load_balance_indices: Optional[torch.Tensor] = None,
+    load_balancer: Optional[_LoadBalancer] = None,
 ) -> list[torch.Tensor | BlockMask]:
-    """Shard the buffers along the sequence dimensions according to CP rules."""
-=======
-    load_balancer: Optional[_LoadBalancer] = None,
-) -> list[torch.Tensor]:
     """
     Shard the buffers along the sequence dimensions according to CP rules.
     Args:
@@ -1132,17 +1060,27 @@
         f"but got {load_balance_indices.shape}."
     )
 
->>>>>>> 71aefd55
     new_buffers = []
     sharded_buffer: torch.Tensor | BlockMask
     for buffer, seq_dim in zip(buffers, buffer_seq_dims):
-<<<<<<< HEAD
         if isinstance(buffer, torch.Tensor):
+            # TODO: the load balance doesn's perform error handling.
             if load_balance_indices is not None:
-                buffer = torch.index_select(
-                    buffer, dim=seq_dim, index=load_balance_indices
-                )
+                if load_balance_indices.size(0) == 1:  # identical load-balance in batch
+                    buffer = torch.index_select(
+                        buffer, dim=seq_dim, index=load_balance_indices[0]
+                    )
+                else:
+                    # load_balance_indices has shape (batch_size, seq_length)
+                    # TODO: this for-looop can be done in a smarter way
+                    for i in range(load_balance_indices.size(dim=0)):
+                        # NOTE: assuming batch dim is 0
+                        buffer_batch_i = torch.index_select(
+                            buffer[i], dim=seq_dim - 1, index=load_balance_indices[i]
+                        )
+                        buffer[i] = buffer_batch_i
             # use DTensor to shard the buffer on sequence dimension, retain the local tensor
+
             sharded_buffer = distribute_tensor(
                 buffer, mesh, [Shard(seq_dim)], src_data_rank=None
             ).to_local()
@@ -1154,25 +1092,10 @@
                 Q_LEN=buffer.seq_lengths[0],
                 KV_LEN=buffer.seq_lengths[1],
                 device_mesh=mesh,
+                load_balancer=load_balancer,
             )
         else:
             raise ValueError(f"Unknown buffer type: {type(buffer)}")
-=======
-        if load_balance_indices is not None:
-            if load_balance_indices.size(0) == 1:  # identical load-balance in batch
-                buffer = torch.index_select(
-                    buffer, dim=seq_dim, index=load_balance_indices[0]
-                )
-            else:
-                # load_balance_indices has shape (batch_size, seq_length)
-                # TODO: this for-looop can be done in a smarter way
-                for i in range(load_balance_indices.size(dim=0)):
-                    # NOTE: assuming batch dim is 0
-                    buffer_batch_i = torch.index_select(
-                        buffer[i], dim=seq_dim - 1, index=load_balance_indices[i]
-                    )
-                    buffer[i] = buffer_batch_i
->>>>>>> 71aefd55
 
         new_buffers.append(sharded_buffer)
 
@@ -1186,6 +1109,7 @@
     Q_LEN: int,
     KV_LEN: int,
     device_mesh: DeviceMesh,
+    load_balancer: Optional[_LoadBalancer] = None,
 ) -> BlockMask:
     """
     Create a specialized BlockMask for Context Parallel FlexAttention.
@@ -1206,6 +1130,8 @@
         Q_LEN (int): Global sequence length of the query.
         KV_LEN (int): Global sequence length of the key/value.
         device_mesh (DeviceMesh): Device mesh used for context parallelism.
+        load_balancer (optional[:class:`_LoadBalancer`]): The load-balancer used to rearrange
+            QKV before sharding. This will be used to modify the block_mask generated.
 
     Returns:
         BlockMask: A block mask configured for the local query shard that can be used
@@ -1250,7 +1176,28 @@
         world_size: int,
         block_size: int,
         local_q_size: int,
+        qkv_rearrange_indices: Optional[torch.Tensor] = None,
     ) -> _mask_mod_signature:
+        assert qkv_rearrange_indices is None or qkv_rearrange_indices.ndim == 2, (
+            "load balance index expects shape (1, seq_len) or (B, seq_len) "
+            f"but got {qkv_rearrange_indices.shape}."
+        )
+
+        def qkv_idx_restore(
+            b: torch.Tensor, idx_post_rearrange: torch.Tensor
+        ) -> torch.Tensor:
+            if qkv_rearrange_indices is not None:
+                if (
+                    qkv_rearrange_indices.size(0) == 1
+                ):  # identical load-balance in batch
+                    idx_pre_rearrange = qkv_rearrange_indices[0][idx_post_rearrange]
+                else:
+                    idx_pre_rearrange = qkv_rearrange_indices[b][idx_post_rearrange]
+            else:
+                idx_pre_rearrange = idx_post_rearrange
+
+            return idx_pre_rearrange
+
         def local_q_idx_to_q_idx(local_q_idx: torch.Tensor) -> torch.Tensor:
             # calculate local block_idx and block_offset
             local_blk_idx, local_blk_offset = (
@@ -1265,16 +1212,30 @@
         return lambda b, h, q_idx, kv_idx: mask_mod(
             b,
             h,
-            local_q_idx_to_q_idx(q_idx),
-            kv_idx,
+            qkv_idx_restore(b, local_q_idx_to_q_idx(q_idx)),
+            qkv_idx_restore(b, kv_idx),
         )
 
     cp_rank = device_mesh.get_local_rank()
     cp_group_size = device_mesh.size()
+    load_balancer = load_balancer or _create_default_load_balancer(
+        Q_LEN, cp_group_size, device_mesh.device_type
+    )
     Q_SHARD_LEN = Q_LEN // cp_group_size
     block_size = _DEFAULT_SPARSE_BLOCK_SIZE
+
+    rearrange_indices = (
+        load_balancer._generate_indices(restore=False) if load_balancer else None
+    )
     block_mask = compiled_create_block_mask(
-        _rewrite_mask_mod(mask_mod, cp_rank, cp_group_size, block_size, Q_SHARD_LEN),
+        _rewrite_mask_mod(
+            mask_mod,
+            cp_rank,
+            cp_group_size,
+            block_size,
+            Q_SHARD_LEN,
+            qkv_rearrange_indices=rearrange_indices,
+        ),
         B,
         H,
         Q_SHARD_LEN,
@@ -1282,7 +1243,6 @@
         device=device_mesh.device_type,
         BLOCK_SIZE=(block_size, block_size),
     )
-
     return block_mask
 
 
@@ -1330,7 +1290,7 @@
         assert isinstance(query, torch.Tensor)
         assert isinstance(key, torch.Tensor)
         assert isinstance(value, torch.Tensor)
-        assert isinstance(block_mask, (BlockMask, tuple))
+        assert isinstance(block_mask, BlockMask | tuple)
 
         key = key.contiguous()
         value = value.contiguous()
@@ -1395,10 +1355,18 @@
     mesh: DeviceMesh,
     buffers: list[torch.Tensor | BlockMask],
     seq_dims: list[int],
+    load_balancer: Optional[_LoadBalancer] = None,
 ) -> list[torch.Tensor | BlockMask]:
+    # TODO: these global variables are going to bite us someday.
+    # We will have to remove them soon.
     # For the new API, we only support the module wrapper mode.
     global _dispatch_mode
     _dispatch_mode = _DispatchMode.MODULE_WRAPPER
+    global _cp_options
+    if load_balancer is not None:
+        _cp_options.enable_load_balance = True
+    else:
+        _cp_options.enable_load_balance = False
 
     if len(buffers) != len(seq_dims):
         raise ValueError(
@@ -1417,32 +1385,21 @@
                 "All buffers must be on the same device"
             )
 
-    seq_length = buffers[0].shape[seq_dims[0]]
-    cp_world_size = mesh.size()
-    if _cp_options.enable_load_balance:
-        load_balance_indices = _generate_round_robin_indices(
-            seq_length=seq_length,
-            cp_world_size=cp_world_size,
-            device=device,
-        )
-    else:
-        load_balance_indices = None
-
-    return _context_parallel_buffers(mesh, buffers, seq_dims, load_balance_indices)
-
-
-def _enable_context_parallel_dispatcher(seq_dim: int, mesh: DeviceMesh) -> None:
+    return _context_parallel_buffers(mesh, buffers, seq_dims, load_balancer)
+
+
+def _enable_context_parallel_dispatcher() -> None:
     """
     Enable the context parallel dispatcher. This API is experimental and subject to change.
     """
-    _enable_context_parallel_dispatcher_impl(seq_dim=seq_dim, mesh=mesh)
+    _enable_cp_dtensor_dispatcher()
 
 
 def _disable_context_parallel_dispatcher() -> None:
     """
     Disable the context parallel dispatcher. This API is experimental and subject to change.
     """
-    _disable_context_parallel_dispatcher_impl()
+    _disable_cp_dtensor_dispatcher()
 
 
 #####################################################
@@ -1510,31 +1467,18 @@
     device = buffers[0].device
     seq_length = buffers[0].shape[buffer_seq_dims[0]]
     cp_world_size = mesh.size()
-<<<<<<< HEAD
-    if _cp_options.enable_load_balance:
-        load_balance_indices = _generate_round_robin_indices(
-            seq_length=seq_length,
-            cp_world_size=cp_world_size,
-            device=device,
-        )
-    else:
-        load_balance_indices = None
-    shards = _context_parallel_buffers(
-        mesh,
-        cast(list[torch.Tensor | BlockMask], buffers),
-        buffer_seq_dims,
-        load_balance_indices,
-    )
-=======
 
     # If `enable_load_balance` is True, the default Head-tail load balancer
     # (:class:`_HeadTailLoadBalancer`) is used to rearrange the buffers before
     # sharding. Otherwise, we don't do any load-balance rearrange by passing
     # `None` to `_context_parallel_shard()`.
     load_balancer = _create_default_load_balancer(seq_length, cp_world_size, device)
-    shards = _context_parallel_buffers(mesh, buffers, buffer_seq_dims, load_balancer)
-
->>>>>>> 71aefd55
+    shards = _context_parallel_buffers(
+        mesh,
+        cast(list[torch.Tensor | BlockMask], buffers),
+        buffer_seq_dims,
+        load_balancer,
+    )
     for buffer, shard in zip(buffers, shards):
         assert isinstance(shard, torch.Tensor), "ContextParallel only supports Tensor"
         shard = shard.clone()
@@ -1651,132 +1595,4 @@
         raise NotImplementedError(
             "Context Parallel does not support "
             f"using {rotate_method} for kv shards rotation"
-<<<<<<< HEAD
-        )
-=======
-        )
-
-
-def create_cp_block_mask(
-    mask_mod: _mask_mod_signature,
-    B: int,
-    H: int,
-    Q_LEN: int,
-    KV_LEN: int,
-    device_mesh: DeviceMesh,
-    load_balancer: Optional[_LoadBalancer] = None,
-) -> BlockMask:
-    """
-    This API creates a special BlockMask for Context Parallel FlexAttention:
-    1. This BlockMask is masking on the attention of Q shard and KV global views, by
-    mapping the local q_idx to the global q_idx before sending to mask_mod.
-    2. The kv_seq_length (i.e. seq_lengths[1]) of this blockMask is tailored to match
-    the sequence length of KV shard instead of KV global. This is to pass the shape check
-    in flex_atttention(). The correct value (i.e. the sequence length of KV global) will be
-    used in flex_attention once the shape check passes.
-
-    Args:
-        mask_mod (Callable): Function to modify the mask over the global attention result.
-        B (int): Batch size.
-        H (int): Number of query heads.
-        Q_LEN (int): Sequence length of query (global view).
-        KV_LEN (int): Sequence length of key/value (global view).
-        device_mesh (:class:`DeviceMesh`): The device mesh for the context parallelism.
-        load_balancer (optional[:class:`_LoadBalancer`]): The load-balancer used to rearrange
-            QKV before sharding. This will be used to modify the block_mask generated.
-
-    Return:
-        :class:`BlockMask`: the block_mask to be used in flex_attention() within the
-        context_parallel() context.
-
-    .. warning::
-        This function cannot generate correct block_mask if the BLOCK_SIZE is not
-        ``_DEFAULT_SPARSE_BLOCK_SIZE`` which usually happens when the attention
-        size is smaller than 128. Please do not use context_parallel() when the
-        FlexAttention size is small.
-    """
-    from torch.nn.attention.flex_attention import _DEFAULT_SPARSE_BLOCK_SIZE
-
-    compiled_create_block_mask = torch.compile(
-        create_block_mask, dynamic=False, fullgraph=True
-    )
-
-    def _rewrite_mask_mod(
-        mask_mod: _mask_mod_signature,
-        rank: int,
-        world_size: int,
-        block_size: int,
-        local_q_size: int,
-        qkv_rearrange_indices: Optional[torch.Tensor] = None,
-    ) -> _mask_mod_signature:
-        assert qkv_rearrange_indices is None or qkv_rearrange_indices.ndim == 2, (
-            "load balance index expects shape (1, seq_len) or (B, seq_len) "
-            f"but got {qkv_rearrange_indices.shape}."
-        )
-
-        def qkv_idx_restore(
-            b: torch.Tensor, idx_post_rearrange: torch.Tensor
-        ) -> torch.Tensor:
-            if qkv_rearrange_indices is not None:
-                if (
-                    qkv_rearrange_indices.size(0) == 1
-                ):  # identical load-balance in batch
-                    idx_pre_rearrange = qkv_rearrange_indices[0][idx_post_rearrange]
-                else:
-                    idx_pre_rearrange = qkv_rearrange_indices[b][idx_post_rearrange]
-            else:
-                idx_pre_rearrange = idx_post_rearrange
-
-            return idx_pre_rearrange
-
-        def local_q_idx_to_q_idx(local_q_idx: torch.Tensor) -> torch.Tensor:
-            # calculate local block_idx and block_offset
-            local_blk_idx, local_blk_offset = (
-                local_q_idx // block_size,
-                local_q_idx % block_size,
-            )
-            # NOTE: load balancing is not used
-            local_num_blocks = local_q_size // block_size
-            blk_idx = local_num_blocks * rank + local_blk_idx
-            return blk_idx * block_size + local_blk_offset
-
-        return lambda b, h, q_idx, kv_idx: mask_mod(
-            b,
-            h,
-            qkv_idx_restore(b, local_q_idx_to_q_idx(q_idx)),
-            qkv_idx_restore(b, kv_idx),
-        )
-
-    cp_rank = device_mesh.get_local_rank()
-    cp_group_size = device_mesh.size()
-    load_balancer = load_balancer or _create_default_load_balancer(
-        Q_LEN, cp_group_size, device_mesh.device_type
-    )
-    Q_SHARD_LEN = Q_LEN // cp_group_size
-    block_size = _DEFAULT_SPARSE_BLOCK_SIZE
-
-    rearrange_indices = (
-        load_balancer._generate_indices(restore=False) if load_balancer else None
-    )
-    block_mask = compiled_create_block_mask(
-        _rewrite_mask_mod(
-            mask_mod,
-            cp_rank,
-            cp_group_size,
-            block_size,
-            Q_SHARD_LEN,
-            qkv_rearrange_indices=rearrange_indices,
-        ),
-        B,
-        H,
-        Q_SHARD_LEN,
-        KV_LEN,
-        device=device_mesh.device_type,
-        BLOCK_SIZE=(block_size, block_size),
-    )
-    # flex_attention function checks the following shape so we need to rewrite:
-    # key.size(-2) == block_mask.seq_lengths[1]
-    seq_lengths = block_mask.seq_lengths
-    block_mask.seq_lengths = (seq_lengths[0], seq_lengths[1] // cp_group_size)
-    return block_mask
->>>>>>> 71aefd55
+        )