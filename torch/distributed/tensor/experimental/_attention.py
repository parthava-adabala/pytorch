import contextlib
import itertools
import logging
import types
from abc import ABC, abstractmethod
from collections.abc import Callable, Generator
from dataclasses import dataclass
from enum import auto, Enum
from functools import partial
from typing import Any, cast, Mapping, Optional, Protocol, Sequence, TypeAlias

import torch
import torch.distributed as dist
import torch.distributed._functional_collectives as ft_c
import torch.distributed.distributed_c10d as c10d
import torch.nn as nn
import torch.nn.functional as F
from torch.distributed.device_mesh import DeviceMesh
from torch.distributed.tensor import distribute_tensor, DTensor, Shard
from torch.distributed.tensor.experimental._load_balancer import (
    _create_default_load_balancer,
    _LoadBalancer,
)
from torch.distributed.tensor.parallel import ParallelStyle
from torch.nn.attention.flex_attention import (
    _mask_mod_signature,
    BlockMask,
    create_block_mask,
)
from torch.utils._pytree import tree_flatten, tree_unflatten

from ._cp_custom_ops import flex_cp_allgather


__all__ = ["context_parallel", "set_rotate_method"]


class _CausalBehavior(Enum):
    SKIP = None
    NOT_IS_CAUSAL = False
    IS_CAUSAL = True


class _RotateMethod(Enum):
    ALL_TO_ALL = auto()
    ALL_GATHER = auto()


aten = torch.ops.aten
logger = logging.getLogger(__name__)


class _DispatchMode(Enum):
    MONKEY_PATCH = auto()
    MODULE_WRAPPER = auto()


_dispatch_mode: _DispatchMode = _DispatchMode.MONKEY_PATCH


@dataclass
class _ContextParallelOptions:
    # Whether to upcast parameters and gradients to float32 to avoid accumulation
    # errors. It is likely this is always True, but we currently keep this variable
    # for experimental purposes.
    convert_to_f32: bool = True
    enable_load_balance: bool = True
    rotate_method: _RotateMethod = _RotateMethod.ALL_GATHER


_cp_options = _ContextParallelOptions()


def _is_causal_behavior(
    rank: int, world_size: int, i: int, is_causal: bool
) -> _CausalBehavior:
    """
    Calculate is_causal behavior for each KV block. The attention can either be
    calculated in full, not at all or with the causal mask applied.
    """
    if not is_causal:
        return _CausalBehavior.NOT_IS_CAUSAL

    if i == 0:
        return _CausalBehavior.IS_CAUSAL

    source_rank = (rank - i) % world_size
    if source_rank < rank or _cp_options.enable_load_balance:
        return _CausalBehavior.NOT_IS_CAUSAL
    else:
        return _CausalBehavior.SKIP


def _maybe_wait(tensor: torch.Tensor) -> torch.Tensor:
    """
    When tracing the code, the result tensor is not an AsyncCollectiveTensor,
    so we cannot call ``wait()``.
    """
    if isinstance(tensor, ft_c.AsyncCollectiveTensor):
        return tensor.wait()
    return tensor


def _partial_update(
    original: torch.Tensor,
    new: torch.Tensor,
    dim: int,
    n_chunks: int,
    idx: int,
    add: bool,
) -> torch.Tensor:
    """
    This API partially updates a chunk of ``original`` tensor. The ``original``
    tensor will be first chunked along ``dim`` dimension, then the ``idx`` chunk
    will be updated with ``new``. If ``add`` is True, the chunk will be added
    with ``new``, otherwise the chunk will be replaced by ``new``.

    The result is a tensor that is the same size as ``original``.
    """
    chunks = list(original.chunk(n_chunks, dim=dim))
    assert chunks[idx].shape == new.shape, (original.shape, new.shape, idx)
    if add:
        chunks[idx] += new
    else:
        chunks[idx] = new
    return torch.cat(chunks, dim=dim)


class _SDPAMerger:
    """A class to help merge the local SDPA result."""

    def __init__(self, convert_to_f32: bool, seq_dim: int):
        self._seq_dim = seq_dim
        self._out: Optional[torch.Tensor] = None
        self._lse: Optional[torch.Tensor] = None
        self._should_lse_squeeze = False
        self._convert_to_f32 = convert_to_f32
        self._out_dtype = torch.float32
        self._lse_dtype = torch.float32

    def _merge_one(
        self, block_out: torch.Tensor, block_lse: torch.Tensor, partial: bool
    ) -> None:
        # The cuDNN backend preserves the last dimension for LSE.
        # Apply unsqueeze only if the input does not already have
        # the required dimensionality.
        if len(block_lse.shape) < len(block_out.shape):
            block_lse = block_lse.unsqueeze(dim=-1)
            self._should_lse_squeeze = True
        assert len(block_lse.shape) == len(block_out.shape)

        if self._lse is None:
            self._lse = block_lse
            self._out = block_out
        else:
            ROUND_ROBIN_CYCLE = 2
            assert self._lse is not None
            assert self._out is not None
            lse = (
                self._lse.chunk(ROUND_ROBIN_CYCLE, dim=self._seq_dim)[1]
                if partial
                else self._lse
            )
            out = (
                self._out.chunk(ROUND_ROBIN_CYCLE, dim=self._seq_dim)[1]
                if partial
                else self._out
            )

            # The algorithm from
            # github.com/zhuzilin/ring-flash-attention/pull/34#issuecomment-2076126795
            # gives a relatively stable result.
            out = out - F.sigmoid(block_lse - lse) * (out - block_out)
            lse = lse - F.logsigmoid(lse - block_lse)
            if partial:
                self._lse = _partial_update(
                    self._lse,
                    lse,
                    dim=self._seq_dim,
                    n_chunks=ROUND_ROBIN_CYCLE,
                    idx=1,
                    add=False,
                )
                self._out = _partial_update(
                    self._out,
                    out,
                    dim=self._seq_dim,
                    n_chunks=ROUND_ROBIN_CYCLE,
                    idx=1,
                    add=False,
                )
            else:
                self._lse = lse
                self._out = out

    def step(self, out: torch.Tensor, lse: torch.Tensor, partial: bool) -> None:
        self._out_dtype = out.dtype
        self._lse_dtype = lse.dtype

        if self._convert_to_f32:
            out = out.to(torch.float32)
            lse = lse.to(torch.float32)

        self._merge_one(out, lse, partial)

    def results(self) -> tuple[torch.Tensor, torch.Tensor]:
        assert self._out is not None
        assert self._lse is not None
        out = self._out.to(self._out_dtype)
        if self._should_lse_squeeze:
            lse = self._lse.squeeze(-1).to(self._lse_dtype)
        else:
            lse = self._lse.to(self._lse_dtype)
        return out, lse


class _AttentionOp(Protocol):
    def __call__(
        self,
        query: torch.Tensor,
        key: torch.Tensor,
        value: torch.Tensor,
        **kwargs: object,
    ) -> tuple[torch.Tensor, ...]: ...


class _RingRotater(ABC):
    @abstractmethod
    def __init__(self, pg: dist.ProcessGroup, seq_dim: int) -> None: ...

    @abstractmethod
    def exchange_buffers(self, curr_buffer: torch.Tensor) -> None: ...

    @abstractmethod
    def next_buffer(self) -> torch.Tensor: ...


class _AllToAllRotater(_RingRotater):
    """Use all_to_all to send the kv to the next rank."""

    def __init__(self, pg: dist.ProcessGroup, seq_dim: int) -> None:
        self._pg = pg
        self._seq_dim = seq_dim
        self._buffer: Optional[torch.Tensor] = None

    def exchange_buffers(self, curr_buffer: torch.Tensor) -> None:
        curr_buffer = curr_buffer.contiguous()
        size = dist.get_world_size(self._pg)
        dsts = list(range(1, size)) + [0]
        self._buffer = ft_c.permute_tensor(curr_buffer, dsts, self._pg)

    def next_buffer(self) -> torch.Tensor:
        assert self._buffer is not None
        return _maybe_wait(self._buffer)


class _AllGatherRotater(_RingRotater):
    """
    Allgather the kv and return only the required kv.
    Only one communication will be done.
    """

    def __init__(self, pg: dist.ProcessGroup, seq_dim: int) -> None:
        self._pg = pg
        self._seq_dim = seq_dim
        self._aggregated_buffer: Optional[torch.Tensor] = None
        self._idx = 0

    def exchange_buffers(self, curr_buffer: torch.Tensor) -> None:
        # We only need to perform allgather once.
        self._idx += 1
        if self._aggregated_buffer is None:
            self._aggregated_buffer = ft_c.all_gather_tensor(
                curr_buffer.contiguous(), gather_dim=0, group=self._pg
            )

    def next_buffer(self) -> torch.Tensor:
        rank = dist.get_rank(self._pg)
        idx = rank - self._idx

        assert self._aggregated_buffer is not None
        self._aggregated_buffer = _maybe_wait(self._aggregated_buffer)
        return self._aggregated_buffer.chunk(dist.get_world_size(self._pg))[idx]


def _create_rotater(
    pg: dist.ProcessGroup, seq_dim: int, method: Optional[_RotateMethod] = None
) -> _RingRotater:
    if method is None:
        method = _cp_options.rotate_method

    if method == _RotateMethod.ALL_TO_ALL:
        return _AllToAllRotater(pg, seq_dim)
    elif method == _RotateMethod.ALL_GATHER:
        return _AllGatherRotater(pg, seq_dim)
    else:
        raise NotImplementedError(f"Unknown method {method}")


def _templated_ring_attention(
    group: dist.ProcessGroup,
    seq_dim: int,
    op: _AttentionOp,
    query: torch.Tensor,
    key: torch.Tensor,
    value: torch.Tensor,
    is_causal: bool = False,
    **kwargs: object,
) -> tuple[torch.Tensor, ...]:
    """
    A generalized ring attention implementation that can support multiple attention ops.

    Note [Context parallelism load balance algorithm for causal masking]
    =====================
    This explanation uses an example to illustrate the CP algorithm with causal
    masking.

    Consider a scenario where the sequence length of q, k, and v is 4 (e.g.,
    q = (q0, q1, q2, q3)), and there are two ranks. For simplicity, we will discuss
    only q and k, as v follows the same pattern as k.

    The diagram below represents a complete QK^T operation without parallelism.
    The `****` entries indicate that the result is not required due to causal
    masking (e.g., q0k1 is marked as `****`).

    +----+------------------------+
    |    |  k0    k1   k2     k3  |
    +----+------------------------+
    | q0 | q0k0, ****, ****, **** |
    | q1 | q1k0, q1k1, ****, **** |
    | q2 | q2k0, q2k1, q2k2, **** |
    | q3 | q3k0, q3k1, q3k2, q3k3 |
    +----+------------------------+

    ### No Load Balance:

    In this scenario, each rank owns a local chunk of q, k, and v, with each chunk
    containing two elements. Rank0 is responsible for managing (q0, q1) and (k0, k1),
    while rank1 manages (q2, q3) and (k2, k3).

    First Iteration: Both rank0 and rank1 perform SDPA with their local qkv pairs.
    Causal masking is enabled as some results are not required (e.g., q0k1).

    Second Iteration: Local queries remain the same, but local kv pairs are exchanged.
    Rank0 now has (q0, q1) and (k2, k3); rank1 has (q2, q3) and (k0, k1). Rank0 performs
    no computation, while rank1 computes locally without causal masking since all results
    (q2k0, q2k1, q3k0, q3k1) are needed.

    ### Round-robin Load Balance:

    In this setup, each rank owns two local chunks of q, k, and v, with each chunk
    containing one element. Rank0 manages (q0, q3) and (k0, k3); Rank1 manages (q1, q2)
    and (k1, k2). Although the local chunks are not consecutive, they are concatenated to
    enable SDPA to be performed in a single call for each step. Consequently, the chunk()
    function may be required to prepare the correct q, k, and v configurations.

    First Iteration: Both ranks perform SDPA with their local qkv pairs, similar to the
    no-load-balance case. This iteration corresponds to the `if` of the
    (`if, `elif`, `else`) in the implementation.

    Second Iteration: Rank0 now has (q0, q3) and (k1, k2); rank1 has (q1, q2) and
    (k0, k3). For rank0, no computation is needed for q0. However, computations for
    q3k1 and q3k2 are required, so only q3 is used for SDPA. This corresponds to the
    `else` of the (`if`, `elif`, `else`) in the implementation.
    For rank1, k3 is not needed for q1 and q2, so only k0 is used for SDPA. This
    corresponds to the `elif` of (`if`, `elif`, `else`) in the implementation.

    Parameters
    ----------
    op:
        The attention op to use
    *args:
        additional args are passed to the op
    **kwargs:
        additional kwargs are passed to the op

    Returns
    -------
    out:
        The merged attention output
    softmax_lse:
        The logsumexp of the merged attention output
    """
    if is_causal and (query.size(2) != key.size(2)):
        raise NotImplementedError(
            "is_causal requires the same query and context sequence lengths"
        )
    if not is_causal and _cp_options.enable_load_balance:
        raise RuntimeError("Load balancing requires `is_causal=True`.")

    assert isinstance(group, dist.ProcessGroup), (
        "process group must be single dimension"
    )
    rank = dist.get_rank(group)
    size = dist.get_world_size(group)

    next_kv = None

    # Without making key and value contiguous(), the loss curve is bad.
    # TODO(fegin): figure out why this is a requirement since SDPA does not have
    # this requirement.
    key = key.contiguous()
    value = value.contiguous()

    sdpa_merger = _SDPAMerger(_cp_options.convert_to_f32, seq_dim=seq_dim)

    rest: list[Any]
    out: torch.Tensor
    logsumexp: torch.Tensor

    rotater = _create_rotater(group, 2)

    for i in range(size):
        if i > 0:
            # Wait for the kv from the (cp_rank - 1) rank.
            next_kv = rotater.next_buffer()
            key = next_kv[: key.numel()].reshape(key.shape)
            value = next_kv[key.numel() :].reshape(value.shape)

        if i < (size - 1):
            # Send the k, v to the next rank
            next_kv = torch.cat([key.flatten(), value.flatten()])
            next_kv = rotater.exchange_buffers(next_kv)

        is_causal_behavior = _is_causal_behavior(
            rank=rank, world_size=size, i=i, is_causal=is_causal
        )

        # For a detailed understanding of the load balancing algorithm, see
        # Note [Context parallelism load balance algorithm for causal masking]
        if is_causal_behavior == _CausalBehavior.SKIP:
            # If i > rank and load balancing is not turned on.
            continue

        if i == 0 or (not _cp_options.enable_load_balance or not is_causal):
            # When local balance is enabled, we still need to do SDPA with
            # the both local chunks of q, k, v for the first iteration.
            q, k, v, partial = (query, key, value, False)
        elif i <= rank:
            # Round-robin load balancing case, and i <= rank.
            # We need to do SDPA with only the first local chunk of k, v.
            # Note that q, k, v each contains two local chunks.
            ROUND_ROBIN_CYCLE = 2
            q, k, v, partial = (
                query,
                key.chunk(ROUND_ROBIN_CYCLE, dim=2)[0],
                value.chunk(ROUND_ROBIN_CYCLE, dim=2)[0],
                False,
            )
        else:
            # Round-robin load balancing case, and i > rank.
            # We need to do SDPA with only the second half of q, and update
            # only the second part of logsumexp. So partial is True.
            # Note that q, k, v each contains two chunks.
            q, k, v, partial = query.chunk(2, dim=2)[1], key, value, True

        # See https://github.com/pytorch/pytorch/blob/release/2.4/aten/src/ATen/native/native_functions.yaml#L14695
        # for the SDPA kernel definitions.
        out, logsumexp, *rest = op(
            q,
            k,
            v,
            is_causal=is_causal_behavior.value,
            **kwargs,
        )
        sdpa_merger.step(out, logsumexp, partial)

    # pyrefly: ignore  # unbound-name
    return *sdpa_merger.results(), *rest


def _templated_ring_attention_backward(
    group: dist.ProcessGroup,
    seq_dim: int,
    op: _AttentionOp,
    grad_out: torch.Tensor,
    grad_out_name: str,
    query: torch.Tensor,
    key: torch.Tensor,
    value: torch.Tensor,
    out: torch.Tensor,
    logsumexp: torch.Tensor,
    is_causal: bool,
    **kwargs: Any,
) -> tuple[torch.Tensor, ...]:
    """This API implements the backward pass of the ring attention."""
    if not is_causal and _cp_options.enable_load_balance:
        raise RuntimeError("Load balancing requires `is_causal=True`.")
    rank = dist.get_rank(group)
    size = dist.get_world_size(group)
    next_kv = None
    next_grad_kv = None
    rest: list[Any]
    grad_query_, grad_key_, grad_value_ = None, None, None

    accum_dtype = torch.float32 if _cp_options.convert_to_f32 else query.dtype
    grad_query = torch.zeros_like(query, dtype=accum_dtype)
    grad_key = torch.zeros_like(key, dtype=accum_dtype)
    grad_value = torch.zeros_like(value, dtype=accum_dtype)

    key = key.contiguous()
    value = value.contiguous()
    kv_rotater = _create_rotater(group, 2)
    dkv_rotater = _create_rotater(group, 2, method=_RotateMethod.ALL_TO_ALL)
    for i in range(size):
        if i > 0:
            # Wait for the kv from the (cp_rank - 1) rank.
            buffer = kv_rotater.next_buffer()
            pointer = 0
            key = buffer[pointer : pointer + key.numel()].reshape(key.shape)
            pointer += key.numel()
            value = buffer[pointer : pointer + value.numel()].reshape(value.shape)
            pointer += value.numel()

        if i != size - 1:
            # Send the kv to the next rank.
            next_kv = torch.cat([key.flatten(), value.flatten()])
            kv_rotater.exchange_buffers(next_kv)

        is_causal_behavior = _is_causal_behavior(
            rank=rank, world_size=size, i=i, is_causal=is_causal
        )

        if is_causal_behavior != _CausalBehavior.SKIP:
            if i == 0 or (not _cp_options.enable_load_balance or not is_causal):
                # We need to do SDPA with the full local q, k, v.
                q, k, v, out_, dout, lse = (query, key, value, out, grad_out, logsumexp)
            elif i <= rank:
                # Round-robin load balancing case, and i <= rank.
                # We need to do SDPA with only the first half of k, v.
                # Note that q, k, v each contains two chunks.
                q, k, v, out_, dout, lse = (
                    query,
                    key.chunk(2, dim=seq_dim)[0],
                    value.chunk(2, dim=seq_dim)[0],
                    out,
                    grad_out,
                    logsumexp,
                )
            else:
                # Round-robin load balancing case, and i > rank.
                # We need to do SDPA with only the second half of q.
                # Note that q, k, v each contains two chunks.
                q, k, v, out_, dout, lse = (
                    query.chunk(2, dim=seq_dim)[1],
                    key,
                    value,
                    out.chunk(2, dim=seq_dim)[1],
                    grad_out.chunk(2, dim=seq_dim)[1],
                    # Need to make logsumexp contiguous, otherwise there will
                    # be numerical error.
                    logsumexp.chunk(2, dim=seq_dim)[1].contiguous(),
                )

            kwargs[grad_out_name] = dout
            # See https://github.com/pytorch/pytorch/blob/release/2.4/aten/src/ATen/native/native_functions.yaml#L14695
            # for the SDPA kernel definitions.
            grad_query_, grad_key_, grad_value_, *rest = op(
                query=q,
                key=k,
                value=v,
                out=out_,
                logsumexp=lse,
                is_causal=is_causal_behavior.value,
                **kwargs,
            )
        else:
            grad_query_ = torch.zeros_like(query, dtype=accum_dtype)
            grad_key_ = torch.zeros_like(key, dtype=accum_dtype)
            grad_value_ = torch.zeros_like(value, dtype=accum_dtype)

        ROUND_ROBIN_CYCLE = 2
        if i == 0:
            grad_key += grad_key_
            grad_value += grad_value_
        else:
            pointer = 0
            # Wait for the kv gradient from (cp_rank - 1) rank.
            next_grad_kv = dkv_rotater.next_buffer()
            grad_key = next_grad_kv[pointer : pointer + grad_key.numel()].reshape(
                grad_key.shape
            )
            pointer += grad_key.numel()
            grad_value = next_grad_kv[pointer : pointer + grad_value.numel()].reshape(
                grad_value.shape
            )

            if i <= rank and _cp_options.enable_load_balance:
                grad_key = _partial_update(
                    grad_key,
                    grad_key_,
                    dim=seq_dim,
                    n_chunks=ROUND_ROBIN_CYCLE,
                    idx=0,
                    add=True,
                )
                grad_value = _partial_update(
                    grad_value,
                    grad_value_,
                    dim=seq_dim,
                    n_chunks=ROUND_ROBIN_CYCLE,
                    idx=0,
                    add=True,
                )
            else:
                grad_key += grad_key_
                grad_value += grad_value_

        next_grad_kv = torch.cat([grad_key.flatten(), grad_value.flatten()])
        # Send the grad key and grad value to the next rank.
        dkv_rotater.exchange_buffers(next_grad_kv)

        if i <= rank or not _cp_options.enable_load_balance:
            grad_query += grad_query_
        else:
            grad_query = _partial_update(
                grad_query,
                grad_query_,
                dim=seq_dim,
                n_chunks=ROUND_ROBIN_CYCLE,
                idx=1,
                add=True,
            )

    assert grad_key_ is not None
    assert grad_value_ is not None
    grad_query = grad_query.to(query.dtype)
    next_grad_kv = dkv_rotater.next_buffer().to(key.dtype)
    grad_key = next_grad_kv[: grad_key.numel()].reshape(grad_key.shape)
    grad_value = next_grad_kv[grad_key.numel() :].reshape(grad_value.shape)
    return (
        grad_query,
        grad_key,
        grad_value,
        # pyrefly: ignore  # unbound-name
        *rest,
    )


def _scaled_dot_product_ring_flash_attention(
    mesh: DeviceMesh,
    query: torch.Tensor,
    key: torch.Tensor,
    value: torch.Tensor,
    dropout_p: float = 0.0,
    is_causal: bool = False,
    return_debug_mask: bool = False,
    *,
    scale: Optional[float] = None,
) -> tuple[torch.Tensor, ...]:
    if return_debug_mask:
        raise NotImplementedError("return_debug_mask is not supported yet")

    # TODO: remove this hardcoding
    seq_dim = 2
    group = mesh.get_group()
    return _templated_ring_attention(
        group,
        seq_dim,
        aten._scaled_dot_product_flash_attention,
        query=query,
        key=key,
        value=value,
        is_causal=is_causal,
        dropout_p=dropout_p,
        scale=scale,
    )


def _scaled_dot_product_ring_efficient_attention(
    mesh: DeviceMesh,
    query: torch.Tensor,
    key: torch.Tensor,
    value: torch.Tensor,
    attn_bias: Optional[torch.Tensor] = None,
    compute_log_sumexp: bool = True,
    dropout_p: float = 0.0,
    is_causal: bool = False,
    *,
    scale: Optional[float] = None,
) -> tuple[torch.Tensor, ...]:
    if attn_bias is not None:
        raise NotImplementedError("attn_bias is not supported yet")

    if not compute_log_sumexp:
        # CP requires compute_log_sumexp to be True because it always merges LSE
        compute_log_sumexp = True

    # TODO: remove this hardcoding
    seq_dim = 2
    group = mesh.get_group()
    return _templated_ring_attention(
        group,
        seq_dim,
        aten._scaled_dot_product_efficient_attention,
        query=query,
        key=key,
        value=value,
        is_causal=is_causal,
        attn_bias=attn_bias,
        dropout_p=dropout_p,
        scale=scale,
        compute_log_sumexp=compute_log_sumexp,
    )


def _scaled_dot_product_ring_cudnn_attention(
    mesh: DeviceMesh,
    query: torch.Tensor,
    key: torch.Tensor,
    value: torch.Tensor,
    attn_bias: Optional[torch.Tensor] = None,
    compute_log_sumexp: bool = True,
    dropout_p: float = 0.0,
    is_causal: bool = False,
    return_debug_mask: bool = False,
    *,
    scale: Optional[float] = None,
) -> tuple[torch.Tensor, ...]:
    if attn_bias is not None:
        raise NotImplementedError("attn_bias is not supported yet")

    if not compute_log_sumexp:
        # CP requires compute_log_sumexp to be True because it always merges LSE
        compute_log_sumexp = True

    # TODO: remove this hardcoding
    seq_dim = 2
    group = mesh.get_group()
    return _templated_ring_attention(
        group,
        seq_dim,
        aten._scaled_dot_product_cudnn_attention,
        query=query,
        key=key,
        value=value,
        attn_bias=attn_bias,
        compute_log_sumexp=compute_log_sumexp,
        dropout_p=dropout_p,
        is_causal=is_causal,
        return_debug_mask=return_debug_mask,
        scale=scale,
    )


def _scaled_dot_product_ring_flash_attention_backward(
    mesh: DeviceMesh,
    grad_out: torch.Tensor,
    query: torch.Tensor,
    key: torch.Tensor,
    value: torch.Tensor,
    out: torch.Tensor,
    logsumexp: torch.Tensor,
    cum_seq_q: torch.Tensor,
    cum_seq_k: torch.Tensor,
    max_q: int,
    max_k: int,
    dropout_p: float,
    is_causal: bool,
    philox_seed: torch.Tensor,
    philox_offset: torch.Tensor,
    *,
    scale: Optional[float] = None,
) -> tuple[torch.Tensor, ...]:
    # TODO: remove this hardcoding
    seq_dim = 2
    group = mesh.get_group()
    return _templated_ring_attention_backward(
        group,
        seq_dim,
        aten._scaled_dot_product_flash_attention_backward.default,
        grad_out=grad_out,
        grad_out_name="grad_out",
        query=query,
        key=key,
        value=value,
        out=out,
        logsumexp=logsumexp,
        is_causal=is_causal,
        cum_seq_q=cum_seq_q,
        cum_seq_k=cum_seq_k,
        max_q=max_q,
        max_k=max_k,
        dropout_p=dropout_p,
        philox_seed=philox_seed,
        philox_offset=philox_offset,
        scale=scale,
    )


def _scaled_dot_product_ring_efficient_attention_backward(
    mesh: DeviceMesh,
    grad_out: torch.Tensor,
    query: torch.Tensor,
    key: torch.Tensor,
    value: torch.Tensor,
    bias: torch.Tensor,
    out: torch.Tensor,
    logsumexp: torch.Tensor,
    philox_seed: torch.Tensor,
    philox_offset: torch.Tensor,
    dropout_p: float,
    grad_input_mask: tuple[bool, ...],
    is_causal: bool = False,
    *,
    scale: Optional[float] = None,
) -> tuple[torch.Tensor, ...]:
    # TODO: remove this hardcoding
    seq_dim = 2
    group = mesh.get_group()
    return _templated_ring_attention_backward(
        group,
        seq_dim,
        aten._scaled_dot_product_efficient_attention_backward.default,
        grad_out=grad_out,
        grad_out_name="grad_out_",
        query=query,
        key=key,
        value=value,
        attn_bias=bias,
        out=out,
        logsumexp=logsumexp,
        philox_seed=philox_seed,
        philox_offset=philox_offset,
        dropout_p=dropout_p,
        grad_input_mask=grad_input_mask,
        is_causal=is_causal,
        scale=scale,
    )


def _scaled_dot_product_ring_cudnn_attention_backward(
    mesh: DeviceMesh,
    grad_out: torch.Tensor,
    query: torch.Tensor,
    key: torch.Tensor,
    value: torch.Tensor,
    out: torch.Tensor,
    logsumexp: torch.Tensor,
    philox_seed: torch.Tensor,
    philox_offset: torch.Tensor,
    attn_bias: torch.Tensor,
    cum_seq_q: torch.Tensor,
    cum_seq_k: torch.Tensor,
    max_q: int,
    max_k: int,
    dropout_p: float,
    is_causal: bool,
    *,
    scale: Optional[float] = None,
) -> tuple[torch.Tensor, ...]:
    # TODO: remove this hardcoding
    seq_dim = 2
    group = mesh.get_group()
    return _templated_ring_attention_backward(
        group,
        seq_dim,
        aten._scaled_dot_product_cudnn_attention_backward.default,
        grad_out=grad_out,
        grad_out_name="grad_out",
        query=query,
        key=key,
        value=value,
        out=out,
        logsumexp=logsumexp,
        philox_seed=philox_seed,
        philox_offset=philox_offset,
        attn_bias=attn_bias,
        cum_seq_q=cum_seq_q,
        cum_seq_k=cum_seq_k,
        max_q=max_q,
        max_k=max_k,
        dropout_p=dropout_p,
        is_causal=is_causal,
        scale=scale,
    )


def _sdpa_handler(
    op_call: torch._ops.OpOverload,
    args: tuple[object, ...],
    kwargs: dict[str, object],
) -> object:
    # extract local tensor and sharding infos to a OpInfo
    op_info = DTensor._op_dispatcher.unwrap_to_op_info(op_call, args, kwargs)
    logger.debug("Dispatching op_call: %s", op_info.schema)

    # sharding propagation
    # TODO: remove the context parallel strategy from the default propagation
    # rule. Either figure out how to dynamically enable it or just don't call
    # propagate.
    DTensor._op_dispatcher.sharding_propagator.propagate(op_info)
    output_sharding = op_info.output_sharding
    assert output_sharding is not None, "output sharding should not be None"
    assert not output_sharding.needs_redistribute, "inputs need to be redistributed"

    call_maps: dict[torch._ops.OpOverload, Callable] = {
        aten._scaled_dot_product_flash_attention.default: _scaled_dot_product_ring_flash_attention,
        aten._scaled_dot_product_efficient_attention.default: _scaled_dot_product_ring_efficient_attention,
        aten._scaled_dot_product_cudnn_attention.default: _scaled_dot_product_ring_cudnn_attention,
        aten._scaled_dot_product_flash_attention_backward.default: _scaled_dot_product_ring_flash_attention_backward,
        aten._scaled_dot_product_efficient_attention_backward.default: _scaled_dot_product_ring_efficient_attention_backward,
        aten._scaled_dot_product_cudnn_attention_backward.default: _scaled_dot_product_ring_cudnn_attention_backward,
    }
    if op_call in call_maps:
        local_results = call_maps[op_call](
            op_info.compute_mesh,
            *op_info.local_args,  # type: ignore[arg-type]
            **op_info.local_kwargs,  # type: ignore[arg-type]
        )
    else:
        raise NotImplementedError(
            "CP only supports flash attention and memory efficient attention now."
        )

    return DTensor._op_dispatcher.wrap(local_results, output_sharding.output_spec)


custom_ops = {
    aten._scaled_dot_product_flash_attention.default: _sdpa_handler,
    aten._scaled_dot_product_flash_attention_backward.default: _sdpa_handler,
    aten._scaled_dot_product_efficient_attention.default: _sdpa_handler,
    aten._scaled_dot_product_efficient_attention_backward.default: _sdpa_handler,
    aten._scaled_dot_product_cudnn_attention.default: _sdpa_handler,
    aten._scaled_dot_product_cudnn_attention_backward.default: _sdpa_handler,
}
exitsing_custom_ops = DTensor._op_dispatcher._custom_op_handlers


ArgsType = tuple[Any, ...]
KwargsType = dict[str, Any]
InputFnType = Callable[[Optional[nn.Module], ArgsType, KwargsType, DeviceMesh], Any]
OutputFnType = Callable[[Optional[nn.Module], Any, Any, DeviceMesh], Any]

_replaced_functions: dict[Callable, tuple[str, Callable]] = {}


def _distribute_function(
    fn: Callable,
    fn_module: types.ModuleType,
    device_mesh: DeviceMesh,
    input_fn: InputFnType,
    output_fn: OutputFnType,
) -> None:
    """
    A helper function to replace a function with a distributed version by
    using the monkey patching approach.

    This function is for the CP internal usage only.
    """

    def wrapper(
        target_fn: Callable, input_fn: InputFnType, output_fn: OutputFnType
    ) -> Callable:
        def inner_fn(*args: ArgsType, **kwargs: KwargsType) -> Any:
            args, kwargs = input_fn(None, args, kwargs, device_mesh)
            outputs = target_fn(*args, **kwargs)
            return output_fn(None, (args, kwargs), outputs, device_mesh)

        return inner_fn

    global _replaced_functions

    if fn in _replaced_functions:
        return

    wrapper_fn = wrapper(fn, input_fn, output_fn)
    setattr(fn_module, fn.__name__, wrapper_fn)
    _replaced_functions[wrapper_fn] = (fn.__name__, fn)


def _restore_function(fn: Callable, fn_module: types.ModuleType) -> None:
    """Restore the function that is replaced by _distribute_function."""
    if fn not in _replaced_functions:
        return

    original_name, original_fn = _replaced_functions[fn]
    setattr(fn_module, original_name, original_fn)


def _enable_cp_dtensor_dispatcher() -> None:
    """Enables DTensor dispatcher to dispatch SDPA to CP."""
    DTensor._op_dispatcher._custom_op_handlers = {
        **exitsing_custom_ops,
        **custom_ops,
    }


def _disable_cp_dtensor_dispatcher() -> None:
    """Disables DTensor dispatcher to dispatch SDPA to CP."""
    DTensor._op_dispatcher._custom_op_handlers = exitsing_custom_ops


def _enable_context_parallel_dispatcher_impl(seq_dim: int, mesh: DeviceMesh) -> None:
    sdpa_cp = _ContextParallel(
        seq_dim=seq_dim,
        attention_type=_ContextParallel.AttentionType.SDPA,
    )

    if _dispatch_mode == _DispatchMode.MONKEY_PATCH:
        _distribute_function(
            F.scaled_dot_product_attention,
            F,
            mesh,
            sdpa_cp.sdpa_input_fn,
            sdpa_cp.sdpa_output_fn,
        )
        _enable_cp_dtensor_dispatcher()
    elif _dispatch_mode == _DispatchMode.MODULE_WRAPPER:
        _enable_cp_dtensor_dispatcher()
    else:
        raise ValueError(f"Unknown dispatch mode: {_dispatch_mode}")


def _disable_context_parallel_dispatcher_impl() -> None:
    if _dispatch_mode == _DispatchMode.MONKEY_PATCH:
        _restore_function(F.scaled_dot_product_attention, F)
    elif _dispatch_mode == _DispatchMode.MODULE_WRAPPER:
        pass
    else:
        raise NotImplementedError(f"Unknown dispatch mode: {_dispatch_mode}")

    _disable_cp_dtensor_dispatcher()


_compiled_create_block_mask = torch.compile(
    create_block_mask, dynamic=False, fullgraph=True
)


def _context_parallel_buffers(
    mesh: DeviceMesh,
    buffers: list[torch.Tensor | BlockMask],
    buffer_seq_dims: list[int],
    load_balancer: Optional[_LoadBalancer] = None,
) -> list[torch.Tensor | BlockMask]:
    """
    Shard the buffers along the sequence dimensions according to CP rules.
    Args:
        mesh (:class:`DeviceMesh`): the device mesh for the context parallelism.
        buffers (List[torch.Tensor]): the buffers to be sharded.
        seq_dims (List[int]): the sequence dimensions of ``buffers``. This list
            must have the same length as ``buffers``.
        load_balancer (Optional[:class:`_LoadBalancer`]): an optional `_LoadBalancer`
            object. If this argument is `None`, it means the `buffers` need no
            rearrangement before being sharded. If this argument is a `_LoadBalancer`
            object, call its `_generate_indices(restore=False)` to generate the
            rearrangement indices such that each shard of `buffer[rearrange_idx]` is
            well-balanced (i.e., having close sparsities).

    Returns:
        List[torch.Tensor]: the sharded buffers.

    Note:
        For `_context_parallel_shard` we require a non-None `load_balancer` object to be
        explicitly passed if load-balancing is needed.
    """
    # generate the index tensor for rearranging the buffer if a load-balance
    # is available
    load_balance_indices = load_balancer._generate_indices() if load_balancer else None
    assert load_balance_indices is None or load_balance_indices.ndim == 2, (
        "load balance index expects shape (1, seq_len) or (B, seq_len) "
        f"but got {load_balance_indices.shape}."
    )

    new_buffers = []
    sharded_buffer: torch.Tensor | BlockMask
    for buffer, seq_dim in zip(buffers, buffer_seq_dims):
        if isinstance(buffer, torch.Tensor):
            # TODO: the load balance doesn't perform error handling.
            if load_balance_indices is not None:
<<<<<<< HEAD
                # NOTE: assuming batch dim is 0
                idx_batch_size = load_balance_indices.size(0)
                data_batch_size = buffer.size(0)
                assert idx_batch_size == 1 or idx_batch_size == data_batch_size, (
                    "Cannot rearrange buffer: "
                    f"load_balance_indices has shape {load_balance_indices.shape}, "
                    f"but buffer has shape {buffer.shape}."
                )

                for i in range(data_batch_size):
                    if idx_batch_size == 1:  # identical load-balance in batch
                        buffer_batch_i = torch.index_select(
                            buffer[i], dim=seq_dim - 1, index=load_balance_indices[0]
                        )
                    else:
=======
                if load_balance_indices.size(0) == 1:  # identical load-balance in batch
                    buffer = torch.index_select(
                        buffer, dim=seq_dim, index=load_balance_indices[0]
                    )
                else:
                    # load_balance_indices has shape (batch_size, seq_length)
                    # TODO: this for-loop can be done in a smarter way
                    for i in range(load_balance_indices.size(dim=0)):
                        # NOTE: assuming batch dim is 0
>>>>>>> 102b7885
                        buffer_batch_i = torch.index_select(
                            buffer[i], dim=seq_dim - 1, index=load_balance_indices[i]
                        )

                    buffer[i] = buffer_batch_i

            # use DTensor to shard the buffer on sequence dimension, retain the local tensor
            sharded_buffer = distribute_tensor(
                buffer, mesh, [Shard(seq_dim)], src_data_rank=None
            ).to_local()
        elif isinstance(buffer, BlockMask):
            sharded_buffer = _create_cp_block_mask(
                mask_mod=buffer.mask_mod,
                B=buffer.kv_num_blocks.shape[0],
                H=buffer.kv_num_blocks.shape[1],
                Q_LEN=buffer.seq_lengths[0],
                KV_LEN=buffer.seq_lengths[1],
                device_mesh=mesh,
                load_balancer=load_balancer,
            )
        else:
            raise ValueError(f"Unknown buffer type: {type(buffer)}")

        new_buffers.append(sharded_buffer)

    return new_buffers


def _create_cp_block_mask(
    mask_mod: _mask_mod_signature,
    B: int,
    H: int,
    Q_LEN: int,
    KV_LEN: int,
    device_mesh: DeviceMesh,
    load_balancer: Optional[_LoadBalancer] = None,
) -> BlockMask:
    """
    Creates a specialized BlockMask for Context Parallel FlexAttention.

    This function creates a BlockMask that enables computation of attention results
    for sharded Q attending to global KV. The mask appropriately handles the query
    index offset required when each rank operates on a shard of the query sequence
    while accessing the full key-value sequence.

    The function internally rewrites the provided mask_mod function to translate local
    query indices to global query indices, ensuring that the masking logic is applied
    correctly across the distributed computation.

    Args:
        mask_mod (Callable): Mask function that operates on global attention indices.
        B (int): Batch size.
        H (int): Number of query heads.
        Q_LEN (int): Global sequence length of the query.
        KV_LEN (int): Global sequence length of the key/value.
        device_mesh (DeviceMesh): Device mesh used for context parallelism.
        load_balancer (Optional[:class:`_LoadBalancer`]): The load-balancer used to rearrange
            QKV before sharding. This will be used to modify the block_mask generated.

    Returns:
        BlockMask: A block mask configured for the local query shard that can be used
            with flex_attention() for the given cp_mesh.

    Raises:
        NotImplementedError: If Q_LEN is not divisible by (CP world size * BLOCK_SIZE).

    Warning:
        Currently requires Q_LEN to be divisible by CP mesh world size * BLOCK_SIZE
        (BLOCK_SIZE defaults to 128). This constraint exists because the BlockMask
        must handle both padding and offsets correctly. For example, if Q_LEN is 384,
        CP world size is 2, and BLOCK_SIZE is 128, the local Q_LEN would be 192. In
        such cases, both rank0 and rank1 would have paddings in their local BlockMasks.
        Support for padding in this scenario is planned for future work.

    """

    from torch.nn.attention.flex_attention import _DEFAULT_SPARSE_BLOCK_SIZE

    if Q_LEN % (device_mesh.size() * _DEFAULT_SPARSE_BLOCK_SIZE) != 0:
        raise NotImplementedError(
            f"Q_LEN {Q_LEN} is not divisible by CP mesh world size {device_mesh.size()} * "
            f"BLOCK_SIZE {_DEFAULT_SPARSE_BLOCK_SIZE}. This is not supported yet. "
        )

    compiled_create_block_mask = torch.compile(
        create_block_mask, dynamic=False, fullgraph=True
    )

    def _rewrite_mask_mod(
        mask_mod: _mask_mod_signature,
        rank: int,
        block_size: int,
        local_q_size: int,
        qkv_rearrange_indices: Optional[torch.Tensor] = None,
    ) -> _mask_mod_signature:
        assert qkv_rearrange_indices is None or qkv_rearrange_indices.ndim == 2, (
            "load balance index expects shape (1, seq_len) or (B, seq_len) "
            f"but got {qkv_rearrange_indices.shape}."
        )

        def qkv_idx_restore(
            b: torch.Tensor, idx_post_rearrange: torch.Tensor
        ) -> torch.Tensor:
            if qkv_rearrange_indices is not None:
                if (
                    qkv_rearrange_indices.size(0) == 1
                ):  # identical load-balance in batch
                    idx_pre_rearrange = qkv_rearrange_indices[0][idx_post_rearrange]
                else:
                    idx_pre_rearrange = qkv_rearrange_indices[b][idx_post_rearrange]
            else:
                idx_pre_rearrange = idx_post_rearrange

            return idx_pre_rearrange

        def local_q_idx_to_q_idx(local_q_idx: torch.Tensor) -> torch.Tensor:
            # calculate local block_idx and block_offset
            local_blk_idx, local_blk_offset = (
                local_q_idx // block_size,
                local_q_idx % block_size,
            )
            # NOTE: load balancing is not used
            local_num_blocks = local_q_size // block_size
            blk_idx = local_num_blocks * rank + local_blk_idx
            return blk_idx * block_size + local_blk_offset

        return lambda b, h, q_idx, kv_idx: mask_mod(
            b,
            h,
            qkv_idx_restore(b, local_q_idx_to_q_idx(q_idx)),
            qkv_idx_restore(b, kv_idx),
        )

    cp_rank = device_mesh.get_local_rank()
    cp_group_size = device_mesh.size()
    load_balancer = load_balancer or _create_default_load_balancer(
        Q_LEN, cp_group_size, device_mesh.device_type
    )
    Q_SHARD_LEN = Q_LEN // cp_group_size
    block_size = _DEFAULT_SPARSE_BLOCK_SIZE

    rearrange_indices = (
        load_balancer._generate_indices(restore=False) if load_balancer else None
    )
    block_mask = compiled_create_block_mask(
        _rewrite_mask_mod(
            mask_mod,
            cp_rank,
            block_size,
            Q_SHARD_LEN,
            qkv_rearrange_indices=rearrange_indices,
        ),
        B,
        H,
        Q_SHARD_LEN,
        KV_LEN,
        device=device_mesh.device_type,
        BLOCK_SIZE=(block_size, block_size),
    )
    return block_mask


#####################
# Experimental APIs
#####################


class _ContextParallel(ParallelStyle):
    class AttentionType(Enum):
        FLEX = "flex_attention"
        SDPA = "scaled_dot_product_attention"

    def __init__(
        self,
        seq_dim: int,
        attention_type: AttentionType,
    ) -> None:
        super().__init__()
        self.seq_dim = seq_dim
        self.attention_type = attention_type

    def _apply(self, module: nn.Module, mesh: DeviceMesh) -> nn.Module:
        if self.attention_type == self.AttentionType.FLEX:
            module.register_forward_pre_hook(
                partial(self.flex_input_fn, mesh=mesh), with_kwargs=True
            )
            return module
        elif self.attention_type == self.AttentionType.SDPA:
            module.register_forward_pre_hook(
                partial(self.sdpa_input_fn, mesh=mesh), with_kwargs=True
            )
            module.register_forward_hook(partial(self.sdpa_output_fn, mesh=mesh))
            return module
        else:
            raise ValueError(f"Unknown attention type: {self.attention_type}")

    def flex_input_fn(
        self, module: Optional[nn.Module], args: Any, kwargs: Any, mesh: DeviceMesh
    ) -> Any:
        args_list = list(args)
        for idx, name in enumerate(
            ("query", "key", "value", "score_mod", "block_mask")
        ):
            if idx >= len(args):
                args_list.append(kwargs.pop(name, None))

        query, key, value, score_mod, block_mask = args_list[:5]
        assert isinstance(query, torch.Tensor)
        assert isinstance(key, torch.Tensor)
        assert isinstance(value, torch.Tensor)
        assert isinstance(block_mask, BlockMask | tuple)

        key = key.contiguous()
        value = value.contiguous()

        global_key, global_value = flex_cp_allgather(
            key, value, self.seq_dim, c10d._get_process_group_name(mesh.get_group())
        )
        args_list[1] = global_key
        args_list[2] = global_value

        return tuple(args_list), kwargs

    def sdpa_input_fn(
        self,
        module: Optional[nn.Module],
        args: tuple[Any, ...],
        kwargs: dict[str, Any],
        mesh: DeviceMesh,
    ) -> tuple[tuple[Any, ...], dict[str, Any]]:
        placement = [Shard(self.seq_dim)]
        all_args = []

        # pyrefly: ignore  # bad-assignment, bad-argument-type
        for arg in itertools.chain(args, kwargs.values()):
            if isinstance(arg, torch.Tensor):
                if isinstance(arg, DTensor):
                    assert arg._spec.placements == placement
                else:
                    arg = DTensor.from_local(arg, mesh, placement, run_check=False)

            all_args.append(arg)

        new_args = tuple(all_args[0 : len(args)])
        new_kwargs = dict(zip(kwargs.keys(), all_args[len(args) :]))
        return new_args, new_kwargs

    def sdpa_output_fn(
        self, module: Optional[nn.Module], inputs: Any, outputs: Any, mesh: DeviceMesh
    ) -> Any:
        new_outputs = []
        for output in [outputs] if isinstance(outputs, torch.Tensor) else outputs:
            output = output.to_local() if isinstance(output, DTensor) else output
            new_outputs.append(output)

        if isinstance(outputs, torch.Tensor):
            return new_outputs[0]

        return tuple(new_outputs)


CPBuffer: TypeAlias = torch.Tensor | BlockMask
CPBufferContainer: TypeAlias = Sequence[CPBuffer] | Mapping[str, CPBuffer]
CPBufferSeqDims: TypeAlias = Sequence[int] | Mapping[str, int]


def _context_parallel_shard(
    mesh: DeviceMesh,
    buffers: CPBufferContainer,
    seq_dims: CPBufferSeqDims,
    load_balancer: Optional[_LoadBalancer] = None,
) -> list[torch.Tensor | BlockMask]:
    """
    Shard the buffers along the specified sequence dimensions (`seq_dims`), so that each
    rank retains only its corresponding shard according to the provided `mesh`. If a
    `load_balancer` is provided, the buffers will be rearranged by the load balancer
    before sharding to improve load balance. Buffers can be either tensors or `BlockMask`
    objects. If a buffer is a `BlockMask`, its sharding dimension is determined by the
    `BlockMask` implementation, and the corresponding `seq_dim` is ignored.

    Note:
        For `_context_parallel_shard`, a non-None `load_balancer` must be explicitly passed
        if load balancing is required.

    Args:
        mesh (DeviceMesh): The device mesh used for context parallelism.
        buffers (List[torch.Tensor | BlockMask]): Buffers whose usage depends on the sequence
            dimension. Examples include input batches, labels, and positional embedding buffers.
            These buffers must be sharded along the sequence dimension to ensure correctness.
        seq_dims (List[int]): The sequence dimensions for each buffer in `buffers`. Must have
            the same length as `buffers`.
        load_balancer (Optional[_LoadBalancer]): An optional load balancer object. If provided,
            it rearranges the buffers before sharding to achieve better load balance. If not
            provided, no rearrangement is performed.

    Returns:
        List[torch.Tensor | BlockMask]: The sharded buffers, each corresponding to the local
            shard for the current rank.
    """
    # TODO: these global variables are going to bite us someday.
    # We will have to remove them soon.
    # For the new API, we only support the module wrapper mode.
    global _dispatch_mode
    _dispatch_mode = _DispatchMode.MODULE_WRAPPER
    global _cp_options
    if load_balancer is not None:
        _cp_options.enable_load_balance = True
    else:
        _cp_options.enable_load_balance = False

    if len(buffers) != len(seq_dims):
        raise ValueError(
            "`seq_dims` must have the same number of elements as `buffers`."
        )

    flat_buffers, spec = tree_flatten(buffers)
    flat_seq_dims, _ = tree_flatten(seq_dims)
    if len(flat_buffers) != len(flat_seq_dims):
        raise ValueError("`seq_dims` must have the pytree structure as `buffers`.")

    if isinstance(flat_buffers[0], torch.Tensor):
        device = flat_buffers[0].device
    else:
        device = flat_buffers[0].kv_num_blocks.device
    for buffer in flat_buffers:
        if isinstance(buffer, torch.Tensor):
            assert device == buffer.device, "All buffers must be on the same device"
        else:
            assert device == buffer.kv_num_blocks.device, (
                "All buffers must be on the same device"
            )

    flat_sharded_buffers = _context_parallel_buffers(
        mesh, flat_buffers, flat_seq_dims, load_balancer
    )

    return tree_unflatten(flat_sharded_buffers, spec)


def _enable_context_parallel_dispatcher() -> None:
    """
    Enable the context parallel dispatcher. This API is experimental and subject to change.
    """
    _enable_cp_dtensor_dispatcher()


def _disable_context_parallel_dispatcher() -> None:
    """
    Disable the context parallel dispatcher. This API is experimental and subject to change.
    """
    _disable_cp_dtensor_dispatcher()


#####################################################
# Current public APIs, but are also subject to change
#####################################################
@contextlib.contextmanager
@torch.no_grad()
def context_parallel(
    mesh: DeviceMesh,
    *,
    buffers: Optional[list[torch.Tensor]] = None,
    buffer_seq_dims: Optional[list[int]] = None,
    no_restore_buffers: Optional[set[torch.Tensor]] = None,
) -> Generator[None, None, None]:
    """

    ``context_parallel`` is an experimental API to enable context
    parallelism (CP). This API performs two actions: 1) patch the SDPA
    (``torch.nn.functional.scaled_dot_product_attention``) with the CP-enabled
    one, 2) shard ``buffers`` along the sequence dimension and each rank will
    preserve the corresponding shard according ``mesh``.

    Args:
        mesh (:class:`DeviceMesh`): the device mesh for the context parallelism.
        buffers (Optional[List[torch.Tensor]]): buffers that the usage depend
            on the sequence dimension. Examples are input batch, labels and
            positional embedding buffers. These buffers must be sharded along
            the sequence dimension to ensure the accuracy. The sharding will
            happen in-place, the buffer's shape will change within the context.
            The buffers will be restored after the context finishes.
            ``no_restore_buffers`` can be used to specify which buffers don't
            need to be restored. Note that ``buffers`` should not contain any
            nn.Parameter.
        buffer_seq_dims (Optional[List[int]]): the sequence dimensions of ``buffers``.
        no_restore_buffers (Optional[Set[torch.Tensor]]): buffers in these set
            won't be restored after the context exits. This set must be a subset
            of ``buffers``. If the buffers won't be used after the context exits,
            these buffers can be put in this list to avoid extra restore time.

    .. warning::
        `torch.distributed.tensor.experimental.context_parallel` is a
        prototype feature in PyTorch. The API is subject to change.
    """
    # For the legacy API, we only support the monkey-patch mode.
    # We will deprecate this API once the new API is widely used.
    global _dispatch_mode
    _dispatch_mode = _DispatchMode.MONKEY_PATCH

    buffers = [] if buffers is None else buffers
    buffer_seq_dims = [] if buffer_seq_dims is None else buffer_seq_dims
    no_restore_buffers = set() if no_restore_buffers is None else no_restore_buffers

    if len(buffers) != len(buffer_seq_dims):
        raise ValueError(
            "`seq_dims` must have the same number of elements as `buffers`."
        )

    for buffer in no_restore_buffers:
        # Cannot use `if not buffer in buffers` which will incur tensor comparison.
        if not any(b is buffer for b in buffers):
            raise ValueError("`no_restore_buffers` must be a subset of `buffers`.")

    original_buffers = [None if b in no_restore_buffers else b.clone() for b in buffers]

    device = buffers[0].device
    seq_length = buffers[0].shape[buffer_seq_dims[0]]
    cp_world_size = mesh.size()

    # If `enable_load_balance` is True, the default Head-tail load balancer
    # (:class:`_HeadTailLoadBalancer`) is used to rearrange the buffers before
    # sharding. Otherwise, we don't do any load-balance rearrange by passing
    # `None` to `_context_parallel_shard()`.
    load_balancer = _create_default_load_balancer(seq_length, cp_world_size, device)
    shards = _context_parallel_buffers(
        mesh,
        cast(list[torch.Tensor | BlockMask], buffers),
        buffer_seq_dims,
        load_balancer,
    )
    for buffer, shard in zip(buffers, shards):
        assert isinstance(shard, torch.Tensor), "ContextParallel only supports Tensor"
        shard = shard.clone()
        buffer.resize_(shard.shape)
        buffer.copy_(shard)

    _enable_context_parallel_dispatcher_impl(seq_dim=2, mesh=mesh)
    yield
    _disable_context_parallel_dispatcher_impl()

    for buffer, original_buffer in zip(buffers, original_buffers):
        if original_buffer is not None:
            buffer.resize_(original_buffer.shape)
            buffer.copy_(original_buffer)


@torch.no_grad()
def context_parallel_unshard(
    mesh: DeviceMesh,
    buffers: list[torch.Tensor],
    seq_dims: list[int],
    load_balancer: Optional[_LoadBalancer] = None,
) -> list[torch.Tensor]:
    """
    Unshard the tensors (e.g., output) that are sharded due to context parallelism.

    Args:
        mesh (:class:`DeviceMesh`): the device mesh for the context parallelism.
        buffers (List[torch.Tensor]): the buffers to be unsharded.
        seq_dims (List[int]): the sequence dimensions of ``buffers``. This list
            must have the same length as ``buffers``.
        load_balancer (Optional[:class:`_Loadbalancer`]): an optional `_LoadBalancer`
            object. If this argument is `None`, it means the `buffers` were not
            rearranged when being sharded and there's no need to put it back to order
            after unsharding. If this argument is a `_LoadBalancer` object, call
            its `_generate_indices(restore=True)` to generate the restore indices such
            that `unsharded[restore_idx]` is the original buffer.

    Returns:
        List[torch.Tensor]: the unsharded buffers.

    Note:
        For `context_parallel_unshard` we require not-None `load_balancer` object be
        explicitly passed if flex_attention() is to be used and load-balancing is needed.
        This is different from the case of SDPA though we strongly suggest users follow
        the same convention.
    """
    device = buffers[0].device
    cp_world_size = mesh.size()
    seq_length = buffers[0].shape[seq_dims[0]] * cp_world_size

    # If users don't pass in a `load_balancer`:
    # - if `enable_load_balance` is True, we use the default round-robin
    #   load balancer.
    # - if `enable_load_balance` is False, we don't do any load balancing
    #   by passing in `None` as `restore_indices`.
    load_balancer = load_balancer or _create_default_load_balancer(
        seq_length, cp_world_size, device
    )
    restore_indices = (
        load_balancer._generate_indices(restore=True) if load_balancer else None
    )

    assert restore_indices is None or restore_indices.ndim == 2, (
        "load balance restore index expects shape (1, seq_len) or (B, seq_len) "
        f"but got {restore_indices.shape}."
    )
    unsharded_buffers = []
    for b, dim in zip(buffers, seq_dims):
        b = b.contiguous()
        unsharded_b = _maybe_wait(ft_c.all_gather_tensor(b, dim, mesh))

        if restore_indices is not None:
            # NOTE: assuming batch dim is 0
            idx_batch_size = restore_indices.size(0)
            data_batch_size = unsharded_b.size(0)
            assert idx_batch_size == 1 or idx_batch_size == data_batch_size, (
                "Cannot restore buffer: "
                f"restore_indices has shape {restore_indices.shape}, "
                f"but unsharded_b has shape {unsharded_b.shape}."
            )

            for i in range(data_batch_size):
                if idx_batch_size == 1:  # identical load-balance in batch
                    unsharded_b_batch_i = torch.index_select(
                        unsharded_b[i], dim=dim - 1, index=restore_indices[0]
                    )
                else:
                    unsharded_b_batch_i = torch.index_select(
                        unsharded_b[i], dim=dim - 1, index=restore_indices[i]
                    )

                unsharded_b[i] = unsharded_b_batch_i

        unsharded_buffers.append(unsharded_b)

    return unsharded_buffers


def set_rotate_method(rotate_method: str) -> None:
    """
    Context Parallel SDPA requires the rotation of kv shards. Users can call this
    API to specify which rotation method to use. "alltoall" shuffles the kv shards
    using all-to-all collective. While "allgather" gathers the kv shards using
    all-gather collective after the first sub-SDPA computation. If this API has not
    been called, the default rotate method is "allgather".

    Args:
        rotate_method (str): the rotate method to use. Currently only supports
        "allgather" and "alltoall". If a different string other than these two
        is passed in, the function will raise an error.

    Returns:
        None
    """
    logger.info("Note that FlexAttention CP doesn't support alltoall yet.")
    if rotate_method == "allgather":
        _cp_options.rotate_method = _RotateMethod.ALL_GATHER
    elif rotate_method == "alltoall":
        _cp_options.rotate_method = _RotateMethod.ALL_TO_ALL
    else:
        raise NotImplementedError(
            "Context Parallel does not support "
            f"using {rotate_method} for kv shards rotation"
        )<|MERGE_RESOLUTION|>--- conflicted
+++ resolved
@@ -1069,7 +1069,6 @@
         if isinstance(buffer, torch.Tensor):
             # TODO: the load balance doesn't perform error handling.
             if load_balance_indices is not None:
-<<<<<<< HEAD
                 # NOTE: assuming batch dim is 0
                 idx_batch_size = load_balance_indices.size(0)
                 data_batch_size = buffer.size(0)
@@ -1081,21 +1080,12 @@
 
                 for i in range(data_batch_size):
                     if idx_batch_size == 1:  # identical load-balance in batch
+                        # load_balance_indices has shape (1, seq_length)
                         buffer_batch_i = torch.index_select(
                             buffer[i], dim=seq_dim - 1, index=load_balance_indices[0]
                         )
                     else:
-=======
-                if load_balance_indices.size(0) == 1:  # identical load-balance in batch
-                    buffer = torch.index_select(
-                        buffer, dim=seq_dim, index=load_balance_indices[0]
-                    )
-                else:
-                    # load_balance_indices has shape (batch_size, seq_length)
-                    # TODO: this for-loop can be done in a smarter way
-                    for i in range(load_balance_indices.size(dim=0)):
-                        # NOTE: assuming batch dim is 0
->>>>>>> 102b7885
+                        # load_balance_indices has shape (batch_size, seq_length)
                         buffer_batch_i = torch.index_select(
                             buffer[i], dim=seq_dim - 1, index=load_balance_indices[i]
                         )
