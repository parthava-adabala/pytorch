import contextlib
import itertools
import logging
import types
from abc import ABC, abstractmethod
from collections.abc import Generator
from dataclasses import dataclass
from enum import auto, Enum
<<<<<<< HEAD
from functools import partial
from typing import Any, Callable, ClassVar, Optional, Protocol, Union
=======
from typing import Any, Callable, Optional, Protocol
>>>>>>> 794ee91b

import torch
import torch.distributed as dist
import torch.distributed._functional_collectives as ft_c
import torch.nn as nn
import torch.nn.functional as F
from torch.distributed.device_mesh import DeviceMesh
from torch.distributed.tensor import distribute_tensor, DTensor, Shard
from torch.distributed.tensor.parallel import parallelize_module, ParallelStyle
from torch.nn.attention.flex_attention import (
    _mask_mod_signature,
    AuxOutput,
    BlockMask,
    create_block_mask,
    flex_attention,
)
from torch.overrides import TorchFunctionMode


__all__ = ["context_parallel", "set_rotate_method"]


class _CausalBehavior(Enum):
    SKIP = None
    NOT_IS_CAUSAL = False
    IS_CAUSAL = True


class _RotateMethod(Enum):
    ALL_TO_ALL = auto()
    ALL_GATHER = auto()


aten = torch.ops.aten
logger = logging.getLogger(__name__)


class _DispatchMode(Enum):
    MONKEY_PATCH = auto()
    TORCH_FUNCTION = auto()
    TORCH_DISPATCH = auto()
    MODULE_WRAPPER = auto()


_dispatch_mode: _DispatchMode = _DispatchMode.MONKEY_PATCH


@dataclass
class _ContextParallelOptions:
    # Whether to upcast parameters and gradients to float32 to avoid accumulation
    # errors. It is likely this is always True but we currently keep this variable
    # for the experimental purpose.
    convert_to_f32: bool = True
    enable_load_balance: bool = True
    rotate_method: _RotateMethod = _RotateMethod.ALL_GATHER


_cp_options = _ContextParallelOptions()


@dataclass
class _ContextParallelGlobalVars:
    # This variable stores the TorchFunctionMode singleton because using multiple TF
    # instances for dispatching may trigger recompilations
    torch_function_mode: Optional[TorchFunctionMode] = None


_cp_global_vars = _ContextParallelGlobalVars()


def _is_causal_behavior(
    rank: int, world_size: int, i: int, is_causal: bool
) -> _CausalBehavior:
    """
    Calculate is_causal behavior for each KV block. The attention can either be
    calculated in full, not at all or with the causal mask applied.
    """
    if not is_causal:
        return _CausalBehavior.NOT_IS_CAUSAL

    if i == 0:
        return _CausalBehavior.IS_CAUSAL

    source_rank = (rank - i) % world_size
    if source_rank < rank or _cp_options.enable_load_balance:
        return _CausalBehavior.NOT_IS_CAUSAL
    else:
        return _CausalBehavior.SKIP


def _maybe_wait(tensor: torch.Tensor) -> torch.Tensor:
    """
    When tracing the code, the result tensor is not an AsyncCollectiveTensor,
    so we cannot call ``wait()``.
    """
    if isinstance(tensor, ft_c.AsyncCollectiveTensor):
        return tensor.wait()
    return tensor


def _partial_update(
    original: torch.Tensor,
    new: torch.Tensor,
    dim: int,
    n_chunks: int,
    idx: int,
    add: bool,
) -> torch.Tensor:
    """
    This API partially update a chunk of ``original`` tensor. The ``original``
    tensor will be first chunked along ``dim`` dimension then the ``idx`` chunk
    will be updated with ``new``. If ``add`` is True, the chunk will be added
    with ``new``, otherwise the chunk with be replaced by ``add``.

    The result is a tensor that is the same size as ``original``.
    """
    chunks = list(original.chunk(n_chunks, dim=dim))
    assert chunks[idx].shape == new.shape, (original.shape, new.shape, idx)
    if add:
        chunks[idx] += new
    else:
        chunks[idx] = new
    return torch.cat(chunks, dim=dim)


class _SDPAMerger:
    """A class to help to merge the local SDPA result."""

    def __init__(self, convert_to_f32: bool, seq_dim: int):
        self._seq_dim = seq_dim
        self._out: Optional[torch.Tensor] = None
        self._lse: Optional[torch.Tensor] = None
        self._convert_to_f32 = convert_to_f32
        self._out_dtype = torch.float32
        self._lse_dtype = torch.float32

    def _merge_one(
        self, block_out: torch.Tensor, block_lse: torch.Tensor, partial: bool
    ) -> None:
        block_lse = block_lse.unsqueeze(dim=-1)
        if self._lse is None:
            self._lse = block_lse
            self._out = block_out
        else:
            ROUND_ROBIN_CYCLE = 2
            assert self._lse is not None
            assert self._out is not None
            lse = (
                self._lse.chunk(ROUND_ROBIN_CYCLE, dim=self._seq_dim)[1]
                if partial
                else self._lse
            )
            out = (
                self._out.chunk(ROUND_ROBIN_CYCLE, dim=self._seq_dim)[1]
                if partial
                else self._out
            )

            # The algorithm from
            # github.com/zhuzilin/ring-flash-attention/pull/34#issuecomment-2076126795
            # gives a relatively stable result.
            out = out - F.sigmoid(block_lse - lse) * (out - block_out)
            lse = lse - F.logsigmoid(lse - block_lse)
            if partial:
                self._lse = _partial_update(
                    self._lse,
                    lse,
                    dim=self._seq_dim,
                    n_chunks=ROUND_ROBIN_CYCLE,
                    idx=1,
                    add=False,
                )
                self._out = _partial_update(
                    self._out,
                    out,
                    dim=self._seq_dim,
                    n_chunks=ROUND_ROBIN_CYCLE,
                    idx=1,
                    add=False,
                )
            else:
                self._lse = lse
                self._out = out

    def step(self, out: torch.Tensor, lse: torch.Tensor, partial: bool) -> None:
        self._out_dtype = out.dtype
        self._lse_dtype = lse.dtype

        if self._convert_to_f32:
            out = out.to(torch.float32)
            lse = lse.to(torch.float32)

        self._merge_one(out, lse, partial)

    def results(self) -> tuple[torch.Tensor, torch.Tensor]:
        assert self._out is not None
        assert self._lse is not None
        out, lse = self._out, self._lse.squeeze(-1)
        return out.to(self._out_dtype), lse.to(self._lse_dtype)


class _AttentionOp(Protocol):
    def __call__(
        self,
        query: torch.Tensor,
        key: torch.Tensor,
        value: torch.Tensor,
        **kwargs: object,
    ) -> tuple[torch.Tensor, ...]: ...


class _RingRotater(ABC):
    @abstractmethod
    def __init__(self, pg: dist.ProcessGroup, seq_dim: int) -> None: ...

    @abstractmethod
    def exchange_buffers(self, curr_buffer: torch.Tensor) -> None: ...

    @abstractmethod
    def next_buffer(self) -> torch.Tensor: ...


class _AllToAllRotater(_RingRotater):
    """Use all_to_all to send the kv to the next rank"""

    def __init__(self, pg: dist.ProcessGroup, seq_dim: int) -> None:
        self._pg = pg
        self._seq_dim = seq_dim
        self._buffer: Optional[torch.Tensor] = None

    def exchange_buffers(self, curr_buffer: torch.Tensor) -> None:
        curr_buffer = curr_buffer.contiguous()
        size = dist.get_world_size(self._pg)
        dsts = list(range(1, size)) + [0]
        self._buffer = ft_c.permute_tensor(curr_buffer, dsts, self._pg)

    def next_buffer(self) -> torch.Tensor:
        assert self._buffer is not None
        return _maybe_wait(self._buffer)


class _AllGatherRotater(_RingRotater):
    """
    Allgather the kv and return the only the required kv.
    Only one communication will be done.
    """

    def __init__(self, pg: dist.ProcessGroup, seq_dim: int) -> None:
        self._pg = pg
        self._seq_dim = seq_dim
        self._aggregated_buffer: Optional[torch.Tensor] = None
        self._idx = 0

    def exchange_buffers(self, curr_buffer: torch.Tensor) -> None:
        # We only need to perform the allgather once.
        self._idx += 1
        if self._aggregated_buffer is None:
            self._aggregated_buffer = ft_c.all_gather_tensor(
                curr_buffer.contiguous(), gather_dim=0, group=self._pg
            )

    def next_buffer(self) -> torch.Tensor:
        rank = dist.get_rank(self._pg)
        idx = rank - self._idx

        assert self._aggregated_buffer is not None
        self._aggregated_buffer = _maybe_wait(self._aggregated_buffer)
        return self._aggregated_buffer.chunk(dist.get_world_size(self._pg))[idx]


def _create_rotater(
    pg: dist.ProcessGroup, seq_dim: int, method: Optional[_RotateMethod] = None
) -> _RingRotater:
    if method is None:
        method = _cp_options.rotate_method

    if method == _RotateMethod.ALL_TO_ALL:
        return _AllToAllRotater(pg, seq_dim)
    elif method == _RotateMethod.ALL_GATHER:
        return _AllGatherRotater(pg, seq_dim)
    else:
        raise NotImplementedError(f"Unknown method {method}")


def _templated_ring_attention(
    group: dist.ProcessGroup,
    seq_dim: int,
    op: _AttentionOp,
    query: torch.Tensor,
    key: torch.Tensor,
    value: torch.Tensor,
    is_causal: bool = False,
    **kwargs: object,
) -> tuple[torch.Tensor, ...]:
    """
    This is a generalized ring attention implementation that can support multiple attention ops.

    Note [Context parallelism load balance algorithm for causal masking]
    =====================
    This explanation uses an example to illustrate the CP algorithm with causal
    masking.

    Consider a scenario where the sequence length of q, k, and v is 4 (e.g.,
    q = (q0, q1, q2, q3)), and there are two ranks. For simplicity, we will discuss
    only q and k, as v follows the same pattern as k.

    The diagram below represents a complete QK^T operation without parallelism.
    The `****` entries indicate that the result is not required due to causal
    masking (e.g., q0k1 is marked as `****`).

    +----+------------------------+
    |    |  k0    k1   k2     k3  |
    +----+------------------------+
    | q0 | q0k0, ****, ****, **** |
    | q1 | q1k0, q1k1, ****, **** |
    | q2 | q2k0, q2k1, q2k2, **** |
    | q3 | q3k0, q3k1, q3k2, q3k3 |
    +----+------------------------+

    ### No Load Balance:

    In this scenario, each rank owns a local chunk of q, k, and v, with each chunk
    containing two elements. Rank0 is responsible for managing (q0, q1) and (k0, k1),
    while rank1 manages (q2, q3) and (k2, k3).

    First Iteration: Both rank0 and rank1 perform SDPA with their local qkv pairs.
    Causal masking is enabled as some results are not required (e.g., q0k1).

    Second Iteration: Local queries remain the same, but local kv pairs are exchanged.
    Rank0 now has (q0, q1) and (k2, k3); rank1 has (q2, q3) and (k0, k1). Rank0 performs
    no computation, while rank1 computes locally without causal masking since all results
    (q2k0, q2k1, q3k0, q3k1) are needed.

    ### Round-robin Load Balance:

    In this setup, each rank owns two local chunks of q, k, and v, with each chunk
    containing one element. Rank0 manages (q0, q3) and (k0, k3); Rank1 manages (q1, q2)
    and (k1, k2). Although the local chunks are not consecutive, they are concatenated to
    enable SDPA to be performed in a single call for each step. Consequently, the chunk()
    function may be required to prepare the correct q, k, and v configurations.

    First Iteration: Both ranks perform SDPA with their local qkv pairs, similar to the
    no-load-balance case. This iteration corresponds to the `if` of the
    (`if, `elif`, `else`) in the implementation.

    Second Iteration: Rank0 now has (q0, q3) and (k1, k2); rank1 has (q1, q2) and
    (k0, k3). For rank0, no computation is needed for q0. However, computations for
    q3k1 and q3k2 are required, so only q3 is used for SDPA. This corresponds to the
    `else` of the (`if`, `elif`, `else`) in the implementation.
    For rank1, k0 is not needed for q1 and q2, so only k3 is used for SDPA. This
    corresponds to the `elif` of (`if`, `elif`, `else`) in the implementation.

    Parameters
    ----------
    op:
        The attention op to use
    *args:
        additional args are passed to the op
    **kwargs:
        additional kwargs are passed to the op

    Returns
    -------
    out:
        The merged attention output
    softmax_lse:
        The logsumexp of the merged attention output
    """
    if is_causal and (query.size(2) != key.size(2)):
        raise NotImplementedError(
            "is_causal requires the same query and context sequence lengths"
        )
    if not is_causal and _cp_options.enable_load_balance:
        raise RuntimeError("Load balancing requires `is_causal=True`.")

    assert isinstance(group, dist.ProcessGroup), (
        "process group must be single dimension"
    )
    rank = dist.get_rank(group)
    size = dist.get_world_size(group)

    next_kv = None

    # Without making key and value contiguous(), the lose curve is bad.
    # TODO(fegin): figure out why this is a requirement since SDPA does not have
    # this requirement.
    key = key.contiguous()
    value = value.contiguous()

    sdpa_merger = _SDPAMerger(_cp_options.convert_to_f32, seq_dim=seq_dim)

    rest: list[Any]
    out: torch.Tensor
    logsumexp: torch.Tensor

    rotater = _create_rotater(group, 2)

    for i in range(size):
        if i > 0:
            # Wait for the kv from the (cp_rank - 1) rank.
            next_kv = rotater.next_buffer()
            key = next_kv[: key.numel()].reshape(key.shape)
            value = next_kv[key.numel() :].reshape(value.shape)

        if i < (size - 1):
            # Send the k, v to the next rank
            next_kv = torch.cat([key.flatten(), value.flatten()])
            next_kv = rotater.exchange_buffers(next_kv)

        is_causal_behavior = _is_causal_behavior(
            rank=rank, world_size=size, i=i, is_causal=is_causal
        )

        # For a detailed understanding of the load balancing algorithm, see
        # Note [Context parallelism load balance algorithm for causal masking]
        if is_causal_behavior == _CausalBehavior.SKIP:
            # If i > rank and load balancing is not turned on.
            continue

        if i == 0 or (not _cp_options.enable_load_balance or not is_causal):
            # When local balance is enabled, we still need to do SDPA with
            # the both local chunks of q, k, v for the first iteration.
            q, k, v, partial = (query, key, value, False)
        elif i <= rank:
            # Round-robin load balancing case, and i <= rank.
            # We need to do SPDA, with only the first local chunk of the k, v.
            # Note that q, k, v, each contains two local chunks.
            ROUND_ROBIN_CYCLE = 2
            q, k, v, partial = (
                query,
                key.chunk(ROUND_ROBIN_CYCLE, dim=2)[0],
                value.chunk(ROUND_ROBIN_CYCLE, dim=2)[0],
                False,
            )
        else:
            # Round-robin load balancing case, and i > rank.
            # We need to do SPDA with only the second half of the q, and update
            # only the the second part of  logsumexp. So partial is True.
            # Note that q, k, v, each contains two chunks.
            q, k, v, partial = query.chunk(2, dim=2)[1], key, value, True

        # See https://github.com/pytorch/pytorch/blob/release/2.4/aten/src/ATen/native/native_functions.yaml#L14695
        # for the SDPA kernel definitions.
        out, logsumexp, *rest = op(
            q,
            k,
            v,
            is_causal=is_causal_behavior.value,
            **kwargs,
        )
        sdpa_merger.step(out, logsumexp, partial)

    return *sdpa_merger.results(), *rest


def _templated_ring_attention_backward(
    group: dist.ProcessGroup,
    seq_dim: int,
    op: _AttentionOp,
    grad_out: torch.Tensor,
    grad_out_name: str,
    query: torch.Tensor,
    key: torch.Tensor,
    value: torch.Tensor,
    out: torch.Tensor,
    logsumexp: torch.Tensor,
    is_causal: bool,
    **kwargs: Any,
) -> tuple[torch.Tensor, ...]:
    """This API implements the backward of the ring attention."""
    if not is_causal and _cp_options.enable_load_balance:
        raise RuntimeError("Load balancing requires `is_causal=True`.")
    rank = dist.get_rank(group)
    size = dist.get_world_size(group)
    next_kv = None
    next_grad_kv = None
    rest: list[Any]
    grad_query_, grad_key_, grad_value_ = None, None, None

    accum_dtype = torch.float32 if _cp_options.convert_to_f32 else query.dtype
    grad_query = torch.zeros_like(query, dtype=accum_dtype)
    grad_key = torch.zeros_like(key, dtype=accum_dtype)
    grad_value = torch.zeros_like(value, dtype=accum_dtype)

    key = key.contiguous()
    value = value.contiguous()
    kv_rotater = _create_rotater(group, 2)
    dkv_rotater = _create_rotater(group, 2, method=_RotateMethod.ALL_TO_ALL)
    for i in range(size):
        if i > 0:
            # Wait for the kv from the (cp_rank - 1) rank.
            buffer = kv_rotater.next_buffer()
            pointer = 0
            key = buffer[pointer : pointer + key.numel()].reshape(key.shape)
            pointer += key.numel()
            value = buffer[pointer : pointer + value.numel()].reshape(value.shape)
            pointer += value.numel()

        if i != size - 1:
            # Send the kv to the next rank.
            next_kv = torch.cat([key.flatten(), value.flatten()])
            kv_rotater.exchange_buffers(next_kv)

        is_causal_behavior = _is_causal_behavior(
            rank=rank, world_size=size, i=i, is_causal=is_causal
        )

        if is_causal_behavior != _CausalBehavior.SKIP:
            if i == 0 or (not _cp_options.enable_load_balance or not is_causal):
                # We need to do SDPA with the full local q, k, v.
                q, k, v, out_, dout, lse = (query, key, value, out, grad_out, logsumexp)
            elif i <= rank:
                # Round-robin load balancing case, and i <= rank.
                # We need to do SPDA with only the first half of the k, v.
                # Note that q, k, v, each contains two chunks.
                q, k, v, out_, dout, lse = (
                    query,
                    key.chunk(2, dim=seq_dim)[0],
                    value.chunk(2, dim=seq_dim)[0],
                    out,
                    grad_out,
                    logsumexp,
                )
            else:
                # Round-robin load balancing case, and i > rank.
                # We need to do SPDA with only the second half of the q
                # Note that q, k, v, each contains two chunks.
                q, k, v, out_, dout, lse = (
                    query.chunk(2, dim=seq_dim)[1],
                    key,
                    value,
                    out.chunk(2, dim=seq_dim)[1],
                    grad_out.chunk(2, dim=seq_dim)[1],
                    # Need to make logsumexp contiguous, otherwise there will
                    # be numerical error.
                    logsumexp.chunk(2, dim=seq_dim)[1].contiguous(),
                )

            kwargs[grad_out_name] = dout
            # See https://github.com/pytorch/pytorch/blob/release/2.4/aten/src/ATen/native/native_functions.yaml#L14695
            # for the SDPA kernel definitions.
            grad_query_, grad_key_, grad_value_, *rest = op(
                query=q,
                key=k,
                value=v,
                out=out_,
                logsumexp=lse,
                is_causal=is_causal_behavior.value,
                **kwargs,
            )
        else:
            grad_query_ = torch.zeros_like(query, dtype=accum_dtype)
            grad_key_ = torch.zeros_like(key, dtype=accum_dtype)
            grad_value_ = torch.zeros_like(value, dtype=accum_dtype)

        ROUND_ROBIN_CYCLE = 2
        if i == 0:
            grad_key += grad_key_
            grad_value += grad_value_
        else:
            pointer = 0
            # Wait for the kv gradient from (cp_rank - 1) rank.
            next_grad_kv = dkv_rotater.next_buffer()
            grad_key = next_grad_kv[pointer : pointer + grad_key.numel()].reshape(
                grad_key.shape
            )
            pointer += grad_key.numel()
            grad_value = next_grad_kv[pointer : pointer + grad_value.numel()].reshape(
                grad_value.shape
            )

            if i <= rank and _cp_options.enable_load_balance:
                grad_key = _partial_update(
                    grad_key,
                    grad_key_,
                    dim=seq_dim,
                    n_chunks=ROUND_ROBIN_CYCLE,
                    idx=0,
                    add=True,
                )
                grad_value = _partial_update(
                    grad_value,
                    grad_value_,
                    dim=seq_dim,
                    n_chunks=ROUND_ROBIN_CYCLE,
                    idx=0,
                    add=True,
                )
            else:
                grad_key += grad_key_
                grad_value += grad_value_

        next_grad_kv = torch.cat([grad_key.flatten(), grad_value.flatten()])
        # Send the grad key, and grad value to the next rank.
        dkv_rotater.exchange_buffers(next_grad_kv)

        if i <= rank or not _cp_options.enable_load_balance:
            grad_query += grad_query_
        else:
            grad_query = _partial_update(
                grad_query,
                grad_query_,
                dim=seq_dim,
                n_chunks=ROUND_ROBIN_CYCLE,
                idx=1,
                add=True,
            )

    assert grad_key_ is not None
    assert grad_value_ is not None
    grad_query = grad_query.to(query.dtype)
    next_grad_kv = dkv_rotater.next_buffer().to(key.dtype)
    grad_key = next_grad_kv[: grad_key.numel()].reshape(grad_key.shape)
    grad_value = next_grad_kv[grad_key.numel() :].reshape(grad_value.shape)
    return (
        grad_query,
        grad_key,
        grad_value,
        *rest,
    )


def _scaled_dot_product_ring_flash_attention(
    mesh: DeviceMesh,
    query: torch.Tensor,
    key: torch.Tensor,
    value: torch.Tensor,
    dropout_p: float = 0.0,
    is_causal: bool = False,
    return_debug_mask: bool = False,
    *,
    scale: Optional[float] = None,
) -> tuple[torch.Tensor, ...]:
    if return_debug_mask:
        raise NotImplementedError("return_debug_mask is not supported yet")

    # TODO: remove this hardcoding
    seq_dim = 2
    group = mesh.get_group()
    return _templated_ring_attention(
        group,
        seq_dim,
        aten._scaled_dot_product_flash_attention,
        query=query,
        key=key,
        value=value,
        is_causal=is_causal,
        dropout_p=dropout_p,
        scale=scale,
    )


def _scaled_dot_product_ring_efficient_attention(
    mesh: DeviceMesh,
    query: torch.Tensor,
    key: torch.Tensor,
    value: torch.Tensor,
    attn_bias: Optional[torch.Tensor] = None,
    compute_log_sumexp: bool = True,
    dropout_p: float = 0.0,
    is_causal: bool = False,
    *,
    scale: Optional[float] = None,
) -> tuple[torch.Tensor, ...]:
    if attn_bias is not None:
        raise NotImplementedError("attn_bias is not supported yet")

    if not compute_log_sumexp:
        # CP requires compute_log_sumexp to be True because it always merges LSE
        compute_log_sumexp = True

    # TODO: remove this hardcoding
    seq_dim = 2
    group = mesh.get_group()
    return _templated_ring_attention(
        group,
        seq_dim,
        aten._scaled_dot_product_efficient_attention,
        query=query,
        key=key,
        value=value,
        is_causal=is_causal,
        attn_bias=attn_bias,
        dropout_p=dropout_p,
        scale=scale,
        compute_log_sumexp=compute_log_sumexp,
    )


def _scaled_dot_product_ring_cudnn_attention(
    mesh: DeviceMesh,
    query: torch.Tensor,
    key: torch.Tensor,
    value: torch.Tensor,
    attn_bias: Optional[torch.Tensor] = None,
    compute_log_sumexp: bool = True,
    dropout_p: float = 0.0,
    is_causal: bool = False,
    return_debug_mask: bool = False,
    *,
    scale: Optional[float] = None,
) -> tuple[torch.Tensor, ...]:
    if attn_bias is not None:
        raise NotImplementedError("attn_bias is not supported yet")

    if not compute_log_sumexp:
        # CP requires compute_log_sumexp to be True because it always merges LSE
        compute_log_sumexp = True

    # TODO: remove this hardcoding
    seq_dim = 2
    group = mesh.get_group()
    return _templated_ring_attention(
        group,
        seq_dim,
        aten._scaled_dot_product_cudnn_attention,
        query=query,
        key=key,
        value=value,
        attn_bias=attn_bias,
        compute_log_sumexp=compute_log_sumexp,
        dropout_p=dropout_p,
        is_causal=is_causal,
        return_debug_mask=return_debug_mask,
        scale=scale,
    )


def _scaled_dot_product_ring_flash_attention_backward(
    mesh: DeviceMesh,
    grad_out: torch.Tensor,
    query: torch.Tensor,
    key: torch.Tensor,
    value: torch.Tensor,
    out: torch.Tensor,
    logsumexp: torch.Tensor,
    cum_seq_q: torch.Tensor,
    cum_seq_k: torch.Tensor,
    max_q: int,
    max_k: int,
    dropout_p: float,
    is_causal: bool,
    philox_seed: torch.Tensor,
    philox_offset: torch.Tensor,
    *,
    scale: Optional[float] = None,
) -> tuple[torch.Tensor, ...]:
    # TODO: remove this hardcoding
    seq_dim = 2
    group = mesh.get_group()
    return _templated_ring_attention_backward(
        group,
        seq_dim,
        aten._scaled_dot_product_flash_attention_backward.default,
        grad_out=grad_out,
        grad_out_name="grad_out",
        query=query,
        key=key,
        value=value,
        out=out,
        logsumexp=logsumexp,
        is_causal=is_causal,
        cum_seq_q=cum_seq_q,
        cum_seq_k=cum_seq_k,
        max_q=max_q,
        max_k=max_k,
        dropout_p=dropout_p,
        philox_seed=philox_seed,
        philox_offset=philox_offset,
        scale=scale,
    )


def _scaled_dot_product_ring_efficient_attention_backward(
    mesh: DeviceMesh,
    grad_out: torch.Tensor,
    query: torch.Tensor,
    key: torch.Tensor,
    value: torch.Tensor,
    bias: torch.Tensor,
    out: torch.Tensor,
    logsumexp: torch.Tensor,
    philox_seed: torch.Tensor,
    philox_offset: torch.Tensor,
    dropout_p: float,
    grad_input_mask: tuple[bool, ...],
    is_causal: bool = False,
    *,
    scale: Optional[float] = None,
) -> tuple[torch.Tensor, ...]:
    # TODO: remove this hardcoding
    seq_dim = 2
    group = mesh.get_group()
    return _templated_ring_attention_backward(
        group,
        seq_dim,
        aten._scaled_dot_product_efficient_attention_backward.default,
        grad_out=grad_out,
        grad_out_name="grad_out_",
        query=query,
        key=key,
        value=value,
        attn_bias=bias,
        out=out,
        logsumexp=logsumexp,
        philox_seed=philox_seed,
        philox_offset=philox_offset,
        dropout_p=dropout_p,
        grad_input_mask=grad_input_mask,
        is_causal=is_causal,
        scale=scale,
    )


def _scaled_dot_product_ring_cudnn_attention_backward(
    mesh: DeviceMesh,
    grad_out: torch.Tensor,
    query: torch.Tensor,
    key: torch.Tensor,
    value: torch.Tensor,
    out: torch.Tensor,
    logsumexp: torch.Tensor,
    philox_seed: torch.Tensor,
    philox_offset: torch.Tensor,
    attn_bias: torch.Tensor,
    cum_seq_q: torch.Tensor,
    cum_seq_k: torch.Tensor,
    max_q: int,
    max_k: int,
    dropout_p: float,
    is_causal: bool,
    *,
    scale: Optional[float] = None,
) -> tuple[torch.Tensor, ...]:
    # TODO: remove this hardcoding
    seq_dim = 2
    group = mesh.get_group()
    return _templated_ring_attention_backward(
        group,
        seq_dim,
        aten._scaled_dot_product_cudnn_attention_backward.default,
        grad_out=grad_out,
        grad_out_name="grad_out",
        query=query,
        key=key,
        value=value,
        out=out,
        logsumexp=logsumexp,
        philox_seed=philox_seed,
        philox_offset=philox_offset,
        attn_bias=attn_bias,
        cum_seq_q=cum_seq_q,
        cum_seq_k=cum_seq_k,
        max_q=max_q,
        max_k=max_k,
        dropout_p=dropout_p,
        is_causal=is_causal,
        scale=scale,
    )


def _sdpa_handler(
    op_call: torch._ops.OpOverload,
    args: tuple[object, ...],
    kwargs: dict[str, object],
) -> object:
    # extract local tensor and sharding infos to a OpInfo
    op_info = DTensor._op_dispatcher.unwrap_to_op_info(op_call, args, kwargs)
    logger.debug("Dispatching op_call: %s", op_info.schema)

    # sharding propagation
    # TODO: remove the context parallel strategy from the default propagation
    # rule. Either figure out how to dynamically enable it or just don't call
    # propagate.
    DTensor._op_dispatcher.sharding_propagator.propagate(op_info)
    output_sharding = op_info.output_sharding
    assert output_sharding is not None, "output sharding should not be None"
    assert not output_sharding.needs_redistribute, "inputs need to be redistributed"

    call_maps: dict[torch._ops.OpOverload, Callable] = {
        aten._scaled_dot_product_flash_attention.default: _scaled_dot_product_ring_flash_attention,
        aten._scaled_dot_product_efficient_attention.default: _scaled_dot_product_ring_efficient_attention,
        aten._scaled_dot_product_cudnn_attention.default: _scaled_dot_product_ring_cudnn_attention,
        aten._scaled_dot_product_flash_attention_backward.default: _scaled_dot_product_ring_flash_attention_backward,
        aten._scaled_dot_product_efficient_attention_backward.default: _scaled_dot_product_ring_efficient_attention_backward,
        aten._scaled_dot_product_cudnn_attention_backward.default: _scaled_dot_product_ring_cudnn_attention_backward,
    }
    if op_call in call_maps:
        local_results = call_maps[op_call](
            op_info.compute_mesh,
            *op_info.local_args,  # type: ignore[arg-type]
            **op_info.local_kwargs,  # type: ignore[arg-type]
        )
    else:
        raise NotImplementedError(
            "CP only supports flash attention and memory efficient attention now."
        )

    return DTensor._op_dispatcher.wrap(local_results, output_sharding.output_spec)


customized_ops = {
    aten._scaled_dot_product_flash_attention.default: _sdpa_handler,
    aten._scaled_dot_product_flash_attention_backward.default: _sdpa_handler,
    aten._scaled_dot_product_efficient_attention.default: _sdpa_handler,
    aten._scaled_dot_product_efficient_attention_backward.default: _sdpa_handler,
    aten._scaled_dot_product_cudnn_attention.default: _sdpa_handler,
    aten._scaled_dot_product_cudnn_attention_backward.default: _sdpa_handler,
}


ArgsType = tuple[object, ...]
KwargsType = dict[str, object]
InputFnType = Callable[
    tuple[ArgsType, KwargsType, DeviceMesh], tuple[ArgsType, KwargsType]
]
OutputFnType = Callable[tuple[object, DeviceMesh], object]

_replaced_functions: dict[Callable, tuple[str, Callable]] = {}


def _distribute_function(
    fn: Callable,
    fn_module: types.ModuleType,
    device_mesh: DeviceMesh,
    input_fn: InputFnType,
    output_fn: OutputFnType,
) -> None:
    def wrapper(
        target_fn: Callable, input_fn: InputFnType, output_fn: OutputFnType
    ) -> Callable:
        def inner_fn(*args: ArgsType, **kwargs: KwargsType) -> Any:
            args, kwargs = input_fn(args, kwargs, device_mesh)
            outputs = target_fn(*args, **kwargs)
            return output_fn(outputs, device_mesh)

        return inner_fn

    global _replaced_functions

    if fn in _replaced_functions:
        return

    wrapper_fn = wrapper(fn, input_fn, output_fn)
    setattr(fn_module, fn.__name__, wrapper_fn)
    _replaced_functions[wrapper_fn] = (fn.__name__, fn)


def _restore_function(fn: Callable, fn_module: types.ModuleType) -> None:
    """Restore the function that is replaced by _distribute_function."""
    global _original_functions
    global _wrapper_functions

    if fn not in _replaced_functions:
        return

    original_name, original_fn = _replaced_functions[fn]
    setattr(fn_module, original_name, original_fn)


@contextlib.contextmanager
def _enable_cp_dtensor_dispatcher() -> Generator[None, None, None]:
    """Enables DTensor dispatcher to dispatch SDPA to CP."""
    old_handlers = DTensor._op_dispatcher._custom_op_handlers
    DTensor._op_dispatcher._custom_op_handlers = {**old_handlers, **customized_ops}

    yield

    DTensor._op_dispatcher._custom_op_handlers = old_handlers


@contextlib.contextmanager
def _context_parallel_dispatcher(
    seq_dim: int, mesh: DeviceMesh
) -> Generator[None, None, None]:
    _flex_cp = _ContextParallel(
        seq_dim=seq_dim,
        attention_type=_ContextParallel.AttentionType.FLEX,
    )

    class DistributeFunction(TorchFunctionMode):
        def __init__(
            self,
            fns: list[Callable],
            device_mesh: DeviceMesh,
            input_fns: list[InputFnType],
            output_fns: list[OutputFnType],
        ):
            self._device_mesh = device_mesh
            self._input_fns = input_fns
            self._output_fns = output_fns
            self._fns = fns

        def __torch_function__(
            self,
            func: Callable,
            types: Any,
            args: tuple[Any, ...] = (),
            kwargs: Optional[dict[str, Any]] = None,
        ) -> Any:
            kwargs = kwargs or {}

            try:
                idx = self._fns.index(func)
            except ValueError:
                return func(*args, **kwargs)

            args, kwargs = self._input_fns[idx](None, args, kwargs, self._device_mesh)
            outputs = func(*args, **kwargs)
            outputs = self._output_fns[idx](None, args, outputs, self._device_mesh)
            return outputs

    if _dispatch_mode == _DispatchMode.MONKEY_PATCH:
        _distribute_function(
            F.scaled_dot_product_attention,
            F,
            mesh,
            sdpa_input_fn,
            sdpa_output_fn,
        )
        with _enable_cp_dtensor_dispatcher():
            yield
        _restore_function(F.scaled_dot_product_attention, F)
    elif _dispatch_mode == _DispatchMode.TORCH_FUNCTION:
        tf_mode = _cp_global_vars.torch_function_mode
        if tf_mode is None:
            tf_mode = DistributeFunction(
                (
                    torch._higher_order_ops.flex_attention,
                    F.scaled_dot_product_attention,
                ),
                mesh,
                (
                    _flex_cp.flex_input_fn,
                    _ContextParallel.sdpa_input_fn,
                ),
                (
                    _flex_cp.flex_output_fn,
                    _ContextParallel.sdpa_output_fn,
                ),
            )
            _cp_global_vars.torch_function_mode = tf_mode

        with tf_mode:
            with _enable_cp_dtensor_dispatcher():
                yield
    elif _dispatch_mode == _DispatchMode.MODULE_WRAPPER:
        global _flex_attention_wrapper_module
        if _flex_attention_wrapper_module is None:
            _flex_attention_wrapper_module = _FlexAttentionWrapper()
            parallelize_module(
                _flex_attention_wrapper_module,
                mesh,
                _flex_cp,
            )
        yield
    else:
        raise NotImplementedError("torch dispatch mode is not supported yet.")


def _generate_round_robin_indices(
    seq_length: int,
    cp_world_size: int,
    device: torch.device,
    restore: bool = False,
) -> torch.Tensor:
    """
    Generate round-robin load balancing indices or restore indices.
    Args:
        seq_length: Total sequence length
        cp_world_size: Context parallel world size
        device: Device to place the tensor on
        restore: If True, generate restore indices that map round-robin reordered
                positions back to original positions. If False, generate load
                balance indices that reorder original positions to round-robin pattern.
    Returns:
        Index tensor of shape (seq_length,) with the requested mapping.
    """
    assert seq_length % (cp_world_size * 2) == 0
    chunk_size = seq_length // (cp_world_size * 2)
    all_indices = []

    for cp_rank in range(cp_world_size):
        # Generate indices for first chunk of the cp rank
        first_chunk_start = cp_rank * chunk_size
        first_chunk_indices = list(
            range(first_chunk_start, first_chunk_start + chunk_size)
        )

        # Second chunk: positions from the complementary chunk
        second_chunk_idx = cp_world_size * 2 - cp_rank - 1
        second_chunk_start = second_chunk_idx * chunk_size
        second_chunk_indices = list(
            range(second_chunk_start, second_chunk_start + chunk_size)
        )
        # combine the indices for this rank
        all_indices.extend(first_chunk_indices + second_chunk_indices)
    all_indices_tensor = torch.tensor(all_indices, dtype=torch.int, device=device)
    if restore:
        all_indices_tensor = torch.argsort(all_indices_tensor)
    return all_indices_tensor


def _context_parallel_buffers(
    mesh: DeviceMesh,
    buffers: list[torch.Tensor],
    buffer_seq_dims: list[int],
    load_balance_indices: Optional[torch.Tensor] = None,
) -> list[torch.Tensor]:
    """Shard the buffers along the sequence dimensions according to CP rules."""
    new_buffers = []
    for buffer, seq_dim in zip(buffers, buffer_seq_dims):
        if load_balance_indices is not None:
            buffer = torch.index_select(buffer, dim=seq_dim, index=load_balance_indices)

        # use DTensor to shard the buffer on sequence dimension, retain the local tensor
        sharded_buffer = distribute_tensor(
            buffer, mesh, [Shard(seq_dim)], src_data_rank=None
        ).to_local()
        new_buffers.append(sharded_buffer)

    return new_buffers


class _FlexAttentionWrapper(nn.Module):
    _flex_attn: ClassVar[Callable] = torch.compile(
        flex_attention, mode="max-autotune-no-cudagraphs"
    )

    def __init__(self) -> None:
        super().__init__()

    def forward(
        self, *args: ArgsType, **kwargs: KwargsType
    ) -> Union[
        torch.Tensor, tuple[torch.Tensor, torch.Tensor], tuple[torch.Tensor, AuxOutput]
    ]:
        # 1. _flex_attn has to be a class variable, otherwise there will
        #    be multiple complied flex_attention, which can be slow.
        # 2. `self._flex_attn` is not correct, `self` will be passed in
        #    as the first argument, which will cause an error.
        #    `_FlexAttentionWrapper._flex_attn` is correct.
        return _FlexAttentionWrapper._flex_attn(*args, **kwargs)


#####################
# Experimental APIs
#####################
_flex_attention_wrapper_module: Optional[nn.Module] = None


def _flex_attention_wrapper(
    *args: tuple[Any, ...], **kwargs: dict[str, Any]
) -> Union[
    torch.Tensor, tuple[torch.Tensor, torch.Tensor], tuple[torch.Tensor, AuxOutput]
]:
    global _flex_attention_wrapper_module
    if _flex_attention_wrapper_module is None:
        _flex_attention_wrapper_module = _FlexAttentionWrapper()
    return _flex_attention_wrapper_module(*args, **kwargs)


class _ContextParallel(ParallelStyle):
    class AttentionType(Enum):
        FLEX = "flex_attention"
        SDPA = "scaled_dot_product_attention"

    def __init__(self, seq_dim: int, attention_type: AttentionType) -> None:
        super().__init__()
        self.seq_dim = seq_dim
        self.attention_type = attention_type

        # Used by FlexAttention
        self._block_mask: Optional[BlockMask] = None
        self._orig_seq_lengths: Optional[tuple[int, int]] = None

    def _apply(self, module: nn.Module, mesh: DeviceMesh) -> nn.Module:
        if self.attention_type == self.AttentionType.FLEX:
            module.register_forward_pre_hook(
                partial(self.flex_input_fn, mesh=mesh), with_kwargs=True
            )
            module.register_forward_hook(partial(self.flex_output_fn, mesh=mesh))
        elif self.attention_type == self.AttentionType.SDPA:
            module.register_forward_pre_hook(
                partial(self.sdpa_input_fn, mesh=mesh, with_kwargs=True)
            )
            module.register_forward_hook(partial(self.sdpa_output_fn, mesh=mesh))
        else:
            raise ValueError(f"Unknown attention type: {self.attention_type}")

    def flex_input_fn(
        self, module: nn.Module, args: Any, kwargs: Any, mesh: DeviceMesh
    ) -> Any:
        args_list = list(args)
        for idx, name in enumerate(
            ("query", "key", "value", "score_mod", "block_mask")
        ):
            if idx >= len(args):
                args_list.append(kwargs.pop(name, None))

        query, key, value, score_mod, block_mask = args_list[:5]
        assert isinstance(query, torch.Tensor)
        assert isinstance(key, torch.Tensor)
        assert isinstance(value, torch.Tensor)
        assert isinstance(block_mask, (BlockMask, tuple))

        key = key.contiguous()
        value = value.contiguous()
        """
        These collectives may not work well with full AC.
        We will get the warning:

        UserWarning: _c10d_functional::wait_tensor: an autograd kernel was not
        registered to the Autograd key(s) but we are trying to backprop through it.
        This may lead to silently incorrect behavior. This behavior is deprecated and
        will be removed in a future version of PyTorch. If your operator is differentiable,
        please ensure you have registered an autograd kernel to the correct Autograd key
        (e.g. DispatchKey::Autograd, DispatchKey::CompositeImplicitAutograd).  If your
        operator is not differentiable, or to squash this warning and use the previous
        behavior, please register torch::CppFunction::makeFallthrough() to DispatchKey::Autograd.
        """
        global_key = ft_c.all_gather_tensor_autograd(key, self.seq_dim, mesh)
        global_value = ft_c.all_gather_tensor_autograd(value, self.seq_dim, mesh)
        args_list[1] = global_key
        args_list[2] = global_value

        # shape rewrite: because torch.nn.flex_attention() checks
        # the QKV shape against the block_mask object, we need to
        # manually rewrite the shape info in block_mask tuple to
        # make it compatible with q_shard, k_global, v_global
        if isinstance(block_mask, tuple):
            if block_mask[1] != global_key.size(-2):
                block_mask = (block_mask[0], global_key.size(-2), *block_mask[2:])
        else:
            if block_mask.seq_lengths[1] != global_key.size(-2):
                self._orig_seq_lengths = block_mask.seq_lengths
                block_mask.seq_lengths = (
                    block_mask.seq_lengths[0],
                    global_key.size(-2),
                )
                self._block_mask = block_mask

        return tuple(args_list), kwargs

    def flex_output_fn(
        self, module: nn.Module, inputs: Any, outputs: Any, mesh: DeviceMesh
    ) -> Any:
        if self._orig_seq_lengths is not None:
            assert isinstance(self._block_mask, BlockMask)
            self._block_mask.seq_lengths = self._orig_seq_lengths
        self._block_mask = None
        return outputs

    @staticmethod
    def sdpa_input_fn(
        module: nn.Module,
        args: tuple[Any, ...],
        kwargs: dict[str, Any],
        mesh: DeviceMesh,
    ) -> tuple[tuple[Any, ...], dict[str, Any]]:
        placement = [Shard(seq_dim)]
        all_args = []

        for arg in itertools.chain(args, kwargs.values()):
            if isinstance(arg, torch.Tensor) and not isinstance(arg, DTensor):
                arg = DTensor.from_local(arg, mesh, placement, run_check=False)

            all_args.append(arg)

        new_args = tuple(all_args[0 : len(args)])
        new_kwargs = dict(zip(kwargs.keys(), all_args[len(args) :]))
        return new_args, new_kwargs

    @staticmethod
    def sdpa_output_fn(
        module: nn.Module, inputs: Any, outputs: Any, mesh: DeviceMesh
    ) -> Any:
        new_outputs = []
        for output in [outputs] if isinstance(outputs, torch.Tensor) else outputs:
            output = output.to_local() if isinstance(output, DTensor) else output
            new_outputs.append(output)

        if isinstance(outputs, torch.Tensor):
            return new_outputs[0]

        return tuple(new_outputs)


#####################################################
# Current public APIs, but are also subject to change
#####################################################
@contextlib.contextmanager
@torch.no_grad()
def context_parallel(
    mesh: DeviceMesh,
    *,
    buffers: Optional[list[torch.Tensor]] = None,
    buffer_seq_dims: Optional[list[int]] = None,
    no_restore_buffers: Optional[set[torch.Tensor]] = None,
) -> Generator[None, None, None]:
    """

    ``context_parallel`` is an experimental API to enable context
    parallelism (CP). This API performs two actions: 1) patch the SDPA
    (``torch.nn.functional.scaled_dot_product_attention``) with the CP-enabled
    one, 2) shard ``buffers`` along the sequence dimension and each rank will
    preserve the corresponding shard according ``mesh``.

    Args:
        mesh (:class:`DeviceMesh`): the device mesh for the context parallelism.
        buffers (Optional[List[torch.Tensor]]): buffers that the usage depend
            on the sequence dimension. Examples are input batch, labels and
            positional embedding buffers. These buffers must be sharded along
            the sequence dimension to ensure the accuracy. The sharding will
            happen in-place, the buffer's shape will change within the context.
            The buffers will be restored after the context finishes.
            ``no_restore_buffers`` can be used to specify which buffers don't
            need to be restored. Note that ``buffers`` should not contain any
            nn.Parameter.
        buffer_seq_dims (Optional[List[int]]): the sequence dimensions of ``buffers``.
        no_restore_buffers (Optional[Set[torch.Tensor]]): buffers in these set
            won't be restored after the context exits. This set must be a subset
            of ``buffers``. If the buffers won't be used after the context exits,
            these buffers can be put in this list to avoid extra restore time.

    .. warning::
        `torch.distributed.tensor.experimental.context_parallel` is a
        prototype feature in PyTorch. The API is subject to change.
    """
    buffers = [] if buffers is None else buffers
    buffer_seq_dims = [] if buffer_seq_dims is None else buffer_seq_dims
    no_restore_buffers = set() if no_restore_buffers is None else no_restore_buffers

    if len(buffers) != len(buffer_seq_dims):
        raise ValueError(
            "`seq_dims` must have the same number of elements as `buffers`."
        )

    for buffer in no_restore_buffers:
        # Cannot use `if not buffer in buffers` which will incur tensor comparison.
        if not any(b is buffer for b in buffers):
            raise ValueError("`no_restore_buffers` must be a subset of `buffers`.")

    original_buffers = [None if b in no_restore_buffers else b.clone() for b in buffers]

    device = buffers[0].device
    seq_length = buffers[0].shape[buffer_seq_dims[0]]
    cp_world_size = mesh.size()
    if _cp_options.enable_load_balance:
        load_balance_indices = _generate_round_robin_indices(
            seq_length=seq_length,
            cp_world_size=cp_world_size,
            device=device,
        )
    else:
        load_balance_indices = None
    shards = _context_parallel_buffers(
        mesh, buffers, buffer_seq_dims, load_balance_indices
    )
    for buffer, shard in zip(buffers, shards):
        shard = shard.clone()
        buffer.resize_(shard.shape)
        buffer.copy_(shard)

    with _context_parallel_dispatcher(seq_dim=2, mesh=mesh):
        yield

    for buffer, original_buffer in zip(buffers, original_buffers):
        if original_buffer is not None:
            buffer.resize_(original_buffer.shape)
            buffer.copy_(original_buffer)


@torch.no_grad()
def context_parallel_unshard(
    mesh: DeviceMesh,
    buffers: list[torch.Tensor],
    seq_dims: list[int],
) -> list[torch.Tensor]:
    """
    Unshard the tensors (e.g., output) that are sharded due to context parallelism.

    Args:
        mesh (:class:`DeviceMesh`): the device mesh for the context parallelism.
        buffers (List[torch.Tensor]): the buffers to be unsharded.
        seq_dims (List[int]): the sequence dimensions of ``buffers``. This list
            must have the same length as ``buffers``.

    Returns:
        List[torch.Tensor]: the unsharded buffers.
    """
    if _cp_options.enable_load_balance:
        device = buffers[0].device
        cp_world_size = mesh.size()
        seq_length = buffers[0].shape[seq_dims[0]] * cp_world_size
        restore_indices = _generate_round_robin_indices(
            seq_length=seq_length,
            cp_world_size=cp_world_size,
            device=device,
            restore=True,
        )
    else:
        restore_indices = None
    unsharded_buffers = []
    for b, dim in zip(buffers, seq_dims):
        b = b.contiguous()
        unsharded_b = _maybe_wait(ft_c.all_gather_tensor(b, dim, mesh))

        if restore_indices is not None:
            unsharded_b = torch.index_select(
                unsharded_b, dim=dim, index=restore_indices
            )

        unsharded_buffers.append(unsharded_b)
    return unsharded_buffers


def set_rotate_method(rotate_method: str) -> None:
    """
    Context Parallel SDPA requires the rotation of kv shards. Users can call this
    API to specify which rotation method to use. "alltoall" shuffles the kv shards
    using all-to-all collective. While "allgather" gathers the kv shards using
    all-gather collective after the first sub-SDPA computation. If this API has not
    been called, the default rotate method is "allgather".

    Args:
        rotate_method (str): the rotate method to use. Currently only supports
        "allgather" and "alltoall". If a different string other than these two
        is passed in, the function will raise an error.

    Returns:
        None
    """
    if rotate_method == "allgather":
        _cp_options.rotate_method = _RotateMethod.ALL_GATHER
    elif rotate_method == "alltoall":
        _cp_options.rotate_method = _RotateMethod.ALL_TO_ALL
    else:
        raise NotImplementedError(
            "Context Parallel does not support "
            f"using {rotate_method} for kv shards rotation"
        )


def create_cp_block_mask(
    mask_mod: _mask_mod_signature,
    B: int,
    H: int,
    Q_LEN: int,
    KV_LEN: int,
    device_mesh: DeviceMesh,
) -> BlockMask:
    """
    This API creates a special BlockMask for Context Parallel FlexAttention:
    1. This BlockMask is masking on the attention of Q shard and KV global views, by
    mapping the local q_idx to the global q_idx before sending to mask_mod.
    2. The kv_seq_length (i.e. seq_lengths[1]) of this blockMask is tailored to match
    the sequence length of KV shard instead of KV global. This is to pass the shape check
    in flex_atttention(). The correct value (i.e. the sequence length of KV global) will be
    used in flex_attention once the shape check passes.

    Args:
        mask_mod (Callable): Function to modify the mask over the global attention result.
        B (int): Batch size.
        H (int): Number of query heads.
        Q_LEN (int): Sequence length of query (global view).
        KV_LEN (int): Sequence length of key/value (global view).
        device_mesh (:class:`DeviceMesh`): The device mesh for the context parallelism.

    Return:
        :class:`BlockMask`: the block_mask to be used in flex_attention() within the
        context_parallel() context.

    .. warning::
        This function cannot generate correct block_mask if the BLOCK_SIZE is not
        ``_DEFAULT_SPARSE_BLOCK_SIZE`` which usually happens when the attention
        size is smaller than 128. Please do not use context_parallel() when the
        FlexAttention size is small.
    """
    from torch.nn.attention.flex_attention import _DEFAULT_SPARSE_BLOCK_SIZE

    compiled_create_block_mask = torch.compile(
        create_block_mask, dynamic=False, fullgraph=True
    )

    def _rewrite_mask_mod(
        mask_mod: _mask_mod_signature,
        rank: int,
        world_size: int,
        block_size: int,
        local_q_size: int,
    ) -> _mask_mod_signature:
        def local_q_idx_to_q_idx(local_q_idx: torch.Tensor) -> torch.Tensor:
            # calculate local block_idx and block_offset
            local_blk_idx, local_blk_offset = (
                local_q_idx // block_size,
                local_q_idx % block_size,
            )
            # NOTE: load balancing is not used
            local_num_blocks = local_q_size // block_size
            blk_idx = local_num_blocks * rank + local_blk_idx
            return blk_idx * block_size + local_blk_offset

        return lambda b, h, q_idx, kv_idx: mask_mod(
            b,
            h,
            local_q_idx_to_q_idx(q_idx),
            kv_idx,
        )

    cp_rank = device_mesh.get_local_rank()
    cp_group_size = device_mesh.size()
    Q_SHARD_LEN = Q_LEN // cp_group_size
    block_size = _DEFAULT_SPARSE_BLOCK_SIZE
    block_mask = compiled_create_block_mask(
        _rewrite_mask_mod(mask_mod, cp_rank, cp_group_size, block_size, Q_SHARD_LEN),
        B,
        H,
        Q_SHARD_LEN,
        KV_LEN,
        device=device_mesh.device_type,
        BLOCK_SIZE=(block_size, block_size),
    )
    # flex_attention function checks the following shape so we need to rewrite:
    # key.size(-2) == block_mask.seq_lengths[1]
    seq_lengths = block_mask.seq_lengths
    block_mask.seq_lengths = (seq_lengths[0], seq_lengths[1] // cp_group_size)
    return block_mask<|MERGE_RESOLUTION|>--- conflicted
+++ resolved
@@ -6,12 +6,8 @@
 from collections.abc import Generator
 from dataclasses import dataclass
 from enum import auto, Enum
-<<<<<<< HEAD
 from functools import partial
 from typing import Any, Callable, ClassVar, Optional, Protocol, Union
-=======
-from typing import Any, Callable, Optional, Protocol
->>>>>>> 794ee91b
 
 import torch
 import torch.distributed as dist
