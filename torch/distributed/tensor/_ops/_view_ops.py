--- conflicted
+++ resolved
@@ -567,16 +567,11 @@
     - An output dimension that is a split of the input dimension can only be sharded
       if the leftmost split size is divisible by the mesh dimension
     """
-<<<<<<< HEAD
     input_src_placements = input_src_spec.placements
 
     assert len(input_src_placements) == len(mesh_sizes), (
         f"{input_src_placements} != {mesh_sizes}"
     )
-=======
-    if not len(input_src_placements) == len(mesh_sizes):
-        raise AssertionError(f"{input_src_placements} != {mesh_sizes}")
->>>>>>> 3623a712
     # for each input dim, for each mesh dim, provides a list of possible shardable dimensions
     mesh_ndim = len(mesh_sizes)
     shardable_dims: dict[int, list[bool]] = {}
