# mypy: allow-untyped-defs
"""
DTensor operator schema definitions and utilities.

This module defines the core data structures and utilities for describing and managing
distributed tensor operations in PyTorch's DTensor system. It provides the foundational
schema types used for sharding propagation, operator strategy selection, and distributed
execution planning.

Key components:
- OpSpec: Describes acceptable sharding placements for operations
- OpStrategy: Represents the possible sharding strategies for an operator
- TupleStrategy: Container for multiple strategies when ops have tuple/list of tensors input
- OpSchema: Describes operator input/output schemas with DTensorSpecs
- OutputSharding: Manages output sharding specifications and redistribution
- RuntimeSchemaInfo: Runtime execution metadata for operators
- OpInfo: Complete runtime operator execution information

These schema definitions enable the DTensor system to:
1. Propagate tensor sharding information to the operator outputs
2. Greedily select sharding strategies for distributed operations
3. Plan and execute tensor redistributions when needed
4. Cache sharding decisions for performance optimization
"""

from collections.abc import Sequence
from dataclasses import dataclass
from functools import cached_property
from typing import Any, Optional, Union

import torch
from torch._ops import OpOverload
from torch.distributed.device_mesh import DeviceMesh
from torch.distributed.tensor._dtensor_spec import DTensorSpec
from torch.distributed.tensor.placement_types import Placement


try:
    from torch.utils._cxx_pytree import tree_leaves, tree_map_only, TreeSpec
except ImportError:
    from torch.utils._pytree import (  # type: ignore[no-redef, assignment]
        tree_leaves,
        tree_map_only,
        TreeSpec,
    )


# Common type aliases
ArgsType = tuple[object, ...]
KwargsType = dict[str, object]

PlacementList = list[Optional[Placement]]

# ATen op schemas could have Tensor, Tuple[Tensor] and List[Tensor], so output type sould
# be the same set of possibilities.
OutputSpecType = Optional[Union[DTensorSpec, Sequence[Optional[DTensorSpec]]]]


def _rebuild_tensor_from_dtensor_meta(arg) -> object:
    """
    This is used to propagate tensor metadata, must be under fake mode
    """
    assert arg.tensor_meta is not None, "DTensorSpec does not contain tensor_meta."
    return torch.empty_strided(
        arg.tensor_meta.shape,
        arg.tensor_meta.stride,
        dtype=arg.tensor_meta.dtype,
    )


def _is_inplace_op(op: OpOverload):
    # simple analysis of function schema to determine
    # if this is an inplace variant, it might not
    # be entirely correct, but it's good enough for now.
    return op._schema.name[-1] == "_"


def _is_out_variant_op(op: OpOverload):
    # simple analysis of function schema to determine
    # if this is an out variant, it might not
    # be entirely correct, but it's good enough for now.
    return "out" in op._schema.overload_name


def _pretty_print_spec(spec: object) -> str:
    if spec is None:
        return "None"
    elif isinstance(spec, DTensorSpec):
        return "".join([str(p) for p in spec.placements])
    elif isinstance(spec, Sequence):
        return "(" + ", ".join([_pretty_print_spec(s) for s in spec]) + ")"
    else:
        raise RuntimeError(f"Unknown spec type to print: spec={spec}")


@dataclass
class PlacementStrategy:
    """
    A placement strategy describes acceptable sharding placements of the output
    and the tensor arguments of an operation.

    note: when the op return value is a single DTensor object, output_specs is
    DTensorSpec; when the return value is a tuple of Optional[DTensor],
    output_specs is a tuple of Optional[DTensorSpec].
    """

    output_specs: Union[DTensorSpec, tuple[Optional[DTensorSpec], ...]]
    input_specs: Optional[Sequence[DTensorSpec]] = None

    # redistribute costs for this op placement strategy
    # we need a nested list to record the cost for each
    # operand of this operator, and for each operand of
    # this operator it might have multiple placement strategies
    redistribute_cost: Optional[list[list[float]]] = None

    @cached_property
    def output_spec(self) -> DTensorSpec:
        """
        This function requires that the strategy have exactly one DTensorSpec as the
        output spec. If the output_specs is a tuple, we throw an exception.
        """
        if isinstance(self.output_specs, DTensorSpec):
            return self.output_specs
        else:
            raise ValueError(
                f"function output_spec expects a single DTensorSpec but got: {self.output_specs}"
            )

    @cached_property
    def mesh(self):
        if isinstance(self.output_specs, DTensorSpec):
            return self.output_specs.mesh
        elif isinstance(self.output_specs, tuple):
            out_spec = self.output_specs[0]
            assert isinstance(out_spec, DTensorSpec)
            return out_spec.mesh
        else:
            raise ValueError(
                f"function output_spec expects a single DTensorSpec or a tuple of DTensorSpec but got: {self.output_specs}"
            )

    def input_spec(self, index: int = 0) -> DTensorSpec:
        assert self.input_specs is not None, "input_specs of PlacementStrategy is None!"
        assert len(self.input_specs) > index, (
            f"Invalid index {index} for input_specs of length "
            f"{len(self.input_specs)}: {self.input_specs}"
        )
        return self.input_specs[index]

    def __str__(self) -> str:
        if self.input_specs is not None:
            input_specs_str = f"{_pretty_print_spec(self.input_specs)} -> "
        else:
            input_specs_str = ""
        output_spec_str = _pretty_print_spec(self.output_specs)
        return f"{input_specs_str}{output_spec_str}"


class StrategyType:
    """
    Base class type for op strategy, We have two StrategyType:
        OpStrategy and TupleStrategy
    """


class OpStrategy(StrategyType):
    """
    OpStrategy that consists of a list of placement strategies associated with the op
    """

    def __init__(self, strategies: list[PlacementStrategy]) -> None:
        super().__init__()
        self.strategies: list[PlacementStrategy] = strategies

    def __str__(self) -> str:
        strategy_list_str = ", ".join([str(strategy) for strategy in self.strategies])
        mesh_shape = self.mesh_shape
        return f"[{strategy_list_str}] @ mesh: {mesh_shape}"

    def max_num_shards(self) -> int:
        """
        Returns the max number of shards across all placement strategies
        """
        return max(strategy.output_spec.num_shards for strategy in self.strategies)

    @property
    def mesh(self):
        return self.strategies[0].mesh

    @property
    def mesh_shape(self):
        return self.strategies[0].mesh.shape

    @property
    def ndim(self):
        return self.strategies[0].output_spec.ndim

    @property
    def shape(self):
        return self.strategies[0].output_spec.shape


class TupleStrategy(StrategyType):
    """
    TupleStrategy represents the output strategy of this op is a tuple
    of strategy, i.e. If the output of this op is a tuple of tensors or list of tensors
    with possibly different placement strategies, we should return a TupleStrategy that
    contains a tuple of OpStrategy, where each child represents the sharding strategy
    of "each element" of the tuple/list of tensors the op returns.

    NOTE: if the output of the op is a List[Tensor] and they share the same placement
    strategy, then we should return a single OpStrategy instead of a TupleStrategy
    """

    def __init__(self, childs: Sequence[StrategyType]) -> None:
        super().__init__()
        self.childs: Sequence[StrategyType] = childs

    def child_mesh(self, index: int) -> DeviceMesh:
        op_strategy = self.childs[index]
        assert isinstance(op_strategy, OpStrategy)
        return op_strategy.mesh

    def __str__(self) -> str:
        child_strategies_str = ", ".join(
            [f"{str(strat)}" for idx, strat in enumerate(self.childs)]
        )
        return f"TupleStrategy({child_strategies_str})"


@dataclass
class RuntimeSchemaInfo:
    """
    RuntimeSchemaInfo stores the operator schema related information for runtime (eager)
    execution. This is mainly used for two ways: 1. to generate hash for args to determine
    whether to re-run sharding prop or not 2. to determine if we need pytree
    """

    # This static_argnum records static arg "starting index" for ops that have non-tensor
    # args/kwargs which would affect sharding propagation results. All args starting from
    # this index would be hashed to our sharding cache.
    # Note that only a few ops need this information, e.g. view, transpose, var.dim, etc.
    static_argnum: int = 100
    # This static_kwargkey records static kwarg names which would affect sharding prop
    static_kwargkey: Optional[list[str]] = None
    # each op can decide if it wants to use pytree flatten/unflatten during operator
    # eager execution, by default we don't need to do flatten/unflatten, only if the
    # op indicate it needs to, this is to accelerate eager performance.
    needs_pytree: bool = False


@dataclass
class OpSchema:
    """
    OpSchema is a data class that describes an operator input schemas, it includes
    DTensorSpecs (instead of DTensor) and non-tensor args/kwargs (positional order
    preserved). It is mainly used by the DTensor's dispatching logic to perform various
    actions (i.e. sharding propagation, caching sharding decisions, redistribute, etc.)

    NOTE: this should be used as a read only data class
    TODO: make this a frozen dataclass

    Args:
        op: the operator overload we are intercepting
        args_schema: contains args except that the DTensor args have been replaced
            with its DTensorSpec or OpStrategy
        kwargs_schema: contains kwargs except that the DTensor kwargs have been replaced
            with its DTensorSpec or OpStrategy
    """

    op: OpOverload
    args_schema: ArgsType
    kwargs_schema: KwargsType

    schema_info: Optional[RuntimeSchemaInfo] = None

    @property
    def args_spec(self) -> tuple[DTensorSpec, ...]:
        """
        args_spec: Tuple[DTensorSpec, ...]: contains a clean list of args spec list
            with NO non-DTensor positional arguments (i.e. int/float/tuple, etc)
            mainly used by sharding propagation to propagate the output spec
        """
        args = (
            tree_leaves(self.args_schema)
            if self.schema_info is not None and self.schema_info.needs_pytree
            else self.args_schema
        )
        return tuple(item for item in args if isinstance(item, DTensorSpec))

    @property
    def args_strategy(self) -> tuple[OpStrategy, ...]:
        # filter out non-relevant values from args schema to get a clean OpStrategy list
        # separate with args_spec for the ease of type annotation
        # TODO: see if we should merge this with args_spec
        args = (
            tree_leaves(self.args_schema)
            if self.schema_info is not None and self.schema_info.needs_pytree
            else self.args_schema
        )
        return tuple(item for item in args if isinstance(item, OpStrategy))

    def __repr__(self) -> str:
        args_schema = ", ".join([str(arg_schema) for arg_schema in self.args_schema])
        return (
            f"OpSchema(op={self.op},"
            f" args_schema=({args_schema}),"
            f" kwargs_schema={self.kwargs_schema})"
        )

    def __str__(self) -> str:
        args_schema: list[str] = []
        mesh_shape = None
        for arg in self.args_schema:
            if isinstance(arg, DTensorSpec):
                args_schema.append(str(arg))
                mesh_shape = arg.mesh.shape
            elif isinstance(arg, OpStrategy):
                assert len(arg.strategies) == 1
                args_schema.append(_pretty_print_spec(arg.strategies[0].output_specs))
                mesh_shape = arg.mesh_shape
            elif isinstance(arg, TupleStrategy):
                first_op_strtgy = arg.childs[0]
                assert isinstance(first_op_strtgy, OpStrategy)
                mesh_shape = first_op_strtgy.mesh_shape
                args_schema.append(str(arg))
            else:
                args_schema.append(str(arg))
        return f"Op(op={self.op}, args_schema={', '.join(args_schema)} @ mesh: {mesh_shape})"

    def __post_init__(self) -> None:
        has_symints = False
        for a in self.args_schema:
            if isinstance(a, DTensorSpec) and a.tensor_meta is not None:
                if any(isinstance(s, torch.SymInt) for s in a.tensor_meta.shape):
                    has_symints = True
                    break
        self.has_symints = has_symints

    def arg_type_tensor_or_tensor_list_like(self, arg_idx: int) -> bool:
        arg = self.args_schema[arg_idx]
        is_tensor = isinstance(arg, DTensorSpec)
        if is_tensor:
            return True

        if not isinstance(arg, list):
            return False

        return all(isinstance(e, DTensorSpec) or e is None for e in arg)

    def return_type_tuple_tensor_like(self) -> bool:
        # all dispatch ops could only return Tuple[Tensor] or have None/ints/floats
        # in the tuple, but the first element must be a Tensor, so this check is enough
        return_types = self.op._schema.returns
        return len(return_types) > 1 and isinstance(
            return_types[0].type, torch.TensorType
        )

    def return_type_tensor(self) -> bool:
        return_types = self.op._schema.returns
        # all dispatch ops only return Tensor or Tuple[Tensor] for tensor like
        # return types, so this check is enough for tensor like types
        return isinstance(return_types[0].type, torch.TensorType)

    def get_mesh_from_args(self, validate: bool = True) -> DeviceMesh:
        """
        This util can be used to get a mesh from the OpSchema that contains multiple
        DTensors as arguments. When `validate` is True, it will try to validate that all the
        arguments have the same mesh to avoid unexpected cross mesh errors.

        NOTE: this util currently does not handle TupleStrategy when `validate=True`,
        this is because for TupleStrategy there could be different types of checks, i.e.:
            - for stack and cat like op, we need to check within a TupleStrategy is every
              input is on the same mesh
            - for foreach like ops we need to check "zipped" inputs are on the same mesh
              for each index.
        """
        first_arg = self.args_schema[0]
        if isinstance(first_arg, (DTensorSpec, OpStrategy)):
            mesh = first_arg.mesh
        elif isinstance(first_arg, (list, tuple, TupleStrategy)):
            first_elem = (
                first_arg.childs[0]
                if isinstance(first_arg, TupleStrategy)
                else first_arg[0]
            )
            assert isinstance(first_elem, (DTensorSpec, OpStrategy))
            mesh = first_elem.mesh
        else:
            raise ValueError(f"Cannot find device mesh from args for op : {self.op}.")

        if validate:
            for arg in self.args_schema[1:]:
                if isinstance(arg, (DTensorSpec, OpStrategy)) and arg.mesh != mesh:
                    raise RuntimeError(
                        f"DTensor does not support cross-mesh operation on {self.op}! "
                        f"Got meshes: {mesh} {arg.mesh}. "
                        f"Please make sure all the arguments have the same DeviceMesh."
                    )

        return mesh

<<<<<<< HEAD
=======
    def is_inplace_op(self) -> bool:
        # simple analysis of function schema to determine
        # if this is an inplace variant, it might not
        # be entirely correct, but it's good enough for now.
        return self.op._schema.name[-1] == "_"

    def is_out_variant_op(self) -> bool:
        # simple analysis of function schema to determine
        # if this is an out variant, it might not
        # be entirely correct, but it's good enough for now.
        return "out" in self.op._schema.overload_name

    def is_view_op(self) -> bool:
        return any(
            a.alias_info is not None and not a.alias_info.is_write
            for a in self.op._schema.arguments
        )

>>>>>>> eaa5d9d3
    def __hash__(self) -> int:
        # Only hash args and kwargs that op indicates to hash
        if not self.schema_info:
            static_argnum = len(self.args_schema)
            static_kwargkey = None
        else:
            static_argnum = self.schema_info.static_argnum
            static_kwargkey = self.schema_info.static_kwargkey

        args_to_hash = tuple(
            tuple(e) if isinstance(e, list) else e
            for i, e in enumerate(self.args_schema)
            if self.arg_type_tensor_or_tensor_list_like(i) or i >= static_argnum
        )
        if static_kwargkey is not None:
            kwargs_to_hash = tuple(
                self.kwargs_schema.get(k, None) for k in static_kwargkey
            )
            return hash((self.op, args_to_hash, kwargs_to_hash))
        else:
            return hash((self.op, args_to_hash))

    def __eq__(self, other: object) -> bool:
        # early return checks
        if not isinstance(other, OpSchema):
            return False

        if self.op != other.op:
            return False

        if len(self.args_schema) != len(other.args_schema):
            return False

        # compare each element and early return if any of them is different
        if not self.schema_info:
            static_argnum = len(self.args_schema)
            static_kwargkey = None
        else:
            static_argnum = self.schema_info.static_argnum
            static_kwargkey = self.schema_info.static_kwargkey

        for i, (self_arg, other_arg) in enumerate(
            zip(self.args_schema, other.args_schema)
        ):
            if isinstance(self_arg, DTensorSpec) and self_arg != other_arg:
                return False
            elif i >= static_argnum and self_arg != other_arg:
                return False

        # check kwarg equality when there's a static kwarg key
        if static_kwargkey:
            for key in static_kwargkey:
                if self.kwargs_schema.get(key, None) != other.kwargs_schema.get(
                    key, None
                ):
                    return False

        return True

    def gen_fake_args(self) -> ArgsType:
        """
        gen_fake_args: generate fake args for the operator, this is mainly used
            by sharding propagation rules to generate fake args for the operator
            to run the local tensor operator and get the output spec.
        """
        return tree_map_only(
            DTensorSpec,
            _rebuild_tensor_from_dtensor_meta,
            self.args_schema,
            is_leaf=lambda x: isinstance(x, DTensorSpec),
        )

    def gen_fake_kwargs(self) -> KwargsType:
        """
        gen_fake_kwargs: generate fake kwargs for the operator, this is mainly used
            by sharding propagation rules to generate fake kwargs for the operator
            to run the local tensor operator and get the output spec.
        """
        return tree_map_only(
            DTensorSpec,
            _rebuild_tensor_from_dtensor_meta,
            self.kwargs_schema,
            is_leaf=lambda x: isinstance(x, DTensorSpec),
        )

    def _inplace_rewrap_schema_suggestion(self, origin_schema: "OpSchema") -> None:
        suggestion_args_spec = self.args_spec
        new_arg_schema: list[object] = []
        idx_of_args_spec = 0
        if (
            origin_schema.schema_info is not None
            and origin_schema.schema_info.needs_pytree
        ):
            args_schema: Sequence[Any] = tree_leaves(origin_schema.args_schema)
        else:
            args_schema = origin_schema.args_schema
        for arg in args_schema:
            if isinstance(arg, DTensorSpec):
                new_arg_schema.append(suggestion_args_spec[idx_of_args_spec])
                idx_of_args_spec += 1
            else:
                new_arg_schema.append(arg)
        self.args_schema = tuple(new_arg_schema)
        self.kwargs_schema = origin_schema.kwargs_schema


@dataclass
class OutputSharding:
    """
    OutputSharding is a data class that is used by the sharding propagation,
    it could set the output_spec upon successful propagation. If needs_redistribute
    is set to True, a redistribute_schema would be returned together to indicate
    the input arguments needs to be redistributed before the op execution.

    NOTE: the redistribute_schema generated by sharding propagation should be
    exactly the same as the operator OpSchema, except the DTensorSpecs
    """

    output_spec: OutputSpecType
    redistribute_schema: Optional[OpSchema] = None
    needs_redistribute: bool = False

    @cached_property
    def mesh(self):
        if isinstance(self.output_spec, DTensorSpec):
            return self.output_spec.mesh
        elif isinstance(self.output_spec, tuple):
            out_spec = self.output_spec[0]
            if isinstance(out_spec, DTensorSpec):
                return out_spec.mesh
            else:
                raise ValueError(f"Unknown output spec type: {type(out_spec)}")
        else:
            raise ValueError(f"Unknown output spec type: {type(self.output_spec)}")


@dataclass
class OpInfo:
    """
    All Runtime Op execution info are packed here
    """

    # The first compute device mesh recorded from args
    # NOTE: one op could have multiple meshes from its args. We just record the first
    # mesh here to check if current rank should participate in computation or not.
    compute_mesh: DeviceMesh

    # compete runtime operator infos
    schema: OpSchema
    flat_args_schema: list[object]
    local_args: Sequence[object]
    local_kwargs: dict[str, object]
    args_tree_spec: Optional[TreeSpec] = None

    # the output sharding info
    output_sharding: Optional[OutputSharding] = None<|MERGE_RESOLUTION|>--- conflicted
+++ resolved
@@ -27,6 +27,7 @@
 from dataclasses import dataclass
 from functools import cached_property
 from typing import Any, Optional, Union
+from typing_extensions import deprecated
 
 import torch
 from torch._ops import OpOverload
@@ -36,13 +37,19 @@
 
 
 try:
-    from torch.utils._cxx_pytree import tree_leaves, tree_map_only, TreeSpec
-except ImportError:
-    from torch.utils._pytree import (  # type: ignore[no-redef, assignment]
+    from torch.utils._cxx_pytree import (
+        register_pytree_node,
         tree_leaves,
         tree_map_only,
         TreeSpec,
     )
+except ImportError:
+    from torch.utils._pytree import (  # type: ignore[no-redef, assignment]
+        register_pytree_node,
+        tree_leaves,
+        tree_map_only,
+        TreeSpec,
+    )
 
 
 # Common type aliases
@@ -51,7 +58,7 @@
 
 PlacementList = list[Optional[Placement]]
 
-# ATen op schemas could have Tensor, Tuple[Tensor] and List[Tensor], so output type sould
+# ATen op schemas could have Tensor, Tuple[Tensor] and List[Tensor], so output type should
 # be the same set of possibilities.
 OutputSpecType = Optional[Union[DTensorSpec, Sequence[Optional[DTensorSpec]]]]
 
@@ -66,20 +73,6 @@
         arg.tensor_meta.stride,
         dtype=arg.tensor_meta.dtype,
     )
-
-
-def _is_inplace_op(op: OpOverload):
-    # simple analysis of function schema to determine
-    # if this is an inplace variant, it might not
-    # be entirely correct, but it's good enough for now.
-    return op._schema.name[-1] == "_"
-
-
-def _is_out_variant_op(op: OpOverload):
-    # simple analysis of function schema to determine
-    # if this is an out variant, it might not
-    # be entirely correct, but it's good enough for now.
-    return "out" in op._schema.overload_name
 
 
 def _pretty_print_spec(spec: object) -> str:
@@ -94,23 +87,53 @@
 
 
 @dataclass
-class PlacementStrategy:
-    """
-    A placement strategy describes acceptable sharding placements of the output
-    and the tensor arguments of an operation.
+class OpSpec:
+    """
+    An OpSpec describes an acceptable sharding placements of an operation, with the
+    specified DTensorSpecs for both the output and the inputs.
 
     note: when the op return value is a single DTensor object, output_specs is
     DTensorSpec; when the return value is a tuple of Optional[DTensor],
     output_specs is a tuple of Optional[DTensorSpec].
-    """
-
+
+    note: we MUST produce an DTensorSpec for every output that is a Tensor.  None
+    entries only occur for non-Tensor outputs (e.g., operators that return Optional[Tensor],
+    or non-Tensor outputs.)
+
+    invariant: the DeviceMesh on all DTensorSpec must be the same
+    """
+
+    # output_specs and input_specs are related: for this op, given these input_specs,
+    # this is the way the output would look
     output_specs: Union[DTensorSpec, tuple[Optional[DTensorSpec], ...]]
     input_specs: Optional[Sequence[DTensorSpec]] = None
 
-    # redistribute costs for this op placement strategy
-    # we need a nested list to record the cost for each
-    # operand of this operator, and for each operand of
-    # this operator it might have multiple placement strategies
+    """
+    redistribute_cost tells how expensive it is to redistribute a given input into the
+    placement specified in this OpSpec.
+
+    outer list: one entry (list) per (tensor) input in the op's arg schema
+    inner list: one entry (cost value) per possible sharding spec for that input
+
+    Example:
+    -------
+    another_op() -> tensor_a   # another_op produces the output that becomes our first input
+    my_op(tensor_a)
+
+    Let's assume this OpSpec's input_specs are [Replicate()],
+    but another_op() supports 2 strategies (OpSpecs) which produce outputs of
+       Replicate()
+       Shard(0)
+
+    In this example, redistribute_costs would look like this
+    [
+        # one row representing "my_op's first input" (tensor_a)
+        [
+            # two entries, one for each strategies supported by another_op
+            0.0,  # cost of redistributing tensor_a from 'Replicate()'
+            K,    # cost of redistributing tensor_a from 'Shard(0)'
+        ],
+    """
     redistribute_cost: Optional[list[list[float]]] = None
 
     @cached_property
@@ -140,7 +163,7 @@
             )
 
     def input_spec(self, index: int = 0) -> DTensorSpec:
-        assert self.input_specs is not None, "input_specs of PlacementStrategy is None!"
+        assert self.input_specs is not None, "input_specs of OpSpec is None!"
         assert len(self.input_specs) > index, (
             f"Invalid index {index} for input_specs of length "
             f"{len(self.input_specs)}: {self.input_specs}"
@@ -165,12 +188,15 @@
 
 class OpStrategy(StrategyType):
     """
-    OpStrategy that consists of a list of placement strategies associated with the op
-    """
-
-    def __init__(self, strategies: list[PlacementStrategy]) -> None:
+    OpStrategy that consists of a list of sharding strategies associated with the op,
+    where each strategy is an OpSpec that describes the acceptable input/output sharding.
+
+    invariant: the DeviceMesh on all OpSpec must be the same
+    """
+
+    def __init__(self, strategies: list[OpSpec]) -> None:
         super().__init__()
-        self.strategies: list[PlacementStrategy] = strategies
+        self.strategies: list[OpSpec] = strategies
 
     def __str__(self) -> str:
         strategy_list_str = ", ".join([str(strategy) for strategy in self.strategies])
@@ -179,7 +205,7 @@
 
     def max_num_shards(self) -> int:
         """
-        Returns the max number of shards across all placement strategies
+        Returns the max number of shards across all OpSpecs
         """
         return max(strategy.output_spec.num_shards for strategy in self.strategies)
 
@@ -202,30 +228,59 @@
 
 class TupleStrategy(StrategyType):
     """
-    TupleStrategy represents the output strategy of this op is a tuple
-    of strategy, i.e. If the output of this op is a tuple of tensors or list of tensors
-    with possibly different placement strategies, we should return a TupleStrategy that
-    contains a tuple of OpStrategy, where each child represents the sharding strategy
-    of "each element" of the tuple/list of tensors the op returns.
-
-    NOTE: if the output of the op is a List[Tensor] and they share the same placement
-    strategy, then we should return a single OpStrategy instead of a TupleStrategy
-    """
-
-    def __init__(self, childs: Sequence[StrategyType]) -> None:
+    TupleStrategy is a special case for operators that are fundamentally compound or batched such that some subset
+    of the inputs and outputs are completely unrelated to some other subset.
+
+    Generally, foreach_* ops are the most common use-case for TupleStrategy, because they accept lists of inputs,
+    but operate independently on each input or tuple of zipped inputs.
+
+    For example, [out_a, out_b] = torch.foreach_add([a,  b], scalar): input a's sharding only affects out_a's sharding,
+    independent of b and out_b.
+
+    An example of an operator that should NOT use TupleStrategy is torch.split.  It produces a List[Tensor]
+    as its output, but the sharding decision of one output is bound together with the decision
+    of each other output and the common input.
+    """
+
+    def __init__(
+        self,
+        children: Sequence[StrategyType],
+    ) -> None:
         super().__init__()
-        self.childs: Sequence[StrategyType] = childs
+        self.children: Sequence[StrategyType] = children
+
+    @property
+    @deprecated(
+        "TupleStrategy.childs is deprecated, use TupleStrategy.children instead.",  # codespell:ignore childs
+        category=FutureWarning,
+    )
+    def childs(self) -> Sequence[StrategyType]:  # codespell:ignore childs
+        """
+        Alias for children, to maintain backward compatibility.
+        """
+        return self.children
 
     def child_mesh(self, index: int) -> DeviceMesh:
-        op_strategy = self.childs[index]
+        op_strategy = self.children[index]
         assert isinstance(op_strategy, OpStrategy)
         return op_strategy.mesh
 
     def __str__(self) -> str:
         child_strategies_str = ", ".join(
-            [f"{str(strat)}" for idx, strat in enumerate(self.childs)]
+            [f"{str(strat)}" for idx, strat in enumerate(self.children)]
         )
         return f"TupleStrategy({child_strategies_str})"
+
+
+try:
+    register_pytree_node(
+        TupleStrategy,
+        lambda node: (node.children, None),
+        lambda children, _: TupleStrategy(tuple(children)),
+    )
+except ValueError:
+    # already registered TupleStrategy, skip
+    pass
 
 
 @dataclass
@@ -253,8 +308,8 @@
 class OpSchema:
     """
     OpSchema is a data class that describes an operator input schemas, it includes
-    DTensorSpecs (instead of DTensor) and non-tensor args/kwargs (positional order
-    preserved). It is mainly used by the DTensor's dispatching logic to perform various
+    DTensorSpecs/OpStrategies (instead of DTensor) and non-tensor args/kwargs (positional
+    order preserved). It is mainly used by the DTensor's dispatching logic to perform various
     actions (i.e. sharding propagation, caching sharding decisions, redistribute, etc.)
 
     NOTE: this should be used as a read only data class
@@ -320,9 +375,9 @@
                 args_schema.append(_pretty_print_spec(arg.strategies[0].output_specs))
                 mesh_shape = arg.mesh_shape
             elif isinstance(arg, TupleStrategy):
-                first_op_strtgy = arg.childs[0]
-                assert isinstance(first_op_strtgy, OpStrategy)
-                mesh_shape = first_op_strtgy.mesh_shape
+                first_op_strategy = arg.children[0]
+                assert isinstance(first_op_strategy, OpStrategy)
+                mesh_shape = first_op_strategy.mesh_shape
                 args_schema.append(str(arg))
             else:
                 args_schema.append(str(arg))
@@ -356,6 +411,13 @@
             return_types[0].type, torch.TensorType
         )
 
+    def return_type_list_tensor_like(self) -> bool:
+        # returns True if the return type is a List
+        return_types = self.op._schema.returns
+        return len(return_types) == 1 and isinstance(
+            return_types[0].type, torch.ListType
+        )
+
     def return_type_tensor(self) -> bool:
         return_types = self.op._schema.returns
         # all dispatch ops only return Tensor or Tuple[Tensor] for tensor like
@@ -380,7 +442,7 @@
             mesh = first_arg.mesh
         elif isinstance(first_arg, (list, tuple, TupleStrategy)):
             first_elem = (
-                first_arg.childs[0]
+                first_arg.children[0]
                 if isinstance(first_arg, TupleStrategy)
                 else first_arg[0]
             )
@@ -400,8 +462,6 @@
 
         return mesh
 
-<<<<<<< HEAD
-=======
     def is_inplace_op(self) -> bool:
         # simple analysis of function schema to determine
         # if this is an inplace variant, it might not
@@ -420,7 +480,6 @@
             for a in self.op._schema.arguments
         )
 
->>>>>>> eaa5d9d3
     def __hash__(self) -> int:
         # Only hash args and kwargs that op indicates to hash
         if not self.schema_info:
@@ -539,9 +598,14 @@
     exactly the same as the operator OpSchema, except the DTensorSpecs
     """
 
+    # specifies the output sharding pattern
     output_spec: OutputSpecType
+    # schema for redistribution if needed
     redistribute_schema: Optional[OpSchema] = None
+    # flag indicating if inputs need redistribution
     needs_redistribute: bool = False
+    # flag to use values from `redistribute_schema`
+    use_val_from_redistribute_schema: bool = False
 
     @cached_property
     def mesh(self):
