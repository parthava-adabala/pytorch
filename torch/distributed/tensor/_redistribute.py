# mypy: allow-untyped-defs
# Copyright (c) Meta Platforms, Inc. and affiliates
import dataclasses
import logging
from functools import cache
from typing import cast, NamedTuple, Optional

import torch
import torch.distributed._functional_collectives as funcol
import torch.distributed.tensor._api as dtensor
from torch.distributed.tensor._dtensor_spec import DTensorSpec, TensorMeta
from torch.distributed.tensor.device_mesh import DeviceMesh
from torch.distributed.tensor.placement_types import (
    Partial,
    Placement,
    Replicate,
    Shard,
)


logger = logging.getLogger(__name__)

<<<<<<< HEAD
=======
from typing import TypeVar


TOrder = TypeVar("TOrder", bound=tuple[int, ...])

# jax style sharding representation: map from tensor dim to mesh dim
print_jax_style_sharding = True

>>>>>>> 38fa7564

class _TransformInfo(NamedTuple):
    mesh_dim: int
    src_dst_placements: tuple[Placement, Placement]
    # logical_shape on this mesh dimension
    logical_shape: list[int]


class DTensorRedistributePlanner:
    """
    This class is used to plan the collective calls to transform the local shard
    of the DTensor from its current spec to the target spec.

    Suppose there are N tensor dimensions and M mesh dimensions, the total
    possible state size will be (N+2)*M*M!.
    """

    _instances: dict = {}

    @dataclasses.dataclass(frozen=True)
    class DistState:
        placements: tuple[Placement, ...]
        # device_order: tuple[int, ...]
        tensor_dim_to_mesh_dim: tuple[tuple[int, ...], ...]
        _hash: Optional[int] = dataclasses.field(
            default=None, init=False, repr=False, compare=False
        )

        def __str__(self):
            out_str = ""
            # jax style sharding representation: map from tensor dim to mesh dim
            if globals().get("print_jax_style_sharding", True):
                for tensor_dim, mesh_dims in enumerate(self.tensor_dim_to_mesh_dim):
                    if len(mesh_dims) > 0:
                        out_str += f"S({tensor_dim})"
                        out_str += f"[{', '.join([str(m) for m in mesh_dims])}]"
                # in addition, add the partial placement
                partial_to_mesh_dim: dict[Partial, list[int]] = {}
                for mesh_dim, p in enumerate(self.placements):
                    if isinstance(p, Partial):
                        if p not in partial_to_mesh_dim:
                            partial_to_mesh_dim[p] = []
                        partial_to_mesh_dim[p].append(mesh_dim)
                for p, mesh_dims in partial_to_mesh_dim.items():
                    out_str += f"P({p.reduce_op})"
                    out_str += f"[{', '.join([str(m) for m in mesh_dims])}]"
            else:
                # native dtensor style sharding representation: map from mesh
                # dim to tensor dim
                for mesh_dim, placement in enumerate(self.placements):
                    if isinstance(placement, Replicate):
                        out_str += "R"
                    elif isinstance(placement, Shard):
                        assert mesh_dim in self.tensor_dim_to_mesh_dim[placement.dim]
                        out_str += f"S({placement.dim})[{self.tensor_dim_to_mesh_dim[placement.dim].index(mesh_dim)}]"
                    else:
                        assert isinstance(placement, Partial)
                        out_str += f"P({placement.reduce_op})"
            return out_str

        def __repr__(self):
            return self.__str__()

        def __post_init__(self):
            assert len(self.placements) == len(self.tensor_dim_to_mesh_dim)
            # precompute hash after all attributes are set
            object.__setattr__(
                self,
                "_hash",
                self._compute_hash(),
            )

        def __hash__(self) -> int:
            return self._hash if self._hash is not None else self._compute_hash()

        def _compute_hash(self) -> int:
            return hash(
                (
                    self.placements,
                    self.tensor_dim_to_mesh_dim,
                )
            )

        def __eq__(self, other: object) -> bool:
            if not isinstance(other, DTensorRedistributePlanner.DistState):
                return False
            if self._hash != other._hash:
                return False
            return (
                self.placements,
                self.tensor_dim_to_mesh_dim,
            ) == (
                other.placements,
                other.tensor_dim_to_mesh_dim,
            )

    @classmethod
    def _create_cache_key(cls, device_mesh, tensor_dimension):
        return (id(device_mesh), tensor_dimension)

    def __new__(cls, device_mesh, tensor_dimension):
        cache_key = cls._create_cache_key(device_mesh, tensor_dimension)

        if cache_key not in cls._instances:
            instance = super().__new__(cls)
            object.__setattr__(instance, "_cache_key", cache_key)

            instance._initialized = False
            cls._instances[cache_key] = instance

        return cls._instances[cache_key]

    @classmethod
    def clear_cache(cls):
        cls._instances.clear()

    def __init__(
        self,
        device_mesh,
        tensor_dimension: int,
    ) -> None:
        # only initialize once
        if getattr(self, "_initialized", False):
            return
        self.device_mesh = device_mesh
        self.coordinate = device_mesh.get_coordinate()
        assert self.coordinate is not None
        self.tensor_dimension = tensor_dimension
        self.setup_collective_cost()
        self._initialized = True

    def setup_collective_cost(
        self,
        all_reduce_cost: int = 4,
        all_to_all_cost: int = 1,
        all_gather_cost: int = 2,
        reduce_scatter_cost: int = 2,
        chunk_cost: int = 0,
    ) -> None:
        """
        Set up the cost weights for different collective operations.

        Args:
            all_reduce_cost: Cost weight for all-reduce operations
            all_to_all_cost: Cost weight for all-to-all operations
            all_gather_cost: Cost weight for all-gather operations
        """
        # those can be turned in a handler considering the tensor dim size
        self.all_reduce_cost = all_reduce_cost
        self.all_to_all_cost = all_to_all_cost
        self.all_gather_cost = all_gather_cost
        self.reduce_scatter = reduce_scatter_cost
        self.chunk_cost = chunk_cost

    def map_tensor_dim_to_mesh_dim(
        self, placements: tuple[Placement, ...], device_order: tuple[int, ...]
    ):
        sorted_placements = sorted(
            enumerate(placements), key=lambda x: device_order[x[0]]
        )
        tensor_dim_to_mesh_dim: list[list[int]] = [[] for _ in range(len(placements))]
        for order, (mesh_dim, p) in enumerate(sorted_placements):
            if isinstance(p, Shard):
                tensor_dim_to_mesh_dim[p.dim].append(mesh_dim)
        return tensor_dim_to_mesh_dim

    def _to_tuple(self, x):
        """Convert a nested list structure to a nested tuple structure."""
        if isinstance(x, (list, tuple)):
            return tuple(self._to_tuple(item) for item in x)
        return x

    def get_next_state(
        self,
        placements: tuple[Placement, ...],
        tensor_dim_mesh_dim: tuple[tuple[int, ...], ...],
    ):
        # We map tensor dim to device mesh axis, similar to JAX way to represent
        # the sharding. Notation S(<tensor dim>)[<list of device dims>] means
        # <tensor dim> is sharded on <list of device dims>, where the <list of
        # device dims> is sorted by device order.

        # Below are possible transition from one sharding state to another. We
        # use `S` for Shard, `R` for Replicate and `P` for Partial.

        # case 1. Shard(a) -> Shard(b), use all-to-all (a2a), apply to case:
        #   S(a)[x] -> S(b)[x] or S(a)[x,y]S(b)[z,k] -> S(a)[x]S(b)[z,k,y],
        #   where device order of `y` > device order of `z` and `k`

        # case 2. Shard() -> Replicate(), use all-gather, apply to case:
        #   S(a)[x,y,z] -> S(a)[x,y]

        # case 3. Partial() -> Replicate(), use all-reduce, apply to case:
        #   P[x,y] -> P[y] or P[x]
        # note: this case can be disabled because all-reduce technically is not
        # a primitive since it combines a reduce-scatter + all-gather

        # case 4. Replicate() -> Shard(), use chunk, apply to case:
        #   S(a)[z] -> S(a)[z,y] (`a` can be any tensor dim). Note that
        #   `y` must be after `z`.

        # case 5. Partial() -> Shard(), use reduce-scatter, apply to case:
        #   P[x] -> S(a)[x] or P[x,y] -> P[x]S(a)[y]

        # case 6. Replicate() -> Partial(), local math op, apply to case:
        #   *->P[x]

        # list of [DistState, cost]
        all_next_state: dict[DTensorRedistributePlanner.DistState, int] = {}

        ######################################################################
        # handle case 1: Shard(a) -> Shard(b)
        # For S(a), S(b), only the last device order of S(a) and S(b) can be a2a
        # interchangeably.
        for src_tensor_dim in range(self.tensor_dimension):
            for dst_tensor_dim in range(self.tensor_dimension):
                if src_tensor_dim == dst_tensor_dim:
                    continue
                # try move the last sharded device dim from
                # Shard(src_tensor_dim) to Shard(dst_tensor_dim)
                if len(tensor_dim_mesh_dim[src_tensor_dim]) > 0:
                    new_tensor_dim_mesh_dim = [
                        list(dim_tuple) for dim_tuple in tensor_dim_mesh_dim
                    ]
                    move_mesh_dim = new_tensor_dim_mesh_dim[src_tensor_dim].pop()
                    new_tensor_dim_mesh_dim[dst_tensor_dim].append(move_mesh_dim)
                    new_placements = list(placements)
                    new_placements[move_mesh_dim] = Shard(dst_tensor_dim)
                    dist_state = self.DistState(
                        self._to_tuple(new_placements),
                        self._to_tuple(new_tensor_dim_mesh_dim),
                    )
                    all_next_state[dist_state] = self.all_to_all_cost
        # TODO(zpcore): support discovering submesh to prevent padding when
        # tensor dim is not divisible by the mesh dim.

        ######################################################################
        # handle case 2: Shard() -> Replicate()
        for src_tensor_dim in range(self.tensor_dimension):
            if len(tensor_dim_mesh_dim[src_tensor_dim]) > 0:
                new_tensor_dim_mesh_dim = [
                    list(dim_tuple) for dim_tuple in tensor_dim_mesh_dim
                ]
                move_mesh_dim = new_tensor_dim_mesh_dim[src_tensor_dim].pop()
                new_placements = list(placements)
                new_placements[move_mesh_dim] = Replicate()
                dist_state = self.DistState(
                    self._to_tuple(new_placements),
                    self._to_tuple(new_tensor_dim_mesh_dim),
                )
                all_next_state[dist_state] = self.all_gather_cost

        ######################################################################
        # handle case 3: Partial() -> Replicate()
        for src_tensor_dim in range(self.tensor_dimension):
            if isinstance(src_tensor_dim, Partial):
                new_placements = list(placements)
                new_placements[src_tensor_dim] = Replicate()
                dist_state = self.DistState(
                    self._to_tuple(new_placements), tensor_dim_mesh_dim
                )
                all_next_state[dist_state] = self.all_gather_cost

        ######################################################################
        # handle case 4: Replicate() -> Shard()
        for mesh_dim in range(self.device_mesh.ndim):
            if not isinstance(placements[mesh_dim], Replicate):
                continue
            for dst_tensor_dim in range(self.tensor_dimension):
                # try convert placement[mesh_dim] to Shard(dst_tensor_dim)
                new_placements = list(placements)
                new_placements[mesh_dim] = Shard(dst_tensor_dim)
                new_tensor_dim_mesh_dim = [
                    list(dim_tuple) for dim_tuple in tensor_dim_mesh_dim
                ]
                new_tensor_dim_mesh_dim[dst_tensor_dim].append(mesh_dim)
                dist_state = self.DistState(
                    self._to_tuple(new_placements),
                    self._to_tuple(new_tensor_dim_mesh_dim),
                )
                all_next_state[dist_state] = self.chunk_cost

        ######################################################################
        # handle case 5: Partial() -> Shard()
        for mesh_dim in range(self.device_mesh.ndim):
            if not isinstance(placements[mesh_dim], Partial):
                continue
            for dst_tensor_dim in range(self.tensor_dimension):
                # try convert placement[mesh_dim] to Shard(dst_tensor_dim)
                new_placements = list(placements)
                new_placements[mesh_dim] = Shard(dst_tensor_dim)
                new_tensor_dim_mesh_dim = [
                    list(dim_tuple) for dim_tuple in tensor_dim_mesh_dim
                ]
                new_tensor_dim_mesh_dim[dst_tensor_dim].append(mesh_dim)
                dist_state = self.DistState(
                    self._to_tuple(new_placements),
                    self._to_tuple(new_tensor_dim_mesh_dim),
                )
                all_next_state[dist_state] = self.reduce_scatter

        ######################################################################
        # handle case 6: Replicate() -> Partial(), default to partial(sum)
        for mesh_dim in range(self.device_mesh.ndim):
            if not isinstance(placements[mesh_dim], Replicate):
                continue
            new_placements = list(placements)
            new_placements[mesh_dim] = Partial()
            dist_state = self.DistState(
                self._to_tuple(new_placements), tensor_dim_mesh_dim
            )
            all_next_state[dist_state] = self.chunk_cost

        return all_next_state

    def find_min_cost_path(
        self, src_state: DistState, dst_state: DistState
    ) -> list["DTensorRedistributePlanner.DistState"]:
        """
        Find the min cost path from src_state to dst_state using Dijkstra's
        algorithm.

        Args:
            src_state: The source state
            dst_state: The destination state

        Returns:
            A list of states representing the min cost path from src_state to
            dst_state
        """
        import heapq

        # priority queue (cost, counter, state, path) for Dijkstra's algorithm
        # use counter to break ties and avoid comparing DistState objects
        counter = 0
        pq: list[
            tuple[
                int,
                int,
                DTensorRedistributePlanner.DistState,
                list[DTensorRedistributePlanner.DistState],
            ]
        ] = [(0, counter, src_state, [src_state])]
        visited = set()
        while pq:
            cost, _, current_state, path = heapq.heappop(pq)
            if current_state == dst_state:
                return path
            if current_state in visited:
                continue
            visited.add(current_state)
            # get all possible next states and their costs
            next_states = self.get_next_state(
                current_state.placements, current_state.tensor_dim_to_mesh_dim
            )
            for next_state, transition_cost in next_states.items():
                if next_state not in visited:
                    new_cost = cost + transition_cost
                    new_path = path + [next_state]
                    counter += 1
                    heapq.heappush(pq, (new_cost, counter, next_state, new_path))
        raise AssertionError(
            f"No path found from src_state {src_state} to dst_state {dst_state}"
        )

    def get_logical_shape(
        self,
        src_state: "DTensorRedistributePlanner.DistState",
        mesh_dim: int,
        full_tensor_shape: tuple[int, ...],
    ):
        new_logical_shape = list(full_tensor_shape)
        for tensor_dim, mesh_dims in enumerate(src_state.tensor_dim_to_mesh_dim):
            for mdim in mesh_dims:
                if mdim == mesh_dim:
                    continue
                new_size = Shard._local_shard_size_and_offset(
                    new_logical_shape[tensor_dim],
                    self.device_mesh.size(mesh_dim=mdim),
                    self.coordinate[mdim],
                )[0]
                new_logical_shape[tensor_dim] = new_size
        return new_logical_shape

    def generate_optimal_transform_infos(
        self,
        src_spec: DTensorSpec,
        dst_spec: DTensorSpec,
        full_tensor_shape: tuple[int, ...],
    ) -> list[_TransformInfo]:
        src_device_order = tuple(range(self.device_mesh.ndim))
        dst_device_order = tuple(range(self.device_mesh.ndim))
        if src_spec.device_order is not None:
            src_device_order = src_spec.device_order
        if dst_spec.device_order is not None:
            dst_device_order = dst_spec.device_order
        src_map = self.map_tensor_dim_to_mesh_dim(src_spec.placements, src_device_order)
        dst_map = self.map_tensor_dim_to_mesh_dim(dst_spec.placements, dst_device_order)
        src_state = self.DistState(
            src_spec.placements, tuple(tuple(x) for x in src_map)
        )
        dst_state = self.DistState(
            dst_spec.placements, tuple(tuple(x) for x in dst_map)
        )

        transform_infos: list[_TransformInfo] = []
        state_path = self.find_min_cost_path(src_state, dst_state)
        logger.debug(
            "Path from %s to %s: \n%s",
            src_state,
            dst_state,
            " -> ".join(str(s) for s in state_path),
        )
        for cur_state, nxt_state in zip(state_path[:-1], state_path[1:]):
            # find the mesh_dim that is different between cur_state and nxt_state
            if cur_state.placements != nxt_state.placements:
                # skip the transition of device order permutation (no-op)
                update_mesh_dim = -1
                for mesh_dim, (cur_placement, nxt_placement) in enumerate(
                    zip(cur_state.placements, nxt_state.placements)
                ):
                    if cur_placement != nxt_placement:
                        if update_mesh_dim != -1:
                            raise AssertionError(
                                "Multiple mesh_dims are different between cur_state and nxt_state"
                            )
                        update_mesh_dim = mesh_dim
                        logical_shape = self.get_logical_shape(
                            cur_state, mesh_dim, full_tensor_shape
                        )
                        transform_infos.append(
                            _TransformInfo(
                                mesh_dim=update_mesh_dim,
                                src_dst_placements=(cur_placement, nxt_placement),
                                logical_shape=logical_shape,
                            )
                        )
        return transform_infos

    def generate_greedy_transform_infos(
        self,
        src_spec: DTensorSpec,
        dst_spec: DTensorSpec,
    ) -> list[_TransformInfo]:
        """
        Generate the transform infos from the source placements to the target placements.

        To transform from source to target placement it might have multiple steps, i.e. it
        might decompose Si -> Sj into Si -> R -> Sj.
        This would detect if there're mis-aligned/nested shardings between src/dst placements.
        E.g. Suppose the redistribution to perform is (Shard(0), Shard(0)) -> (Replicate(), Shard(0)),
        in this case Shard(0) -> Shard(0) for mesh dimension 1 actually needs resharding, because in
        the former is a nested-sharding of a tensor already already sharded dimension 0, whereras
        the latter is the first sharding on tensor dimension 0.
        """
        # logical shape records the logic tensor shape on the mesh dimension
        # this is useful to ensure uneven sharding gets correct output shape
        initial_logical_shape = list(src_spec.shape)
        mesh_dims_to_logical_shape = [initial_logical_shape]
        transform_infos: list[_TransformInfo] = []
        if self.device_mesh.ndim == 1:
            # if device_mesh is 1D, redistribute is a simple direct transformation
            transform_infos.append(
                _TransformInfo(
                    mesh_dim=0,
                    src_dst_placements=(src_spec.placements[0], dst_spec.placements[0]),
                    logical_shape=initial_logical_shape,
                )
            )
            return transform_infos

        # Handle multi-dim device mesh placement redistribution
        # First, we need to build the logical shape for each mesh dim
        # for correct allgathering uneven shards on each mesh dim (with dynamic padding)
        for i, src in enumerate(src_spec.placements):
            current_logical_shape = mesh_dims_to_logical_shape[i]
            if isinstance(src, Shard):
                if i < self.device_mesh.ndim - 1:
                    # calculate and save the logical shape for this sharding
                    mesh_dim_size = self.device_mesh.size(mesh_dim=i)
                    local_shard_size, _ = src._local_shard_size_and_offset(
                        current_logical_shape[src.dim],
                        mesh_dim_size,
                        self.coordinate[i],
                    )
                    new_logical_shape = list(current_logical_shape)
                    new_logical_shape[src.dim] = local_shard_size
                    mesh_dims_to_logical_shape.append(new_logical_shape)
            else:
                mesh_dims_to_logical_shape.append(current_logical_shape)

        # Next, we need to derive the transform infos from src to dst placements,
        # here we use a greedy search with step by step state transformations
        current_placements = list(src_spec.placements)
        target_placements = list(dst_spec.placements)

        if src_spec.num_shards > 1:
            # If src_spec have sharding, it could potentially have sharding that is misaligned with dst_spec
            # a common case of this is nested sharding (i.e. (S(0), S(0)) -> (R, S(0))).
            # In those cases, we first traverse from inner placement to outer placement
            # to detect misaligned shardings and properly replicate nested sharding first.
            for mesh_dim in reversed(range(len(current_placements))):
                current = current_placements[mesh_dim]
                target = target_placements[mesh_dim]
                # If target is not Shard, we can directly redistribute since we are traversing from innner
                # to outer placements here
                if isinstance(target, Shard):
                    # If target is Shard, check for nested sharding on the tensor dim BEFORE the current mesh_dim
                    shard_dim = target.dim
                    current_mesh_sharding, target_mesh_sharding = [], []
                    for i, (s, p) in enumerate(
                        zip(current_placements, target_placements)
                    ):
                        if i >= mesh_dim:
                            break
                        if s.is_shard(shard_dim):
                            current_mesh_sharding.append(i)
                        if p.is_shard(shard_dim):
                            target_mesh_sharding.append(i)

                    if current_mesh_sharding != target_mesh_sharding:
                        # if current/target_placements have misaligned sharding on the tensor dim BEFORE the current
                        # mesh_dim, we need to replicate the tensor on the mesh dim first to clear the nested sharding
                        target = Replicate()

                if current != target:
                    transform_infos.append(
                        _TransformInfo(
                            mesh_dim=mesh_dim,
                            src_dst_placements=(current, target),
                            logical_shape=mesh_dims_to_logical_shape[mesh_dim],
                        )
                    )
                    current_placements[mesh_dim] = target

        # We always traverse from outer placement to inner placement to collect the remaining
        # needed transform infos (i.e. the replication from nested sharding might need to further
        # perform resharding to Shard again)
        for mesh_dim, (current, target) in enumerate(
            zip(current_placements, target_placements)
        ):
            if current != target:
                transform_infos.append(
                    _TransformInfo(
                        mesh_dim=mesh_dim,
                        src_dst_placements=(current, target),
                        logical_shape=mesh_dims_to_logical_shape[mesh_dim],
                    )
                )
                current_placements[mesh_dim] = target
        return transform_infos


@cache
def _get_dtensor_redistribute_planner(
    device_mesh: DeviceMesh, tensor_dimension: int
) -> DTensorRedistributePlanner:
    """Factory function to create and cache DTensorRedistributePlanner instances."""
    return DTensorRedistributePlanner(device_mesh, tensor_dimension)


def _gen_transform_infos_non_cached(
    src_spec: DTensorSpec,
    dst_spec: DTensorSpec,
) -> list[_TransformInfo]:
    transform_infos: list[_TransformInfo] = []
    device_mesh = src_spec.device_mesh

    if src_spec.device_order == tuple(
        range(src_spec.mesh.ndim)
    ) and dst_spec.device_order == tuple(range(dst_spec.mesh.ndim)):
        use_greedy_transform = True
    else:
        use_greedy_transform = False

    drp = _get_dtensor_redistribute_planner(device_mesh, len(src_spec.shape))
    if use_greedy_transform:
        transform_infos = drp.generate_greedy_transform_infos(src_spec, dst_spec)
    else:
        transform_infos = drp.generate_optimal_transform_infos(
            src_spec, dst_spec, src_spec.shape
        )
    return transform_infos


@cache
def _gen_transform_infos(
    src_spec: DTensorSpec,
    dst_spec: DTensorSpec,
) -> list[_TransformInfo]:
    return _gen_transform_infos_non_cached(src_spec, dst_spec)


def redistribute_local_tensor(
    local_tensor: torch.Tensor,
    current_spec: DTensorSpec,
    target_spec: DTensorSpec,
    *,
    async_op: bool = False,
    is_backward: bool = False,
) -> torch.Tensor:
    """
    This redistribute the local tensor (torch.Tensor) from the current DTensorSpec to
    the target DTensorSpec, which involves the necessary collective calls to transform
    the local shard of the DTensor from its current spec to the target spec.
    """

    if current_spec.mesh != target_spec.mesh:
        # TODO: alltoall/permute reshuffling to change device_mesh if they are not the same
        raise NotImplementedError("Cross device mesh comm not supported yet!")

    new_local_tensor = local_tensor
    device_mesh = current_spec.mesh

    my_coordinate = device_mesh.get_coordinate()

    if my_coordinate is None:
        # if rank is not part of mesh, we skip redistribute and simply return local_tensor,
        # which should be an empty tensor
        return local_tensor

    has_symints = any(isinstance(s, torch.SymInt) for s in current_spec.shape) or any(
        isinstance(s, torch.SymInt) for s in target_spec.shape
    )
    if has_symints:
        transform_infos = _gen_transform_infos_non_cached(current_spec, target_spec)
    else:
        transform_infos = _gen_transform_infos(current_spec, target_spec)

    for transform_info in transform_infos:
        i = transform_info.mesh_dim
        current, target = transform_info.src_dst_placements
        device_mesh.size(mesh_dim=i)

        if current == target:
            # short cut, just use the original local tensor
            new_local_tensor = local_tensor
            continue

        logger.debug("redistribute from %s to %s on mesh dim %s", current, target, i)

        if target.is_replicate():
            # Case 1: target is Replicate
            if current.is_partial():
                partial_spec = cast(Partial, current)
                new_local_tensor = partial_spec._reduce_value(
                    local_tensor, device_mesh, i
                )
            elif current.is_shard():
                current_placement = cast(Shard, current)
                new_local_tensor = current_placement._to_replicate_tensor(
                    local_tensor, device_mesh, i, transform_info.logical_shape
                )
            else:
                raise RuntimeError(
                    f"redistribute from {current} to {target} not supported yet"
                )
        elif target.is_shard():
            # Case 2: target is Shard
            target_placement = cast(Shard, target)
            if current.is_partial():
                partial_spec = cast(Partial, current)
                new_local_tensor = partial_spec._reduce_shard_value(
                    local_tensor, device_mesh, i, target_placement
                )
            elif current.is_replicate():
                # split the tensor and return the corresponding cloned local shard
                new_local_tensor = target_placement._replicate_to_shard(
                    local_tensor, device_mesh, i, my_coordinate[i]
                )
            else:
                assert current.is_shard(), (
                    f"Current placement should be shard but found {current}"
                )
                shard_spec = cast(Shard, current)
                if shard_spec.dim != target_placement.dim:
                    new_local_tensor = shard_spec._to_new_shard_dim(
                        local_tensor,
                        device_mesh,
                        i,
                        transform_info.logical_shape,
                        target_placement.dim,
                    )
        elif target.is_partial():
            if current.is_replicate():
                partial_spec = cast(Partial, target)
                # skip the replicate to partial transformation when we are in backward pass
                # In this case we keep the grad as replicate, this is because we don't
                # want to convert the replicated gradients back to partial, although
                # that's logically conform with the same layout, converting the gradients
                # back to partial is actually useless as you would have to do reduce later
                # which would be more expensive than keeping it replicate! For this reason,
                # we keep the replicate grad here.
                new_local_tensor = (
                    partial_spec._partition_value(local_tensor, device_mesh, i)
                    if not is_backward
                    else local_tensor
                )
            elif current.is_shard():
                if not is_backward:
                    raise RuntimeError(
                        f"redistribute from {current} to {target} not supported yet"
                    )
                # for backward shard -> partial, we just need to convert the shard to replicate
                current_placement = cast(Shard, current)
                new_local_tensor = current_placement._to_replicate_tensor(
                    local_tensor, device_mesh, i, transform_info.logical_shape
                )
            else:
                # partial -> partial no op, should never hit
                new_local_tensor = local_tensor

        local_tensor = new_local_tensor

    if not async_op and isinstance(new_local_tensor, funcol.AsyncCollectiveTensor):
        new_local_tensor = new_local_tensor.wait()

    return new_local_tensor


class Redistribute(torch.autograd.Function):
    @staticmethod
    def forward(  # type: ignore[override]
        # pyre-fixme[2]: Parameter must be annotated.
        ctx,
        input: "dtensor.DTensor",
        device_mesh: DeviceMesh,
        placements: tuple[Placement, ...],
        device_order: Optional[tuple[int, ...]] = None,
        async_op: bool = False,
        forward_dtype: Optional[torch.dtype] = None,
        backward_dtype: Optional[torch.dtype] = None,
    ):
        ctx.async_op = async_op
        ctx.backward_dtype = backward_dtype
        ctx.original_dtype = input._local_tensor.dtype

        if forward_dtype is not None and forward_dtype != input._local_tensor.dtype:
            local_tensor = input._local_tensor.to(dtype=forward_dtype)
            current_spec = DTensorSpec(
                mesh=device_mesh,
                placements=input._spec.placements,
                device_order=input._spec.device_order,
                tensor_meta=TensorMeta(
                    shape=input.shape,
                    stride=input.stride(),
                    dtype=forward_dtype,
                ),
            )
        else:
            local_tensor = input._local_tensor
            current_spec = input._spec

        ctx.current_spec = current_spec

        if current_spec.placements != placements:
            target_spec = DTensorSpec(
                device_mesh,
                placements,
                device_order=device_order,
                tensor_meta=current_spec.tensor_meta,
            )

            output = redistribute_local_tensor(
                local_tensor,
                current_spec,
                target_spec,
                async_op=async_op,
            )
        else:
            # use the same local tensor if placements are the same.
            output = local_tensor
            target_spec = current_spec

        return dtensor.DTensor(
            output,
            target_spec,
            requires_grad=input.requires_grad,
        )

    @staticmethod
    def backward(ctx, grad_output: "dtensor.DTensor"):  # type: ignore[override]
        previous_spec = ctx.current_spec
        async_op = ctx.async_op
        backward_dtype = ctx.backward_dtype or ctx.original_dtype

        if backward_dtype != grad_output._local_tensor.dtype:
            local_tensor = grad_output._local_tensor.to(dtype=backward_dtype)
            current_spec = DTensorSpec(
                mesh=grad_output._spec.device_mesh,
                placements=grad_output._spec.placements,
                tensor_meta=TensorMeta(
                    shape=grad_output.shape,
                    stride=grad_output.stride(),
                    dtype=backward_dtype,
                ),
            )
            previous_spec = DTensorSpec(
                mesh=previous_spec.device_mesh,
                placements=previous_spec.placements,
                tensor_meta=current_spec.tensor_meta,
            )
        else:
            local_tensor = grad_output._local_tensor
            current_spec = grad_output._spec

        output = redistribute_local_tensor(
            local_tensor,
            current_spec,
            previous_spec,
            async_op=async_op,
            is_backward=True,
        )

        if output.dtype != ctx.original_dtype:
            output = output.to(ctx.original_dtype)

        # normalize the target placement to replicate if it is partial
        normalized_placements: list[Placement] = []
        for previous_placement in previous_spec.placements:
            if previous_placement.is_partial():
                # keep target placement to replicate instead of partial in this case
                normalized_placements.append(Replicate())
            else:
                normalized_placements.append(previous_placement)

        spec = DTensorSpec(
            previous_spec.device_mesh,
            tuple(normalized_placements),
            tensor_meta=TensorMeta(
                shape=grad_output.shape,
                stride=grad_output.stride(),
                dtype=output.dtype,
            ),
        )
        output_dtensor = dtensor.DTensor(
            output,
            spec,
            requires_grad=grad_output.requires_grad,
        )

        return (
            output_dtensor,
            None,
            None,
            None,
            None,
            None,
            None,
        )<|MERGE_RESOLUTION|>--- conflicted
+++ resolved
@@ -20,17 +20,9 @@
 
 logger = logging.getLogger(__name__)
 
-<<<<<<< HEAD
-=======
-from typing import TypeVar
-
-
-TOrder = TypeVar("TOrder", bound=tuple[int, ...])
-
 # jax style sharding representation: map from tensor dim to mesh dim
 print_jax_style_sharding = True
 
->>>>>>> 38fa7564
 
 class _TransformInfo(NamedTuple):
     mesh_dim: int
