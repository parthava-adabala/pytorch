# mypy: allow-untyped-defs
# Copyright (c) Meta Platforms, Inc. and affiliates
import contextlib
import dataclasses
import itertools
import logging
import weakref
from collections import defaultdict
from collections.abc import Sequence
from functools import cache
from typing import cast, NamedTuple, Optional

import torch
import torch.distributed._functional_collectives as funcol
import torch.distributed.tensor._api as dtensor
from torch.distributed._functional_collectives import _are_we_tracing
from torch.distributed.tensor._dtensor_spec import (
    DTensorSpec,
    ShardOrder,
    ShardOrderEntry,
    TensorMeta,
)
from torch.distributed.tensor.device_mesh import DeviceMesh
from torch.distributed.tensor.placement_types import (
    Partial,
    Placement,
    Replicate,
    Shard,
)
from torch.utils._debug_mode import get_active_debug_mode


logger = logging.getLogger(__name__)


class _TransformInfo(NamedTuple):
    mesh_dim: int
    src_dst_placements: tuple[Placement, Placement]
    # logical_shape on this mesh dimension
    logical_shape: list[int]


# Global cache for DTensorRedistributePlanner instances
_planner_cache: dict[
    tuple[weakref.ReferenceType, int], "DTensorRedistributePlanner"
] = {}


def get_redistribute_planner(
    device_mesh: DeviceMesh, tensor_dimension: int
) -> "DTensorRedistributePlanner":
    """
    Factory function to get or create a DTensorRedistributePlanner instance.
    This function provides transparent caching of planner instances based on
    device_mesh and tensor_dimension. Multiple calls with the same parameters
    will return the same cached instance for better performance.
    Args:
        device_mesh: The device mesh for the planner
        tensor_dimension: Number of tensor dimensions
    Returns:
        A DTensorRedistributePlanner instance (potentially cached)
    """
    cache_key = (weakref.ref(device_mesh), tensor_dimension)

    if cache_key not in _planner_cache:
        planner = DTensorRedistributePlanner(device_mesh, tensor_dimension)
        _planner_cache[cache_key] = planner

    return _planner_cache[cache_key]


def clear_redistribute_planner_cache() -> None:
    """Clear the cache of DTensorRedistributePlanner instances."""
    _planner_cache.clear()


class DTensorRedistributePlanner:
    """
    This class is used to plan the collective calls to transform the local shard
    of the DTensor from its current spec to the target spec.
    Suppose there are N tensor dimensions and M mesh dimensions, the total
    possible state size will be (N+2)*M*M!.
    Note: Use get_redistribute_planner() factory function instead of direct
    instantiation for automatic caching.
    """

    @dataclasses.dataclass(frozen=True, slots=True)
    class DistState:
        placements: tuple[Placement, ...]
        tensor_dim_to_mesh_dim: ShardOrder
        _hash: Optional[int] = dataclasses.field(
            default=None, init=False, repr=False, compare=False
        )

        def __str__(self):
            return DTensorSpec.format_shard_order_str(
                self.placements,
                self.tensor_dim_to_mesh_dim,
            )

        def __repr__(self):
            return self.__str__()

        def __post_init__(self):
            # precompute hash after all attributes are set
            object.__setattr__(
                self,
                "_hash",
                self._compute_hash(),
            )

        def __hash__(self) -> int:
            return self._hash if self._hash is not None else self._compute_hash()

        def _compute_hash(self) -> int:
            return hash(
                (
                    self.placements,
                    self.tensor_dim_to_mesh_dim,
                )
            )

        def __eq__(self, other: object) -> bool:
            if not isinstance(other, DTensorRedistributePlanner.DistState):
                return False
            if self._hash != other._hash:
                return False
            return (
                self.placements,
                self.tensor_dim_to_mesh_dim,
            ) == (
                other.placements,
                other.tensor_dim_to_mesh_dim,
            )

    def _to_tuple(self, x):
        """Convert a nested list structure to a nested tuple structure."""
        if isinstance(x, list | tuple):
            return tuple(self._to_tuple(item) for item in x)
        return x

    @staticmethod
    def _dict_to_ShardOrder(x: dict[int, list[int]]) -> ShardOrder:
        """Convert dict to ShardOrder"""
        return tuple(
            ShardOrderEntry(tensor_dim=key, mesh_dims=tuple(value))
            for key, value in sorted(x.items())
            if value
        )

    @staticmethod
    def _ShardOrder_to_dict(x: ShardOrder) -> dict[int, list[int]]:
        """Convert ShardOrder to dict with tensor dim as key"""
        tensor_mesh_dim_dict = defaultdict(list)
        for entry in x:
            tensor_mesh_dim_dict[entry.tensor_dim] = list(entry.mesh_dims)
        return tensor_mesh_dim_dict

    @staticmethod
    def stringify_transform_infos(
        mesh: DeviceMesh,
        transform_infos: Sequence[_TransformInfo],
        src_placement: tuple[Placement, ...],
        src_shard_order: Optional[ShardOrder] = None,
    ) -> str:
        """
        Generate a string representation of the sequence of state transitions
        (placements and shard orders) as described by the given transform_info.

        Args:
            mesh: The DeviceMesh used for the redistribution.
            transform_infos: A sequence of _TransformInfo objects describing each
                transformation step.
            src_placement: The initial tuple of Placement objects.
            src_shard_order: (Optional) The initial ShardOrder representing
                the mapping of tensor dimensions to mesh dimensions. If None,
                the default shard order is computed from src_placement and mesh.

        Returns:
            A string showing the sequence of DistState transitions, separated by '->'.
        """
        assert len(src_placement) == mesh.ndim
        if src_shard_order is None:
            src_shard_order = DTensorSpec.compute_default_shard_order(src_placement)
        cur_placement = list(src_placement)
        shard_order_dict = DTensorRedistributePlanner._ShardOrder_to_dict(
            src_shard_order
        )
        cur_state = DTensorRedistributePlanner.DistState(
            tuple(cur_placement), src_shard_order
        )
        state_list = [
            cur_state,
        ]
        for transform_info in transform_infos:
            src_dim_placement, dst_dim_placement = transform_info.src_dst_placements
            if src_dim_placement.is_shard():
                src_dim = src_dim_placement.dim  # type: ignore[attr-defined]
                assert (
                    src_dim in shard_order_dict and len(shard_order_dict[src_dim]) > 0
                )
                shard_order_dict[src_dim].pop()
            if dst_dim_placement.is_shard():
                dst_dim = dst_dim_placement.dim  # type: ignore[attr-defined]
                if dst_dim not in shard_order_dict:
                    shard_order_dict[dst_dim] = []
                shard_order_dict[dst_dim].append(transform_info.mesh_dim)
            cur_placement[transform_info.mesh_dim] = dst_dim_placement
            new_state = DTensorRedistributePlanner.DistState(
                tuple(cur_placement),
                DTensorRedistributePlanner._dict_to_ShardOrder(shard_order_dict),
            )
            state_list.append(new_state)
        return "->".join([str(s) for s in state_list])

    def __init__(
        self,
        device_mesh: DeviceMesh,
        tensor_dimension: int,
    ) -> None:
        """
        Initialize DTensorRedistributePlanner.

        Args:
            device_mesh: The device mesh for this planner
            tensor_dimension: Number of tensor dimensions
        """
        self.device_mesh = device_mesh
        self.coordinate = device_mesh.get_coordinate()
        assert self.coordinate is not None
        self.tensor_dimension = tensor_dimension
        self.setup_collective_cost()

    def setup_collective_cost(
        self,
        all_reduce_cost: int = 4,
        all_to_all_cost: int = 1,
        all_gather_cost: int = 2,
        reduce_scatter_cost: int = 2,
        chunk_cost: int = 0,
    ) -> None:
        """
        Set up the cost weights for different collective operations.
        """
        # those can be turned in a handler considering the tensor dim size
        self.all_reduce_cost = all_reduce_cost
        self.all_to_all_cost = all_to_all_cost
        self.all_gather_cost = all_gather_cost
        self.reduce_scatter = reduce_scatter_cost
        self.chunk_cost = chunk_cost

    def get_next_state(
        self,
        placements: tuple[Placement, ...],
        tensor_mesh_dim_tuple: ShardOrder,
    ) -> dict["DTensorRedistributePlanner.DistState", int]:
        # We map tensor dimensions to device mesh axes, similar to JAX-style
        # sharding representation. Notation:
        # S(<tensor_dim>)[<list_of_device_dims>] means tensor dimension
        # <tensor_dim> is sharded on the listed device mesh axes, where
        # <list_of_device_dims> is sorted by device order.
        #
        # To generalize to arbitrary dimensionality, we use the following notation:
        #   S(a)[x, ...]   : tensor dimension 'a' is sharded on device mesh axes x, ... (variadic, possibly empty)
        #   R[...]         : replicated on the listed device mesh axes (possibly empty)
        #   P[...]         : partial on the listed device mesh axes (possibly empty)
        # The ellipsis '...' denotes a variadic wildcard, i.e., zero or more device mesh axes.
        #
        # Below are possible transitions from one sharding state to another.
        # We use `S` for Shard, `R` for Replicate, and `P` for Partial.
        #
        # Case 1. Shard(a) -> Shard(b), use all-to-all (a2a), applies to:
        #   S(a)[..., x] -> S(b)[..., x]
        #   or
        #   S(a)[..., x, y]S(b)[..., z, k] -> S(a)[..., x]S(b)[..., z, k, y]
        #   where device order of 'y' > device order of 'z' and 'k'
        #
        # Case 2. Shard() -> Replicate(), use all-gather, applies to:
        #   S(a)[..., x, y, z] -> S(a)[..., x, y]
        #
        # Case 3. Partial() -> Replicate(), use all-reduce, applies to:
        #   P[..., x, y] -> P[..., y] or P[..., x]
        #   Note: this case can be disabled because all-reduce technically is not
        #   a primitive since it combines a reduce-scatter + all-gather.
        #
        # Case 4. Replicate() -> Shard(), use chunk, applies to:
        #   S(a)[..., z] -> S(a)[..., z, y] (`a` can be any tensor dim). Note that
        #   'y' must be after 'z'.
        #
        # Case 5. Partial() -> Shard(), use reduce-scatter, applies to:
        #  P[..., x, y] -> P[..., x]S(a)[..., y] or P[..., x, y] -> P[..., y]S(a)[..., x]
        #
        # Case 6. Replicate() -> Partial(), local math op, applies to:
        #   R* -> P[..., x]
        #
        # NB: Device order in Partial placement doesn't take impact. We should be able
        # to operate on any Partial mesh dim.

        # list of [DistState, cost]
        all_next_state: dict[DTensorRedistributePlanner.DistState, int] = {}

        tensor_mesh_dim_dict = DTensorRedistributePlanner._ShardOrder_to_dict(
            tensor_mesh_dim_tuple
        )
        ######################################################################
        # handle case 1: Shard(a) -> Shard(b)
        # For S(a), S(b), only the last device order of S(a) and S(b) can be a2a
        # interchangeably.

        # convert sparse tuple
        for entry in tensor_mesh_dim_tuple:
            src_tensor_dim = entry.tensor_dim
            for dst_tensor_dim in range(self.tensor_dimension):
                if src_tensor_dim == dst_tensor_dim:
                    continue
                # try move the last sharded device dim from
                # Shard(src_tensor_dim) to Shard(dst_tensor_dim)
                move_mesh_dim = tensor_mesh_dim_dict[src_tensor_dim].pop()
                tensor_mesh_dim_dict[dst_tensor_dim].append(move_mesh_dim)
                new_placements = list(placements)
                new_placements[move_mesh_dim] = Shard(dst_tensor_dim)
                dist_state = self.DistState(
                    self._to_tuple(new_placements),
                    DTensorRedistributePlanner._dict_to_ShardOrder(
                        tensor_mesh_dim_dict
                    ),
                )
                all_next_state[dist_state] = self.all_to_all_cost
                # reset content for next iteration
                tensor_mesh_dim_dict[src_tensor_dim].append(move_mesh_dim)
                tensor_mesh_dim_dict[dst_tensor_dim].pop()
        # TODO(zpcore): support discovering submesh to prevent padding when
        # tensor dim is not divisible by the mesh dim.

        ######################################################################
        # handle case 2: Shard() -> Replicate()
        for entry in tensor_mesh_dim_tuple:
            src_tensor_dim = entry.tensor_dim
            move_mesh_dim = tensor_mesh_dim_dict[src_tensor_dim].pop()
            new_placements = list(placements)
            new_placements[move_mesh_dim] = Replicate()
            dist_state = self.DistState(
                self._to_tuple(new_placements),
                DTensorRedistributePlanner._dict_to_ShardOrder(tensor_mesh_dim_dict),
            )
            tensor_mesh_dim_dict[src_tensor_dim].append(move_mesh_dim)
            all_next_state[dist_state] = self.all_gather_cost

        ######################################################################
        # handle case 3: Partial() -> Replicate()
        for src_mesh_dim, placement in enumerate(placements):
            if not isinstance(placement, Partial):
                continue
            new_placements = list(placements)
            new_placements[src_mesh_dim] = Replicate()
            dist_state = self.DistState(
                self._to_tuple(new_placements), tensor_mesh_dim_tuple
<<<<<<< HEAD
            )
            all_next_state[dist_state] = self.all_reduce_cost

        ######################################################################
        # handle case 4: Replicate() -> Shard()
        for mesh_dim, placement in enumerate(placements):
            if not isinstance(placement, Replicate):
                continue
            for dst_tensor_dim in range(self.tensor_dimension):
                # try convert placement[mesh_dim] to Shard(dst_tensor_dim)
                new_placements = list(placements)
                new_placements[mesh_dim] = Shard(dst_tensor_dim)
                tensor_mesh_dim_dict[dst_tensor_dim].append(mesh_dim)
                dist_state = self.DistState(
                    self._to_tuple(new_placements),
                    DTensorRedistributePlanner._dict_to_ShardOrder(
                        tensor_mesh_dim_dict
                    ),
                )
                all_next_state[dist_state] = self.chunk_cost
                tensor_mesh_dim_dict[dst_tensor_dim].pop()

        ######################################################################
        # handle case 5: Partial() -> Shard()
        for mesh_dim, placement in enumerate(placements):
            if not isinstance(placement, Partial):
                continue
            for dst_tensor_dim in range(self.tensor_dimension):
                # try convert placement[mesh_dim] to Shard(dst_tensor_dim)
                new_placements = list(placements)
                new_placements[mesh_dim] = Shard(dst_tensor_dim)
                tensor_mesh_dim_dict[dst_tensor_dim].append(mesh_dim)
                dist_state = self.DistState(
                    self._to_tuple(new_placements),
                    DTensorRedistributePlanner._dict_to_ShardOrder(
                        tensor_mesh_dim_dict
                    ),
                )
                all_next_state[dist_state] = self.reduce_scatter
                tensor_mesh_dim_dict[dst_tensor_dim].pop()

        ######################################################################
        # handle case 6: Replicate() -> Partial(), default to partial(sum)
        for mesh_dim, placement in enumerate(placements):
            if not isinstance(placement, Replicate):
                continue
            new_placements = list(placements)
            new_placements[mesh_dim] = Partial()
            dist_state = self.DistState(
                self._to_tuple(new_placements), tensor_mesh_dim_tuple
            )
            all_next_state[dist_state] = self.chunk_cost

        return all_next_state

    # TODO(zpcore): if the dst_state contains special placement like
    # `_MaskPartial`, we will never reach that state. Need to support this case.
    def find_min_cost_path(
        self, src_state: DistState, dst_state: DistState
    ) -> list["DTensorRedistributePlanner.DistState"]:
        """
        Find the min cost path from src_state to dst_state using Dijkstra's
        algorithm.

        Args:
            src_state: The source state
            dst_state: The destination state

        Returns:
            A list of states representing the min cost path from src_state to
            dst_state
        """
        import heapq

        # priority queue (cost, counter, state, path) for Dijkstra's algorithm
        # use counter to break ties and avoid comparing DistState objects
        counter = 0
        pq: list[
            tuple[
                int,
                int,
                DTensorRedistributePlanner.DistState,
                list[DTensorRedistributePlanner.DistState],
            ]
        ] = [(0, counter, src_state, [src_state])]
        visited = set()
        while pq:
            cost, _, current_state, path = heapq.heappop(pq)
            if current_state == dst_state:
                return path
            if current_state in visited:
                continue
            visited.add(current_state)
            # get all possible next states and their costs
            next_states = self.get_next_state(
                current_state.placements, current_state.tensor_dim_to_mesh_dim
            )
=======
            )
            all_next_state[dist_state] = self.all_reduce_cost

        ######################################################################
        # handle case 4: Replicate() -> Shard()
        for mesh_dim, placement in enumerate(placements):
            if not isinstance(placement, Replicate):
                continue
            for dst_tensor_dim in range(self.tensor_dimension):
                # try convert placement[mesh_dim] to Shard(dst_tensor_dim)
                new_placements = list(placements)
                new_placements[mesh_dim] = Shard(dst_tensor_dim)
                tensor_mesh_dim_dict[dst_tensor_dim].append(mesh_dim)
                dist_state = self.DistState(
                    self._to_tuple(new_placements),
                    DTensorRedistributePlanner._dict_to_ShardOrder(
                        tensor_mesh_dim_dict
                    ),
                )
                all_next_state[dist_state] = self.chunk_cost
                tensor_mesh_dim_dict[dst_tensor_dim].pop()

        ######################################################################
        # handle case 5: Partial() -> Shard()
        for mesh_dim, placement in enumerate(placements):
            if not isinstance(placement, Partial):
                continue
            for dst_tensor_dim in range(self.tensor_dimension):
                # try convert placement[mesh_dim] to Shard(dst_tensor_dim)
                new_placements = list(placements)
                new_placements[mesh_dim] = Shard(dst_tensor_dim)
                tensor_mesh_dim_dict[dst_tensor_dim].append(mesh_dim)
                dist_state = self.DistState(
                    self._to_tuple(new_placements),
                    DTensorRedistributePlanner._dict_to_ShardOrder(
                        tensor_mesh_dim_dict
                    ),
                )
                all_next_state[dist_state] = self.reduce_scatter
                tensor_mesh_dim_dict[dst_tensor_dim].pop()

        ######################################################################
        # handle case 6: Replicate() -> Partial(), default to partial(sum)
        for mesh_dim, placement in enumerate(placements):
            if not isinstance(placement, Replicate):
                continue
            new_placements = list(placements)
            new_placements[mesh_dim] = Partial()
            dist_state = self.DistState(
                self._to_tuple(new_placements), tensor_mesh_dim_tuple
            )
            all_next_state[dist_state] = self.chunk_cost

        return all_next_state

    # TODO(zpcore): if the dst_state contains special placement like
    # `_MaskPartial`, we will never reach that state. Need to support this case.
    def find_min_cost_path(
        self, src_state: DistState, dst_state: DistState
    ) -> list["DTensorRedistributePlanner.DistState"]:
        """
        Find the min cost path from src_state to dst_state using Dijkstra's
        algorithm.

        Args:
            src_state: The source state
            dst_state: The destination state

        Returns:
            A list of states representing the min cost path from src_state to
            dst_state
        """
        import heapq

        # priority queue (cost, counter, state, path) for Dijkstra's algorithm
        # use counter to break ties and avoid comparing DistState objects
        counter = 0
        pq: list[
            tuple[
                int,
                int,
                DTensorRedistributePlanner.DistState,
                list[DTensorRedistributePlanner.DistState],
            ]
        ] = [(0, counter, src_state, [src_state])]
        visited = set()
        while pq:
            cost, _, current_state, path = heapq.heappop(pq)
            if current_state == dst_state:
                return path
            if current_state in visited:
                continue
            visited.add(current_state)
            # get all possible next states and their costs
            next_states = self.get_next_state(
                current_state.placements, current_state.tensor_dim_to_mesh_dim
            )
>>>>>>> 1ec0755a
            for next_state, transition_cost in next_states.items():
                if next_state not in visited:
                    new_cost = cost + transition_cost
                    new_path = path + [next_state]
                    counter += 1
                    heapq.heappush(pq, (new_cost, counter, next_state, new_path))
        raise AssertionError(
            f"No path found from src_state {src_state} to dst_state {dst_state}"
        )

    def get_logical_shape(
        self,
        src_state: "DTensorRedistributePlanner.DistState",
        mesh_dim: int,
        full_tensor_shape: tuple[int, ...],
    ) -> list[int]:
        new_logical_shape = list(full_tensor_shape)
        assert self.coordinate is not None
        for entry in src_state.tensor_dim_to_mesh_dim:
            tensor_dim = entry.tensor_dim
            mesh_dims = entry.mesh_dims
            assert len(mesh_dims) > 0
            for mdim in mesh_dims:
                if mdim == mesh_dim:
                    continue
                new_size = Shard.local_shard_size_and_offset(
                    new_logical_shape[tensor_dim],
                    self.device_mesh.size(mesh_dim=mdim),
                    self.coordinate[mdim],
                )[0]
                new_logical_shape[tensor_dim] = new_size
        return new_logical_shape

    def generate_graph_based_transform_infos(
        self,
        src_spec: DTensorSpec,
        dst_spec: DTensorSpec,
        full_tensor_shape: tuple[int, ...],
    ) -> list[_TransformInfo]:
        assert src_spec.shard_order is not None and dst_spec.shard_order is not None
        src_state = self.DistState(src_spec.placements, src_spec.shard_order)
        dst_state = self.DistState(dst_spec.placements, dst_spec.shard_order)
        transform_infos: list[_TransformInfo] = []
        state_path = self.find_min_cost_path(src_state, dst_state)
        for cur_state, nxt_state in itertools.pairwise(state_path):
            # find the mesh_dim that is different between cur_state and nxt_state
            if cur_state.placements != nxt_state.placements:
                update_mesh_dim = -1
                for mesh_dim, (cur_placement, nxt_placement) in enumerate(
                    zip(cur_state.placements, nxt_state.placements)
                ):
                    if cur_placement != nxt_placement:
                        if update_mesh_dim != -1:
                            raise AssertionError(
                                "Multiple mesh_dims are different between cur_state and nxt_state"
                            )
                        update_mesh_dim = mesh_dim
                        logical_shape = self.get_logical_shape(
                            cur_state, mesh_dim, full_tensor_shape
                        )
                        transform_infos.append(
                            _TransformInfo(
                                mesh_dim=update_mesh_dim,
                                src_dst_placements=(cur_placement, nxt_placement),
                                logical_shape=logical_shape,
                            )
                        )

        return transform_infos

    def generate_greedy_transform_infos(
        self,
        src_spec: DTensorSpec,
        dst_spec: DTensorSpec,
    ) -> list[_TransformInfo]:
        """
        Generate the transform infos from the source placements to the target placements.

        To transform from source to target placement it might have multiple steps, i.e. it
        might decompose Si -> Sj into Si -> R -> Sj.
        This would detect if there're mis-aligned/nested shardings between src/dst placements.
        E.g. Suppose the redistribution to perform is (Shard(0), Shard(0)) -> (Replicate(), Shard(0)),
        in this case Shard(0) -> Shard(0) for mesh dimension 1 actually needs resharding, because in
        the former is a nested-sharding of a tensor already already sharded dimension 0, whereas
        the latter is the first sharding on tensor dimension 0.
        """
        # logical shape records the logic tensor shape on the mesh dimension
        # this is useful to ensure uneven sharding gets correct output shape
        assert self.coordinate is not None
        initial_logical_shape = list(src_spec.shape)
        mesh_dims_to_logical_shape = [initial_logical_shape]
        transform_infos: list[_TransformInfo] = []
        if self.device_mesh.ndim == 1:
            # if device_mesh is 1D, redistribute is a simple direct
            # transformation
            transform_infos.append(
                _TransformInfo(
                    mesh_dim=0,
                    src_dst_placements=(src_spec.placements[0], dst_spec.placements[0]),
                    logical_shape=initial_logical_shape,
                )
            )
            return transform_infos

        # Handle multi-dim device mesh placement redistribution First, we need
        # to build the logical shape for each mesh dim for correct allgather
        # uneven shards on each mesh dim (with dynamic padding)
        for i, src in enumerate(src_spec.placements):
            current_logical_shape = mesh_dims_to_logical_shape[i]
            if isinstance(src, Shard):
                if i < self.device_mesh.ndim - 1:
                    # calculate and save the logical shape for this sharding
                    mesh_dim_size = self.device_mesh.size(mesh_dim=i)
                    local_shard_size, _ = src._local_shard_size_and_offset(
                        current_logical_shape[src.dim],
                        mesh_dim_size,
                        self.coordinate[i],
                    )
                    new_logical_shape = list(current_logical_shape)
                    new_logical_shape[src.dim] = local_shard_size
                    mesh_dims_to_logical_shape.append(new_logical_shape)
            else:
                mesh_dims_to_logical_shape.append(current_logical_shape)

        # Next, we need to derive the transform infos from src to dst
        # placements, here we use a greedy search with step by step state
        # transformations
        current_placements = list(src_spec.placements)
        target_placements = list(dst_spec.placements)

        if src_spec.num_shards > 1:
            # If src_spec have sharding, it could potentially have sharding that
            # is misaligned with dst_spec a common case of this is nested
            # sharding (i.e. (S(0), S(0)) -> (R, S(0))). In those cases, we
            # first traverse from inner placement to outer placement to detect
            # misaligned shardings and properly replicate nested sharding first.
            for mesh_dim in reversed(range(len(current_placements))):
                current = current_placements[mesh_dim]
                target = target_placements[mesh_dim]
                # If target is not Shard, we can directly redistribute since we
                # are traversing from innner to outer placements here
                if isinstance(target, Shard):
                    # If target is Shard, check for nested sharding on the
                    # tensor dim BEFORE the current mesh_dim
                    shard_dim = target.dim
                    current_mesh_sharding, target_mesh_sharding = [], []
                    for i, (s, p) in enumerate(
                        zip(current_placements, target_placements)
                    ):
                        if i >= mesh_dim:
                            break
                        if s.is_shard(shard_dim):
                            current_mesh_sharding.append(i)
                        if p.is_shard(shard_dim):
                            target_mesh_sharding.append(i)

                    if current_mesh_sharding != target_mesh_sharding:
                        # if current/target_placements have misaligned sharding
                        # on the tensor dim BEFORE the current mesh_dim, we need
                        # to replicate the tensor on the mesh dim first to clear
                        # the nested sharding
                        target = Replicate()

                if current != target:
                    transform_infos.append(
                        _TransformInfo(
                            mesh_dim=mesh_dim,
                            src_dst_placements=(current, target),
                            logical_shape=mesh_dims_to_logical_shape[mesh_dim],
                        )
                    )
                    current_placements[mesh_dim] = target

        # We always traverse from outer placement to inner placement to collect
        # the remaining needed transform infos (i.e. the replication from nested
        # sharding might need to further perform resharding to Shard again)
        for mesh_dim, (current, target) in enumerate(
            zip(current_placements, target_placements)
        ):
            if current != target:
                transform_infos.append(
                    _TransformInfo(
                        mesh_dim=mesh_dim,
                        src_dst_placements=(current, target),
                        logical_shape=mesh_dims_to_logical_shape[mesh_dim],
                    )
                )
                current_placements[mesh_dim] = target
        return transform_infos


def _gen_transform_infos_non_cached(
    src_spec: DTensorSpec,
    dst_spec: DTensorSpec,
    use_graph_based_transform: Optional[bool] = None,
) -> list[_TransformInfo]:
    transform_infos: list[_TransformInfo] = []
    device_mesh = src_spec.device_mesh
    src_shard_order = src_spec.shard_order
    dst_shard_order = dst_spec.shard_order
    # DTensorSpec should automatically generate shard_order, and it can be () if
    # no shard.
    assert src_shard_order is not None and dst_shard_order is not None
    if use_graph_based_transform is None:
        if all(
            DTensorSpec.is_default_device_order(order)
            for order in (src_shard_order, dst_shard_order)
        ):
            use_graph_based_transform = False
        else:
            # switch to graph search algorithm if the device order is not the default
            use_graph_based_transform = True
    drp = get_redistribute_planner(device_mesh, len(src_spec.shape))
    if use_graph_based_transform:
        transform_infos = drp.generate_graph_based_transform_infos(
            src_spec, dst_spec, src_spec.shape
        )
    else:
        transform_infos = drp.generate_greedy_transform_infos(src_spec, dst_spec)
    return transform_infos


@cache
def _gen_transform_infos(
    src_spec: DTensorSpec,
    dst_spec: DTensorSpec,
    use_graph_based_transform: Optional[bool] = None,
) -> list[_TransformInfo]:
    return _gen_transform_infos_non_cached(
        src_spec, dst_spec, use_graph_based_transform
    )


def redistribute_local_tensor(
    local_tensor: torch.Tensor,
    current_spec: DTensorSpec,
    target_spec: DTensorSpec,
    *,
    async_op: bool = False,
    is_backward: bool = False,
    use_graph_based_transform: Optional[bool] = None,
) -> torch.Tensor:
    """
    This redistribute the local tensor (torch.Tensor) from the current DTensorSpec to
    the target DTensorSpec, which involves the necessary collective calls to transform
    the local shard of the DTensor from its current spec to the target spec.
    """

    if current_spec.mesh != target_spec.mesh:
        # TODO: alltoall/permute reshuffling to change device_mesh if they are not the same
        raise NotImplementedError("Cross device mesh comm not supported yet!")

    new_local_tensor = local_tensor
    device_mesh = current_spec.mesh

    my_coordinate = device_mesh.get_coordinate()

    if my_coordinate is None:
        # if rank is not part of mesh, we skip redistribute and simply return local_tensor,
        # which should be an empty tensor
        return local_tensor

    if _are_we_tracing():
        transform_infos = _gen_transform_infos_non_cached(
            current_spec, target_spec, use_graph_based_transform
        )
    else:
        transform_infos = _gen_transform_infos(
            current_spec, target_spec, use_graph_based_transform
        )

    debug_mode = get_active_debug_mode()
    redistribute_context = (
        debug_mode.record_redistribute_calls(  # type: ignore[union-attr]
            local_tensor,
            current_spec.placements,
            target_spec.placements,
            DTensorRedistributePlanner.stringify_transform_infos(
                device_mesh,
                transform_infos,
                current_spec.placements,
                current_spec.shard_order,
            ),
        )
        if debug_mode is not None
        else contextlib.nullcontext()
    )

    with redistribute_context:
        for transform_info in transform_infos:
            i = transform_info.mesh_dim
            current, target = transform_info.src_dst_placements
            num_chunks = device_mesh.size(mesh_dim=i)

            if current == target:
                # short cut, just use the original local tensor
                new_local_tensor = local_tensor
                continue

            if num_chunks == 1:
                # short cut, if there's only one shard, we don't need to do any collective
                # comm, just use the original local tensor
                new_local_tensor = local_tensor
                continue

            if target.is_replicate():
                # Case 1: target is Replicate
                if current.is_partial():
                    partial_spec = cast(Partial, current)
                    new_local_tensor = partial_spec._reduce_value(
                        local_tensor, device_mesh, i
                    )
                elif current.is_shard():
                    current_placement = cast(Shard, current)
                    new_local_tensor = current_placement._to_replicate_tensor(
                        local_tensor, device_mesh, i, transform_info.logical_shape
                    )
                else:
                    raise RuntimeError(
                        f"redistribute from {current} to {target} not supported yet"
                    )

            elif target.is_shard():
                # Case 2: target is Shard
                target_placement = cast(Shard, target)
                if current.is_partial():
                    partial_spec = cast(Partial, current)
                    new_local_tensor = partial_spec._reduce_shard_value(
                        local_tensor, device_mesh, i, target_placement
                    )
                elif current.is_replicate():
                    # split the tensor and return the corresponding cloned local shard
                    new_local_tensor = target_placement._replicate_to_shard(
                        local_tensor, device_mesh, i, my_coordinate[i]
                    )
                else:
                    assert current.is_shard(), (
                        f"Current placement should be shard but found {current}"
                    )
                    shard_spec = cast(Shard, current)
                    if shard_spec.dim != target_placement.dim:
                        new_local_tensor = shard_spec._to_new_shard_dim(
                            local_tensor,
                            device_mesh,
                            i,
                            transform_info.logical_shape,
                            target_placement.dim,
                        )
            elif target.is_partial():
                if current.is_replicate():
                    partial_spec = cast(Partial, target)
                    # skip the replicate to partial transformation when we are in backward pass
                    # In this case we keep the grad as replicate, this is because we don't
                    # want to convert the replicated gradients back to partial, although
                    # that's logically conform with the same layout, converting the gradients
                    # back to partial is actually useless as you would have to do reduce later
                    # which would be more expensive than keeping it replicate! For this reason,
                    # we keep the replicate grad here.
                    new_local_tensor = (
                        partial_spec._partition_value(local_tensor, device_mesh, i)
                        if not is_backward
                        else local_tensor
                    )
                elif current.is_shard():
                    if not is_backward:
                        raise RuntimeError(
                            f"redistribute from {current} to {target} not supported yet"
                        )
                    # for backward shard -> partial, we just need to convert the shard to replicate
                    current_placement = cast(Shard, current)
                    new_local_tensor = current_placement._to_replicate_tensor(
                        local_tensor, device_mesh, i, transform_info.logical_shape
                    )
                else:
                    # partial -> partial no op, should never hit
                    new_local_tensor = local_tensor

            if not async_op and isinstance(
                new_local_tensor, funcol.AsyncCollectiveTensor
            ):
                new_local_tensor = new_local_tensor.wait()
            local_tensor = new_local_tensor
    return new_local_tensor


class Redistribute(torch.autograd.Function):
    @staticmethod
    def forward(  # type: ignore[override]
        # pyre-fixme[2]: Parameter must be annotated.
        ctx,
        input: "dtensor.DTensor",
        device_mesh: DeviceMesh,
        placements: tuple[Placement, ...],
        shard_order: ShardOrder,
        async_op: bool = False,
        forward_dtype: Optional[torch.dtype] = None,
        backward_dtype: Optional[torch.dtype] = None,
    ):
        ctx.async_op = async_op
        ctx.backward_dtype = backward_dtype
        ctx.original_dtype = input._local_tensor.dtype

        if forward_dtype is not None and forward_dtype != input._local_tensor.dtype:
            local_tensor = input._local_tensor.to(dtype=forward_dtype)
            current_spec = DTensorSpec(
                mesh=device_mesh,
                placements=input._spec.placements,
                tensor_meta=TensorMeta(
                    shape=input.shape,
                    stride=input.stride(),
                    dtype=forward_dtype,
                ),
            )
        else:
            local_tensor = input._local_tensor
            current_spec = input._spec

        ctx.current_spec = current_spec

        if (
            current_spec.placements != placements
            or current_spec.shard_order != shard_order
        ):
            target_spec = DTensorSpec(
                device_mesh,
                placements,
                shard_order=shard_order,
                tensor_meta=current_spec.tensor_meta,
            )
            output = redistribute_local_tensor(
                local_tensor, current_spec, target_spec, async_op=async_op
            )
        else:
            # use the same local tensor if placements are the same.
            output = local_tensor
            target_spec = current_spec

        return dtensor.DTensor(
            output,
            target_spec,
            requires_grad=input.requires_grad,
        )

    @staticmethod
    def backward(ctx, grad_output: "dtensor.DTensor"):  # type: ignore[override]
        previous_spec = ctx.current_spec
        async_op = ctx.async_op
        backward_dtype = ctx.backward_dtype or ctx.original_dtype

        if backward_dtype != grad_output._local_tensor.dtype:
            local_tensor = grad_output._local_tensor.to(dtype=backward_dtype)
            current_spec = DTensorSpec(
                mesh=grad_output._spec.device_mesh,
                placements=grad_output._spec.placements,
                tensor_meta=TensorMeta(
                    shape=grad_output.shape,
                    stride=grad_output.stride(),
                    dtype=backward_dtype,
                ),
            )
            previous_spec = DTensorSpec(
                mesh=previous_spec.device_mesh,
                placements=previous_spec.placements,
                tensor_meta=current_spec.tensor_meta,
            )
        else:
            local_tensor = grad_output._local_tensor
            current_spec = grad_output._spec

        output = redistribute_local_tensor(
            local_tensor,
            current_spec,
            previous_spec,
            async_op=async_op,
            is_backward=True,
        )

        if output.dtype != ctx.original_dtype:
            output = output.to(ctx.original_dtype)

        # TODO(zpcore): During backward, some Partial related transform ops got
        # silently skipped. This will be an issue for the graph-based
        # redistribute planner. Need fix.

        # normalize the target placement to replicate if it is partial
        normalized_placements: list[Placement] = []
        for previous_placement in previous_spec.placements:
            if previous_placement.is_partial():
                # keep target placement to replicate instead of partial in this case
                normalized_placements.append(Replicate())
            else:
                normalized_placements.append(previous_placement)

        spec = DTensorSpec(
            previous_spec.device_mesh,
            tuple(normalized_placements),
            tensor_meta=TensorMeta(
                shape=grad_output.shape,
                stride=grad_output.stride(),
                dtype=output.dtype,
            ),
            # this is subject to be wrong if we skip Partial() transform
            shard_order=previous_spec.shard_order,
        )
        output_dtensor = dtensor.DTensor(
            output,
            spec,
            requires_grad=grad_output.requires_grad,
        )

        return (
            output_dtensor,
            None,
            None,
            None,
            None,
            None,
            None,
        )<|MERGE_RESOLUTION|>--- conflicted
+++ resolved
@@ -355,7 +355,6 @@
             new_placements[src_mesh_dim] = Replicate()
             dist_state = self.DistState(
                 self._to_tuple(new_placements), tensor_mesh_dim_tuple
-<<<<<<< HEAD
             )
             all_next_state[dist_state] = self.all_reduce_cost
 
@@ -453,105 +452,6 @@
             next_states = self.get_next_state(
                 current_state.placements, current_state.tensor_dim_to_mesh_dim
             )
-=======
-            )
-            all_next_state[dist_state] = self.all_reduce_cost
-
-        ######################################################################
-        # handle case 4: Replicate() -> Shard()
-        for mesh_dim, placement in enumerate(placements):
-            if not isinstance(placement, Replicate):
-                continue
-            for dst_tensor_dim in range(self.tensor_dimension):
-                # try convert placement[mesh_dim] to Shard(dst_tensor_dim)
-                new_placements = list(placements)
-                new_placements[mesh_dim] = Shard(dst_tensor_dim)
-                tensor_mesh_dim_dict[dst_tensor_dim].append(mesh_dim)
-                dist_state = self.DistState(
-                    self._to_tuple(new_placements),
-                    DTensorRedistributePlanner._dict_to_ShardOrder(
-                        tensor_mesh_dim_dict
-                    ),
-                )
-                all_next_state[dist_state] = self.chunk_cost
-                tensor_mesh_dim_dict[dst_tensor_dim].pop()
-
-        ######################################################################
-        # handle case 5: Partial() -> Shard()
-        for mesh_dim, placement in enumerate(placements):
-            if not isinstance(placement, Partial):
-                continue
-            for dst_tensor_dim in range(self.tensor_dimension):
-                # try convert placement[mesh_dim] to Shard(dst_tensor_dim)
-                new_placements = list(placements)
-                new_placements[mesh_dim] = Shard(dst_tensor_dim)
-                tensor_mesh_dim_dict[dst_tensor_dim].append(mesh_dim)
-                dist_state = self.DistState(
-                    self._to_tuple(new_placements),
-                    DTensorRedistributePlanner._dict_to_ShardOrder(
-                        tensor_mesh_dim_dict
-                    ),
-                )
-                all_next_state[dist_state] = self.reduce_scatter
-                tensor_mesh_dim_dict[dst_tensor_dim].pop()
-
-        ######################################################################
-        # handle case 6: Replicate() -> Partial(), default to partial(sum)
-        for mesh_dim, placement in enumerate(placements):
-            if not isinstance(placement, Replicate):
-                continue
-            new_placements = list(placements)
-            new_placements[mesh_dim] = Partial()
-            dist_state = self.DistState(
-                self._to_tuple(new_placements), tensor_mesh_dim_tuple
-            )
-            all_next_state[dist_state] = self.chunk_cost
-
-        return all_next_state
-
-    # TODO(zpcore): if the dst_state contains special placement like
-    # `_MaskPartial`, we will never reach that state. Need to support this case.
-    def find_min_cost_path(
-        self, src_state: DistState, dst_state: DistState
-    ) -> list["DTensorRedistributePlanner.DistState"]:
-        """
-        Find the min cost path from src_state to dst_state using Dijkstra's
-        algorithm.
-
-        Args:
-            src_state: The source state
-            dst_state: The destination state
-
-        Returns:
-            A list of states representing the min cost path from src_state to
-            dst_state
-        """
-        import heapq
-
-        # priority queue (cost, counter, state, path) for Dijkstra's algorithm
-        # use counter to break ties and avoid comparing DistState objects
-        counter = 0
-        pq: list[
-            tuple[
-                int,
-                int,
-                DTensorRedistributePlanner.DistState,
-                list[DTensorRedistributePlanner.DistState],
-            ]
-        ] = [(0, counter, src_state, [src_state])]
-        visited = set()
-        while pq:
-            cost, _, current_state, path = heapq.heappop(pq)
-            if current_state == dst_state:
-                return path
-            if current_state in visited:
-                continue
-            visited.add(current_state)
-            # get all possible next states and their costs
-            next_states = self.get_next_state(
-                current_state.placements, current_state.tensor_dim_to_mesh_dim
-            )
->>>>>>> 1ec0755a
             for next_state, transition_cost in next_states.items():
                 if next_state not in visited:
                     new_cost = cost + transition_cost
@@ -945,7 +845,7 @@
         input: "dtensor.DTensor",
         device_mesh: DeviceMesh,
         placements: tuple[Placement, ...],
-        shard_order: ShardOrder,
+        shard_order: Optional[ShardOrder] = None,
         async_op: bool = False,
         forward_dtype: Optional[torch.dtype] = None,
         backward_dtype: Optional[torch.dtype] = None,
@@ -953,7 +853,6 @@
         ctx.async_op = async_op
         ctx.backward_dtype = backward_dtype
         ctx.original_dtype = input._local_tensor.dtype
-
         if forward_dtype is not None and forward_dtype != input._local_tensor.dtype:
             local_tensor = input._local_tensor.to(dtype=forward_dtype)
             current_spec = DTensorSpec(
@@ -964,12 +863,19 @@
                     stride=input.stride(),
                     dtype=forward_dtype,
                 ),
+                shard_order=input._spec.shard_order,
             )
         else:
             local_tensor = input._local_tensor
             current_spec = input._spec
 
         ctx.current_spec = current_spec
+
+        shard_order = (
+            DTensorSpec.compute_default_shard_order(placements)
+            if shard_order is None
+            else shard_order
+        )
 
         if (
             current_spec.placements != placements
@@ -978,8 +884,8 @@
             target_spec = DTensorSpec(
                 device_mesh,
                 placements,
+                tensor_meta=current_spec.tensor_meta,
                 shard_order=shard_order,
-                tensor_meta=current_spec.tensor_meta,
             )
             output = redistribute_local_tensor(
                 local_tensor, current_spec, target_spec, async_op=async_op
