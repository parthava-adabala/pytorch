# mypy: allow-untyped-defs
# Copyright (c) Meta Platforms, Inc. and affiliates
import logging
import os
import threading
import warnings
from collections.abc import Iterator
from itertools import zip_longest
from typing import Optional, TYPE_CHECKING, Union

import torch
from torch.distributed import is_available
from torch.distributed._mesh_layout import _MeshLayout
from torch.distributed._pycute import is_int, suffix_product
from torch.utils._typing_utils import not_none


__all__ = ["init_device_mesh", "DeviceMesh"]


if not is_available():
    import sys

    # We need to create the stubs when distributed is not available.
    # Otherwise, we would fail the doc tests (```./.ci/pytorch/docs-test.sh```),
    # since it would try to import ``torch.distributed.device_mesh`` or
    # ``torch.distributed.init_device_mesh`` but cannot find them.

    class _DeviceMeshStub:
        pass

    def _init_device_mesh_stub():
        pass

    sys.modules["torch.distributed.device_mesh"].DeviceMesh = _DeviceMeshStub  # type: ignore[attr-defined]
    sys.modules[
        "torch.distributed.device_mesh"
    ].init_device_mesh = _init_device_mesh_stub  # type: ignore[attr-defined]


else:
    from torch._C._distributed_c10d import Backend as C10dBackend
    from torch.distributed.distributed_c10d import (
        _get_default_group,
        _resolve_process_group,
        get_backend,
        get_process_group_ranks,
        get_rank,
        get_world_size,
        init_process_group,
        is_initialized,
        new_group,
        ProcessGroup,
        split_group,
    )

    logger = logging.getLogger(__name__)

    # only import numpy typing when type checking
    if TYPE_CHECKING:
        try:
            from numpy.typing import ArrayLike
        except ImportError:
            logger.warning(
                "DeviceMesh requires numpy >= 1.21 to be installed for type checking"
            )

    BackendConfig = tuple[Optional[str], Optional[C10dBackend.Options]]
    torch.serialization.add_safe_globals([_MeshLayout])

    class _MeshEnv(threading.local):
        def __init__(self) -> None:
            self.mesh_stack: list[DeviceMesh] = []

        def get_current_mesh(self) -> "DeviceMesh":
            if len(self.mesh_stack) == 0:
                raise RuntimeError("No device mesh is currently active!")
            return self.mesh_stack[-1]

        # TODO: to remove it once we move all use cases into new API.
        def get_root_mesh(self, device_mesh: "DeviceMesh") -> "DeviceMesh":
            # If a mesh could not be found in the child_to_root_mapping, it is a root mesh itself.
            # A root mesh is not created through slicing.
            # We considers the root mesh of a root mesh is itself.
            # We keep this function for backward compatibility.
            warnings.warn(
                "This get_root_mesh API will be deprecated soon."
                "Please use `get_root_mesh` inside DeviceMesh instead."
            )
            if not device_mesh:
                return device_mesh
            return device_mesh._get_root_mesh()

        @staticmethod
        def num_devices_per_host(device_type: str) -> int:
            return _get_device_handle(device_type).device_count()

        @staticmethod
        def num_hosts(device_type: str) -> int:
            # ProcessGroup can't tell us this info so we have to infer it, assume
            # homogeneous hardware for now
            return get_world_size() // _MeshEnv.num_devices_per_host(device_type)

        # TODO: to remove it once we move all use cases into new API.
        # We keep this API for backward compatibility.
        def _get_all_submeshes(
            self, device_mesh: "DeviceMesh", mesh_dim_name: str
        ) -> list["DeviceMesh"]:
            warnings.warn(
                "This _get_all_submeshes API will be deprecated soon."
                "Please use `_get_all_submeshes` inside DeviceMesh instead."
            )
            return device_mesh._get_all_submeshes(mesh_dim_name)

    _mesh_resources: _MeshEnv = _MeshEnv()

    def _get_device_handle(device_type: str = "cuda"):
        """
        Get the module corresponding to the device_type which is cuda or cuda-like device.
        For example, when the device_type is cuda, the module `torch.cuda` is returned.
        Return None when there is no corresponding module for device_type, otherwise
        return the corresponding module.
        """
        return getattr(torch, device_type, None)

    class DeviceMesh:
        """
        DeviceMesh represents a mesh of devices, where layout of devices could be
        represented as a n-d dimension array, and each value of the n-d dimensional
        array is the global id of the default process group ranks.

        DeviceMesh could be used to setup the N dimensional device connections across the cluster,
        and manage the ProcessGroups for N dimensional parallelisms. Communications could happen on
        each dimension of the DeviceMesh separately. DeviceMesh respects the device that user selects
        already (i.e. if user call `torch.cuda.set_device` before the DeviceMesh initialization),
        and will select/set the device for the current process if user does not set the device
        beforehand. Note that manual device selection should happen BEFORE the DeviceMesh initialization.

        DeviceMesh can also be used as a context manager when using together with DTensor APIs.

        .. note::
            DeviceMesh follows SPMD programming model, which means the same PyTorch Python program
            is running on all processes/ranks in the cluster. Therefore, users need to make sure the
            `mesh` array (which describes the layout of devices) should be identical across all ranks.
            Inconsistent `mesh` will lead to silent hang.

        Args:
            device_type (str): The device type of the mesh. Currently supports: "cpu", "cuda/cuda-like".
            mesh (ndarray): A multi-dimensional array or an integer tensor describing the layout
                of devices, where the IDs are global IDs of the default process group.
            _rank (int): (experimental/internal)
                The global rank of the current process. If not provided, it will
                be inferred from the default process group.

        Returns:
            DeviceMesh: A :class:`DeviceMesh` object representing the device layout.

        The following program runs on each process/rank in an SPMD manner. In this example, we have 2
        hosts with 4 GPUs each.
        A reduction over the first dimension of mesh will reduce across
        columns (0, 4), .. and (3, 7), a reduction over the second dimension
        of mesh reduces across rows (0, 1, 2, 3) and (4, 5, 6, 7).

        Example::

            >>> # xdoctest: +SKIP("no rank")
            >>> from torch.distributed.device_mesh import DeviceMesh
            >>>
            >>> # Initialize device mesh as (2, 4) to represent the topology
            >>> # of cross-host(dim 0), and within-host (dim 1).
            >>> mesh = DeviceMesh(device_type="cuda", mesh=[[0, 1, 2, 3],[4, 5, 6, 7]])
        """

        _device_type: str
        _rank_map: torch.Tensor
        _mesh_dim_names: Optional[tuple[str, ...]]
        _layout: _MeshLayout
        _root_mesh: Optional["DeviceMesh"] = None
        # Record flatten mesh name to its flattened mesh in root mesh.
        _flatten_mapping: dict[str, "DeviceMesh"]

        def __init__(
            self,
            device_type: str,
            mesh: Optional[Union[torch.Tensor, "ArrayLike"]] = None,
            *,
            mesh_dim_names: Optional[tuple[str, ...]] = None,
            backend_override: Optional[tuple[BackendConfig, ...]] = None,
            _init_backend: bool = True,
            _rank: Optional[int] = None,
            _layout: Optional[_MeshLayout] = None,
            _rank_map: Optional[torch.Tensor] = None,
            _root_mesh: Optional["DeviceMesh"] = None,
        ) -> None:
            if mesh is not None:
                if _layout is not None or _rank_map is not None:
                    raise TypeError(
                        "Cannot provide _layout and/or _rank_map if passing explicit mesh"
                    )
                if isinstance(mesh, torch.Tensor) and mesh.device.type != "cpu":
                    raise ValueError(f"`mesh` must be a CPU tensor, got {mesh}")
                mesh_tensor = (
                    mesh.detach().to(dtype=torch.int).contiguous()
                    if isinstance(mesh, torch.Tensor)
                    else torch.tensor(mesh, device="cpu", dtype=torch.int)
                )
                _layout = _MeshLayout(mesh_tensor.size(), mesh_tensor.stride())
                _rank_map = mesh_tensor.flatten()
            else:
                if _layout is None or _rank_map is None:
                    raise TypeError(
                        "The mesh argument is required except for PRIVATE USAGE ONLY!"
                    )

            assert _layout.check_non_overlap(), (
                "Please use a non-overlapping layout when creating a DeviceMesh."
            )
            assert _rank_map.ndim == 1, "The rank map must be 1-dimensional"
            assert _rank_map.is_contiguous(), "The rank map must be contiguous"
            assert _rank_map.numel() >= _layout.cosize(), (
                f"The rank map contains {_rank_map.numel()} element, "
                f"which isn't large enough for layout {_layout}"
            )

            self._device_type = device_type
            self._layout = _layout
            self._rank_map = _rank_map
            self._mesh_dim_names = tuple(mesh_dim_names) if mesh_dim_names else None
            self._root_mesh = _root_mesh

            if backend_override is None:
                backend_override = ((None, None),) * len(self._layout)
            elif len(backend_override) != len(self._layout):
                raise ValueError(
                    f"backend_override should have the same length as the number of mesh dimensions, "
                    f"but got {len(backend_override)} and {len(self._layout)}."
                )

            # Skip process group initialization if xla device or init backend is False
            # TODO(yeounoh) implement DeviceMesh backend and register XLA backend.
            self._thread_id = None
            if device_type != "xla":
                # always try to create default (world) pg, even if it is not initialized
                # already. The world pg is used for device mesh identity (rank) on each
                # process (we need to know if the current global rank is in the mesh or not).
                if _init_backend:
                    self._setup_world_group_and_device()
<<<<<<< HEAD
                    self._init_process_groups(backend_override)
||||||| parent of 21a874edbcc ([DeviceMesh] Simplify unflatten method)
                    self._init_process_groups(_backend_override)
=======
                    self._dim_group_names = self._init_process_groups(
                        self._layout,
                        self._rank_map,
                        self._mesh_dim_names,
                        _backend_override,
                    )
>>>>>>> 21a874edbcc ([DeviceMesh] Simplify unflatten method)

                if is_initialized() and get_backend() == "threaded":
                    # pyrefly: ignore  # bad-assignment
                    self._thread_id = threading.get_ident()

                if _rank is None:
                    _rank = get_rank()

                # calculate the coordinates of the current global rank on the mesh
                rank_coords = (self.mesh == _rank).nonzero()
                assert rank_coords.size(0) in (0, 1)
                self._coordinate_on_dim: Optional[list[int]] = (
                    rank_coords[0].tolist() if rank_coords.size(0) > 0 else None
                )

            # private field to pre-generate DeviceMesh's hash
            self._flatten_mesh_list = tuple(self.mesh.flatten().tolist())
            # Initialize instance-specific flatten mapping
            self._flatten_mapping = {}

        @property
        def device_type(self) -> str:
            """Returns the device type of the mesh."""
            return self._device_type

        @property
        def mesh(self) -> torch.Tensor:
            """Returns the tensor representing the layout of devices."""
            full_mesh = self._layout.remap_to_tensor(self._rank_map)
            if full_mesh.size(0) == 1:
                return full_mesh[0]
            my_coords = (full_mesh == get_rank()).nonzero()
            if my_coords.size(0) > 0:
                return full_mesh[my_coords[0, 0]]
            raise RuntimeError(
                "In order to get the mesh Tensor of a DeviceMesh it needs to "
                "either have all its original dimensions (e.g., no slicing) "
                "or it needs to contain the local rank"
            )

        @property
        def mesh_dim_names(self) -> Optional[tuple[str, ...]]:
            """Returns the names of mesh dimensions."""
            return self._mesh_dim_names

        def _setup_world_group_and_device(self):
            default_initialized = is_initialized()
            # TODO: think about how to allow pg options to be passed to world group
            # or mesh dimension groups
            if not default_initialized:
                init_process_group()

            world_size = get_world_size()
            if self._layout.numel() > world_size:
                raise RuntimeError(
                    f"Mesh should not be bigger than default world size {world_size}, but found {self._layout.numel()} ranks!"
                )

            # ONLY set the device if the current device is not initialized, if user already
            # set the device before DeviceMesh init, we respect the user's choice.
            device_handle = _get_device_handle(self._device_type)
            if device_handle and not device_handle.is_initialized():
                # auto set the cuda/cuda-like device only if user has not set it, if there's LOCAL_RANK
                # env variable from launchers, we use it to set the device.
                if "LOCAL_RANK" in os.environ:
                    local_rank = int(os.environ["LOCAL_RANK"])
                    logger.info(
                        "Setting default device for the current process based on LOCAL_RANK=%s",
                        local_rank,
                    )
                    device_handle.set_device(local_rank)
                else:
                    warnings.warn(
                        "It seems like you did not set/select the default device for the current process before the DeviceMesh "
                        "initialization or use a launcher (i.e. torchrun) which populates `LOCAL_RANK` environment variable. "
                        "It is recommended to set the current device for the process BEFORE the DeviceMesh initialization so that "
                        "the underlying communicator (i.e. NCCL) can be initialized properly. "
                        "Given that the current process has no default device selected, DeviceMesh will use a heuristic to set the "
                        "device_id via `global_rank % num_devices_per_host`, assuming homogeneous hardware cluster. "
                    )
                    # heuristic to set the current cuda/cuda-like device base on num of gpu devices available in each host
                    # NOTE: This device selection would only work for homogeneous hardware.
                    num_devices_per_host = device_handle.device_count()
                    if (
                        world_size > num_devices_per_host
                        and world_size % num_devices_per_host != 0
                    ):
                        raise RuntimeError(
                            f"DeviceMesh only support homogeneous hardware, but found "
                            f"{world_size} ranks and {num_devices_per_host} {self._device_type} devices!"
                        )
                    device_handle.set_device(get_rank() % num_devices_per_host)

            return _get_default_group()

        @staticmethod
        def _init_process_groups(
            layout: _MeshLayout,
            rank_map: torch.Tensor,
            mesh_dim_names: Optional[tuple[str, ...]],
            backend_override: tuple[BackendConfig, ...],
        ) -> list[str]:
            # group_name associated with each mesh dimension, each
            # mesh dimension should have one sub-group per rank
            #
            dim_group_names: list[str] = []
            default_group = _get_default_group()

            if (
                len(layout) == 1
                and layout.numel() == get_world_size()
                and backend_override[0] == (None, None)
            ):
                # Append the default pg to the first dim groups only if the default pg is compatible with `self._device_type`.
                # Otherwise, create new pg.
                ranks = list(range(get_world_size()))
                dim_group = (
                    new_group(
                        backend="cpu:gloo,cuda:nccl",
                        ranks=ranks,
                        group_desc="mesh_default",
                    )
                    if torch.cuda.is_available()
                    and get_backend(default_group) == "gloo"
                    else default_group
                )
                dim_group_names.append(dim_group.group_name)
            else:
                # create sub pgs base on the mesh argument specified
                for dim in range(len(layout)):
                    # swap the current dim to the last dim
                    # then reshape to flatten out other dims
                    pg_ranks_by_dim = layout[dim].nest().remap_to_tensor(rank_map)
                    backend, pg_options = backend_override[dim]
                    # We need to explicitly pass in timeout when specified in option, otherwise
                    # the default timeout will be used to override the timeout set in option.
                    # TODO: remove this once we have fixed inside c10d level.
                    timeout = pg_options._timeout if pg_options else None

                    # If we have a 2D mesh with mesh_dim_names ("dp", "tp"), the group description
                    # of the subgroups would be `mesh_dim_dp` and `mesh_name_tp`.
                    # If the mesh doesn't not have a mesh_dim_names, then the group description of the
                    # subgroup would be `mesh_dim_0` and `mesh_dim_1`.
                    group_desc = (
                        f"mesh_{mesh_dim_names[dim]}"
                        if mesh_dim_names
                        else f"mesh_dim_{dim}"
                    )

                    # If bound_device_id exists, it means the nccl communicator has been eagerly initialized
                    # so that we can use `split_group` to create subgroups through `ncclCommSplit`.
                    # In this case, we only need to make one API call (`split_group``) for the subgroup creation
                    # for each mesh dimension. In a 2 * 4 mesh, we only need to make 2 API calls per ranks to create
                    # all the subgroups.
                    # Otherwise, we need to make more than one API call (`new_group`) for subgroup creations. The
                    # numbers of API calls are equal to the number of subgroups for each mesh dimension. In a 2 * 4
                    # mesh, we need to make 2 + 4 = 6 API calls per ranks to create all the subgroups.
                    dim_group = None
                    has_split_group = False
                    if (
                        (
                            bound_device_id := getattr(
                                default_group, "bound_device_id", None
                            )
                        )
                        is not None
                        and torch.cuda.is_available()
                        and (
                            backend is None
                            or default_group._get_backend(torch.device("cuda")).name()
                            == backend
                        )
                    ):
                        dim_group = split_group(
                            parent_pg=default_group,
                            timeout=timeout,
                            pg_options=pg_options,
                            split_ranks=pg_ranks_by_dim.tolist(),
                            group_desc=group_desc,
                        )
                        has_split_group = True

                    # If the subgroup has been already created through `split_group`, we simply loop over `pg_ranks_by_dim`
                    # and append the `group_name` to the `dim_group_names` list when the current rank is in the subgroup.
                    # Otherwise, we use `new_group` instead of `split_group` to create subgroups by looping over `pg_ranks_by_dim`
                    # along with appending information to the `dim_group_names` list whenever necessary.
                    for dim_mesh in pg_ranks_by_dim:
                        subgroup_ranks = dim_mesh.tolist()

                        # We temporarily revert the reuse subgroup, since it breaks two internal tests.
                        # Temporarily reverting to resolve test timeout while root-causing.
                        # TODO: Add two tests to cover internal tests scenarios and re-enable reuse subgroup if exists.
                        # pyrefly: ignore  # unbound-name
                        if bound_device_id is None or not has_split_group:
                            dim_group = new_group(
                                ranks=subgroup_ranks,
                                timeout=timeout,
                                backend=backend,
                                pg_options=pg_options,
                                group_desc=group_desc,
                            )

                        # only add to dim_groups if the current rank in the subgroup
                        if get_rank() in subgroup_ranks:
                            if len(dim_group_names) > dim:
                                raise RuntimeError(
                                    f"Each device mesh dimension should get only one process group, but got {get_rank()} "
                                    f"in {subgroup_ranks}!"
                                )
                            dim_group_names.append(dim_group.group_name)  # type: ignore[union-attr]
            return dim_group_names

        def _get_root_mesh(self) -> "DeviceMesh":
            return self._root_mesh if self._root_mesh else self

        def __enter__(self) -> "DeviceMesh":
            # set this mesh as the current mesh in mesh env
            _mesh_resources.mesh_stack.append(self)
            return self

        # pyre-fixme[2]: Parameter must be annotated.
        def __exit__(self, exc_type, exc_value, exc_traceback) -> None:
            # pop this mesh from mesh env
            _mesh_resources.mesh_stack.pop()

        def __repr__(self) -> str:
            device_mesh_repr = (
                f"({', '.join(f'{k}={v}' for k, v in zip(self._mesh_dim_names, self._layout.top_level_sizes))})"
                if self._mesh_dim_names
                else f"{self._layout.top_level_sizes}"
            )
            device_mesh_repr = f"DeviceMesh({device_mesh_repr}, '{self.device_type}', stride={self._layout.strides}"
            # We only print the mesh tensor if the debug mode is turned on.
            if os.environ.get("TORCH_DISTRIBUTED_DEBUG", "") == "DETAIL":
                device_mesh_repr += f", Mesh: {self.mesh.tolist()}"
            return f"{device_mesh_repr})"

        def __hash__(self):
            # lazily compute hash
            self._hash = getattr(self, "_hash", None)
            if not self._hash:
                self._hash = hash(
                    (
                        self._flatten_mesh_list,
                        self._layout,
                        self._device_type,
                        self._mesh_dim_names,
                        self._thread_id,
                        self._root_mesh,
                    )
                )
            return self._hash

        def __eq__(self, other: object) -> bool:
            if self is other:
                return True
            if not isinstance(other, DeviceMesh):
                return False
            return (
                self._flatten_mesh_list == other._flatten_mesh_list
                and self._layout == other._layout
                and self._device_type == other._device_type
                and self._mesh_dim_names == other._mesh_dim_names
                and self._thread_id == other._thread_id
                and self._root_mesh == other._root_mesh
            )

        def __getitem__(
            self, mesh_dim_names: Union[str, tuple[str, ...]]
        ) -> "DeviceMesh":
            """
            Slice the current DeviceMesh based on the mesh_dim_names given to create a submesh.
            The submesh created consists of the dimensions and the communicators indicated by
            ``mesh_dim_names``

            Args:
                mesh_dim_names (Union[str, Tuple[str]]): the name or the tuple of names of the
                mesh dimension of the DeviceMesh to create the submesh for.
            Returns:
                A :class:`DeviceMesh` object

            The following program runs on each process/rank in an SPMD manner in a world size of 8.
            In the first example:
                Calling mesh_2d["tp"] on rank 0, 1, 2, 3 returns a 1D submesh of DeviceMesh:([0, 1, 2, 3]).
                Calling mesh_2d["tp"] on rank 4, 5, 6, 7 returns a 1D submesh of  DeviceMesh:([4, 5, 6, 7]).
                Calling mesh_2d["dp"] on rank 0, 4 returns a 1D submesh of  DeviceMesh:([0, 4]).
                Calling mesh_2d["dp"] on rank 1, 5 returns a 1D submesh of  DeviceMesh:([1, 5]).
                Calling mesh_2d["dp"] on rank 2, 6 returns a 1D submesh of  DeviceMesh:([2, 6]).
                Calling mesh_2d["dp"] on rank 3, 7 returns a 1D submesh of  DeviceMesh:([3, 7]).

            In the second example:
                Calling mesh_3d["dp", "cp"] on rank 0, 1, 4, 5 returns a 2D submesh of DeviceMesh:([[0, 1], [4, 5]]).
                Calling mesh_3d["dp", "cp"] on rank 2, 3, 6, 7 returns a 2D submesh of DeviceMesh:([[2, 3], [6, 7]]).
                Calling mesh_3d["cp", "dp"] on rank 0, 1, 4, 5 returns a 2D submesh of DeviceMesh:([[0, 4], [1, 5]]).
                Calling mesh_3d["cp", "dp"] on rank 2, 3, 6, 7 returns a 2D submesh of DeviceMesh:([[2, 6], [3, 7]]).

            Example::

                >>> # xdoctest: +SKIP("no rank")
                >>> from torch.distributed.device_mesh import DeviceMesh
                >>>
                >>> # Initialize a 2D device mesh as (2, 4) to represent the topology
                >>> # of cross-host(dim 0), and within-host (dim 1).
                >>> mesh_2d = init_device_mesh(device_type="cuda", (2,4), mesh_dim_names=("dp", "tp"))
                >>> tp_mesh = mesh_2d["tp"]
                >>> dp_mesh = mesh_2d["dp"]
                >>>
                >>> # Initialize a 3D mesh.
                >>> mesh_3d = init_device_mesh(device_type="cuda", (2,2,2), mesh_dim_names=("dp", "pp", "cp"))
                >>> # The order of the mesh_dim_names provided deteremines the order of dimensions in the submesh.
                >>> dp_cp_mesh = mesh_3d["dp", "cp"]
                >>> cp_dp_mesh = mesh_3d["cp", "dp"]
            """
            if not self._mesh_dim_names:
                raise RuntimeError("Cannot slice a DeviceMesh without mesh_dim_names!")

            mesh_dim_names = (
                (mesh_dim_names,) if isinstance(mesh_dim_names, str) else mesh_dim_names
            )

            if mesh_dim_names == self._mesh_dim_names:
                return self
            else:
                sliced_mesh_layout = self._get_slice_mesh_layout(mesh_dim_names)
                # When using FakeTensorMode to trace the model, `_create_sub_mesh()` will
                # fail as it will require a real tensor to manipulate.
                # `unset_fake_temporarily()` will allow us to materialize the tensors
                # within `_create_sub_mesh`, which should not affect modling.
                #
                # Note that this should be orthogonal to torch.compile(). But whether
                # we can compile device_mesh `slicing` (no graph break) is not verified
                # yet and need a follow-up,
                # TODO: compiler + device_mesh slicing.
                with torch._subclasses.fake_tensor.unset_fake_temporarily():
                    submesh = self._create_sub_mesh(sliced_mesh_layout, mesh_dim_names)
                return submesh

        def get_group(self, mesh_dim: Optional[Union[int, str]] = None) -> ProcessGroup:
            """
            Returns the single ProcessGroup specified by mesh_dim, or, if mesh_dim is not specified and the
            DeviceMesh is 1-dimensional, returns the only ProcessGroup in the mesh.

            Args:
                mesh_dim (str/int, optional): it can be the name of the mesh dimension or the index
                of the mesh dimension. Default is None.

            Returns:
                A :class:`ProcessGroup` object.
            """
            if not hasattr(self, "_dim_group_names"):
                raise RuntimeError("DeviceMesh process groups not initialized!")

            if len(self._layout) > 1 and mesh_dim is None:
                raise RuntimeError(
                    f"Found the DeviceMesh have {len(self._layout)} dimensions",
                    "Optional kwarg `mesh_dim` needs to be specified when device_mesh.ndim > 1.",
                    "If you want to get the list of all the ProcessGroups in the DeviceMesh,"
                    "please use `get_all_groups()` instead.",
                )

            # Quick return if the current device_mesh is a 1D mesh.
            if len(self._layout) == 1 and mesh_dim is None:
                return not_none(_resolve_process_group(self._dim_group_names[0]))

            root_mesh = self._get_root_mesh()
            root_to_flatten_mapping = root_mesh._flatten_mapping
            if root_to_flatten_mapping and mesh_dim in root_to_flatten_mapping.keys():
                dim_group_name = root_to_flatten_mapping[
                    mesh_dim  # type: ignore[index]
                ]._dim_group_names[0]
                return not_none(_resolve_process_group(dim_group_name))
            else:
                mesh_dim = (
                    self._get_mesh_dim_by_name(mesh_dim)
                    if isinstance(mesh_dim, str)
                    else mesh_dim
                )
                assert isinstance(mesh_dim, int)
                return not_none(_resolve_process_group(self._dim_group_names[mesh_dim]))

        def get_all_groups(self) -> list[ProcessGroup]:
            """
            Returns a list of ProcessGroups for all mesh dimensions.

            Returns:
                A list of :class:`ProcessGroup` object.
            """
            return [self.get_group(i) for i in range(len(self._layout))]

        def _create_sub_mesh(
            self,
            layout: _MeshLayout,
            submesh_dim_names: tuple[str, ...],
        ) -> "DeviceMesh":
            root_mesh = self._get_root_mesh()
            slice_dim_group_name = []
            for name in submesh_dim_names:
                if name in not_none(self._mesh_dim_names):
                    slice_dim_group_name.append(
                        self._dim_group_names[  # type: ignore[has-type]
                            not_none(self._mesh_dim_names).index(name)
                        ]
                    )
                else:
                    # If device_mesh is not root_mesh, we already throw error in _get_slice_mesh_layout
                    # Since we will deprecate the slicing of flattened dim_name from root mesh soon,
                    # we don't want to optimize the code furthermore.
                    flatten_mesh = self._flatten_mapping[name]
                    slice_dim_group_name.append(
                        flatten_mesh._dim_group_names[  # type: ignore[has-type]
                            not_none(flatten_mesh._mesh_dim_names).index(name)
                        ]
                    )
            res_submesh = DeviceMesh(
                self._device_type,
                _layout=layout,
                _rank_map=root_mesh._rank_map,
                mesh_dim_names=submesh_dim_names,
                _root_mesh=root_mesh,
                _init_backend=False,
            )
            res_submesh._dim_group_names = slice_dim_group_name
            return res_submesh

        def _create_flatten_mesh(
            self,
            mesh_dim_name: Optional[str] = None,
            backend_override: BackendConfig = (None, None),
        ) -> "DeviceMesh":
            root_mesh = self._get_root_mesh()

            if not mesh_dim_name:
                mesh_dim_name = "_".join(not_none(self._mesh_dim_names))

            # Flatten a 1D device mesh into its original mesh_dim_name will return itself.
            if self.ndim == 1 and mesh_dim_name in not_none(self._mesh_dim_names):
                return self

            # Check whether the mesh_dim_name for flattened mesh is valid.
            invalid_dim_names = not_none(root_mesh._mesh_dim_names)
            if mesh_dim_name in invalid_dim_names:
                raise ValueError(
                    f"{mesh_dim_name} already exists for submesh of the {root_mesh}. ",
                    f"The mesh_dim_names of submesh and flattened mesh are {invalid_dim_names}. "
                    f"Please specify another valid mesh_dim_name.",
                )

            flattened_mesh_layout = self._layout.coalesce()
            if len(flattened_mesh_layout) > 1:
                flattened_mesh_layout = flattened_mesh_layout.nest()
            # Quick return if the flatten mesh has been created before.
            if mesh_dim_name in root_mesh._flatten_mapping:
                if (
                    flattened_mesh_layout
                    == root_mesh._flatten_mapping[mesh_dim_name]._layout
                ):
                    return root_mesh._flatten_mapping[mesh_dim_name]
                else:
                    raise ValueError(
                        f"Flatten mesh with mesh_dim_name {mesh_dim_name} has been created before, "
                        f"Please specify another valid mesh_dim_name."
                    )

            res_flattened_mesh = DeviceMesh(
                root_mesh._device_type,
                _layout=flattened_mesh_layout,
                _rank_map=root_mesh._rank_map,
                mesh_dim_names=(mesh_dim_name,),
                _root_mesh=root_mesh,
                backend_override=(backend_override,),
            )
            root_mesh._flatten_mapping[mesh_dim_name] = res_flattened_mesh

            return res_flattened_mesh

        def _get_root_mesh_dim(self) -> Optional[int]:
            """
            Returns the index of the mesh dim in the root mesh.
            The device_mesh passed in needs to be sliced out from the root mesh
            or submesh of the root mesh.
            """
            root_mesh = self._get_root_mesh()
            child_mesh_dim_names = self._mesh_dim_names
            if root_mesh and child_mesh_dim_names:
                assert len(child_mesh_dim_names) == 1, (
                    "The submesh can only be a 1D mesh."
                )
                child_mesh_dim_name = child_mesh_dim_names[0]
                return root_mesh._get_mesh_dim_by_name(child_mesh_dim_name)
            return None

        def _get_mesh_dim_by_name(self, mesh_dim_name: str) -> int:
            if self._mesh_dim_names is None or len(self._mesh_dim_names) == 0:
                raise KeyError(
                    "No `mesh_dim_names` found.",
                )
            if mesh_dim_name not in self._mesh_dim_names:
                raise KeyError(
                    f"Mesh dimension '{mesh_dim_name}' does not exist.",
                    f"Available mesh dimensions are: mesh_dim_names={self._mesh_dim_names}",
                )
            return not_none(self._mesh_dim_names.index(mesh_dim_name))

        def _get_slice_mesh_layout(
            self, mesh_dim_names: tuple[str, ...]
        ) -> _MeshLayout:
            """
            Validate whether the mesh_dim_names is valid for slicing the given device_mesh.
            If valid, return dim indexes of the slice mesh in the device mesh.
            """
            slice_from_root = True
            if self != self._get_root_mesh():
                warnings.warn(
                    "You are attempting to slice a submesh from another submesh. While we support this operation, "
                    "it is users' responsibility to ensure that the submesh is consistently sliced across all ranks. "
                    "If not, this may result in some ranks receiving the submesh while others encounter errors."
                )
                slice_from_root = False

            # The slice mesh_dim_names should consist either the current device_mesh's mesh_dim_names
            # or its flattened mesh's mesh_dim_names if it's root_mesh.
            flatten_name_to_root_layout = (
                {
                    key: mesh._layout
                    for key, mesh in self._get_root_mesh()._flatten_mapping.items()
                }
                if slice_from_root
                else {}
            )
            valid_mesh_dim_names = [
                *not_none(self._mesh_dim_names),
                *flatten_name_to_root_layout,
            ]

            if not all(
                mesh_dim_name in valid_mesh_dim_names
                for mesh_dim_name in mesh_dim_names
            ):
                raise KeyError(
                    f"Invalid mesh_dim_names {mesh_dim_names} specified. "
                    f"Valid mesh_dim_names are {valid_mesh_dim_names}."
                )

            layout_sliced = []
            for name in mesh_dim_names:
                if name in not_none(self._mesh_dim_names):
                    layout_sliced.append(
                        self._layout[not_none(self._mesh_dim_names).index(name)]
                    )
                elif name in flatten_name_to_root_layout:
                    warnings.warn(
                        "Slicing a flattened dim from root mesh will be deprecated in PT 2.11. "
                        "Users need to bookkeep the flattened mesh directly. "
                    )
                    layout_sliced.append(flatten_name_to_root_layout[name])

            sliced_sizes = tuple(l.sizes for l in layout_sliced)
            sliced_strides = tuple(l.strides for l in layout_sliced)

            # The check below is from DeviceMesh's implementation before adopting CuTe layout for internal
            # bookkeeping and it can be removed but we need to define what is the expected behavior.
            # TODO: Remove the below check and define the expected behavior.
            # Validate the order of the slice mesh dim indices.
            # This needs to be in ascending order.
            pre_stride = -1
            for stride in reversed(sliced_strides):
                # Note that with CuTe layout, we can support slicing flattened non-contiguous mesh dims with no problem.
                # But this will make this behavior complicated so we decided to not support it for now.
                if not is_int(stride):
                    raise NotImplementedError(
                        "Currently, this only allows slicing out a contiguous flattened dim."
                    )
                if stride < pre_stride:
                    raise KeyError(
                        f"Invalid mesh_dim_names {mesh_dim_names} specified. "
                        "Mesh dim indices should be in ascending order."
                    )
                pre_stride = stride

            # When users sliced dim_names outside from current mesh, we will check whether
            # there is layout overlap.
            # TODO: Eventually we will just directly throw error here because
            # we will deprecate the slicing of flattened dim_name from root mesh.
            layout_sliced = _MeshLayout(sliced_sizes, sliced_strides)
            if not layout_sliced.check_non_overlap():
                raise RuntimeError(
                    f"Slicing overlapping dim_names {mesh_dim_names} is not allowed."
                )

            return layout_sliced

        # TODO: to make this use case by other components public API in the future.
        def _get_all_submeshes(self, mesh_dim_name: str) -> list["DeviceMesh"]:
            """
            Return all the submeshes of a given mesh dimension of the device mesh.
            """
            mesh_dim = self._get_mesh_dim_by_name(mesh_dim_name)
            layout = self._layout[mesh_dim]
            pg_ranks_by_dim = layout.remap_to_tensor(self._rank_map)
            cur_rank = self.get_rank()
            res_submeshes = []
            for mesh_1d in pg_ranks_by_dim:
                submesh = DeviceMesh(
                    self._device_type,
                    mesh_1d,
                    mesh_dim_names=(mesh_dim_name,),
                    _init_backend=False,
                )
                submesh._dim_group_names = (  # type: ignore[has-type]
                    [self._dim_group_names[mesh_dim]]  # type: ignore[has-type]
                    if cur_rank in mesh_1d
                    else []
                )
                res_submeshes.append(submesh)

            return res_submeshes

        @staticmethod
        def from_group(
            group: Union[ProcessGroup, list[ProcessGroup]],
            device_type: str,
            mesh: Optional[Union[torch.Tensor, "ArrayLike"]] = None,
            *,
            mesh_dim_names: Optional[tuple[str, ...]] = None,
        ) -> "DeviceMesh":
            """
            Constructs a :class:`DeviceMesh` with ``device_type`` from an
            existing :class:`ProcessGroup` or a list of existing :class:`ProcessGroup`.

            The constructed device mesh has number of dimensions equal to the
            number of groups passed. For example, if a single process group is passed in,
            the resulted DeviceMesh is a 1D mesh. If a list of 2 process groups is passed in,
            the resulted DeviceMesh is a 2D mesh.

            If more than one group is passed, then the ``mesh`` and ``mesh_dim_names`` arguments
            are required. The order of the process groups passed in determines the topology of
            the mesh. For example, the first process group will be the 0th dimension of the DeviceMesh.
            The `mesh` tensor passed in must have the same number of dimensions as the number of process
            groups passed in, and the order of the dimensions in the `mesh` tensor must match the order
            in the process groups passed in.

            Args:
                group (ProcessGroup or list[ProcessGroup]): the existing ProcessGroup
                    or a list of existing ProcessGroups.
                device_type (str): The device type of the mesh. Currently supports: "cpu",
                    "cuda/cuda-like". Passing in a device type with a GPU index, such as "cuda:0",
                    is not allowed.
                mesh (torch.Tensor or ArrayLike, optional): A multi-dimensional array or an
                    integer tensor describing the layout of devices, where the IDs are global IDs
                    of the default process group. Default is None.
                mesh_dim_names (tuple[str], optional): A tuple of mesh dimension names to assign
                    to each dimension of the multi-dimensional array describing the layout of devices.
                    Its length must match the length of `mesh_shape`. Each string in `mesh_dim_names`
                    must be unique. Default is None.

            Returns:
                DeviceMesh: A :class:`DeviceMesh` object representing the device layout.
            """

            # 1D scenario
            if isinstance(group, ProcessGroup):
                group_ranks = get_process_group_ranks(group)
                if (
                    isinstance(mesh, torch.Tensor) and mesh.tolist() != group_ranks
                ) or (
                    mesh is not None
                    and not isinstance(mesh, torch.Tensor)
                    and mesh != group_ranks
                ):
                    raise ValueError(
                        f"Invalid mesh {str(mesh)} for ProcessGroup with ranks {group_ranks}"
                    )
                mesh = torch.tensor(group_ranks, device="cpu", dtype=torch.int)
                device_mesh = DeviceMesh(
                    device_type,
                    mesh,
                    mesh_dim_names=mesh_dim_names,
                    _init_backend=False,
                )
                device_mesh._dim_group_names = [group.group_name]
                return device_mesh

            # nD scenario
            groups = list(group)
            if len(groups) == 0:
                raise ValueError("Expects at least one ProcessGroup to be passed")
            if mesh is None:
                raise ValueError("Must pass mesh if passing multiple ProcessGroups")
            if mesh_dim_names is None:
                raise ValueError(
                    "Must pass mesh_dim_names if passing multiple ProcessGroups"
                )
            # When init a DeviceMesh with multiple ProcessGroups directly, we need to make sure
            # the mesh tensor is contiguous. Otherwise, the layout we inferred from the mesh tensor
            # will have larger span than the actual tensor. This is just internal implementation detail
            # and does not affect user facing behavior.
            mesh = (
                mesh.detach().to(dtype=torch.int, device="cpu")
                if isinstance(mesh, torch.Tensor)
                else torch.tensor(mesh, device="cpu", dtype=torch.int)
            )
            if mesh.ndim != len(groups):
                raise ValueError(
                    "Expects mesh with ndim equal to number of ProcessGroups but got "
                    f"mesh {mesh.tolist()} and {len(groups)} ProcessGroups"
                )
            device_mesh = DeviceMesh(
                device_type, mesh, mesh_dim_names=mesh_dim_names, _init_backend=False
            )
            device_mesh._dim_group_names = [group.group_name for group in groups]
            return device_mesh

        def size(self, mesh_dim: Optional[int] = None) -> int:
            if mesh_dim is not None:
                return self._layout[mesh_dim].numel()
            return self._layout.numel()

        @property
        def ndim(self) -> int:
            return len(self._layout)

        @property
        def shape(self) -> tuple[int, ...]:
            return self._layout.top_level_sizes

        def get_rank(self) -> int:
            """
            Returns the current global rank.
            """
            return get_rank()

        def get_local_rank(self, mesh_dim: Optional[Union[int, str]] = None) -> int:
            """
            Returns the local rank of the given mesh_dim of the DeviceMesh.

            Args:
                mesh_dim (str/int, optional): it can be the name of the mesh dimension or the index
                of the mesh dimension. Default is None.

            Returns:
                An integer denotes the local rank.

            The following program runs on each process/rank in an SPMD manner. In this example, we have 2
            hosts with 4 GPUs each.
            Calling mesh_2d.get_local_rank(mesh_dim=0) on rank 0, 1, 2, 3 would return 0.
            Calling mesh_2d.get_local_rank(mesh_dim=0) on rank 4, 5, 6, 7 would return 1.
            Calling mesh_2d.get_local_rank(mesh_dim=1) on rank 0, 4 would return 0.
            Calling mesh_2d.get_local_rank(mesh_dim=1) on rank 1, 5 would return 1.
            Calling mesh_2d.get_local_rank(mesh_dim=1) on rank 2, 6 would return 2.
            Calling mesh_2d.get_local_rank(mesh_dim=1) on rank 3, 7 would return 3.

            Example::

                >>> # xdoctest: +SKIP("no rank")
                >>> from torch.distributed.device_mesh import DeviceMesh
                >>>
                >>> # Initialize device mesh as (2, 4) to represent the topology
                >>> # of cross-host(dim 0), and within-host (dim 1).
                >>> mesh = DeviceMesh(device_type="cuda", mesh=[[0, 1, 2, 3],[4, 5, 6, 7]])
            """
            if self.ndim > 1 and mesh_dim is None:
                raise RuntimeError(
                    f"Found the DeviceMesh have {len(self._layout)} dimensions",
                    "Optional kwarg `mesh_dim` needs to be specified when device_mesh.ndim > 1.",
                )
            elif mesh_dim is None:
                mesh_dim = 0

            mesh_dim_group = not_none(self.get_group(mesh_dim))
            assert isinstance(mesh_dim_group, ProcessGroup), (
                "We expect ProcessGroup before calling `get_rank`!"
            )
            return not_none(get_rank(mesh_dim_group))

        def get_coordinate(self) -> Optional[list[int]]:
            """
            Return the relative indices of this rank relative to all
            dimensions of the mesh. If this rank is not part of the mesh, return None.
            """
            return self._coordinate_on_dim if self._coordinate_on_dim else None

        def _flatten(
            self,
            mesh_dim_name: Optional[str] = None,
            backend_override: Union[
                None, str, C10dBackend.Options, tuple[str, C10dBackend.Options]
            ] = None,
        ) -> "DeviceMesh":
            """
            Returns a 1D DeviceMesh by flattening the current DeviceMesh.

            If no mesh_dim_name is provided, the default is a string concatenating the mesh_dim_names of the
            given submesh with each mesh_dim_name separated by "_". For example, if we have a 3D mesh
            DeviceMesh([[[0, 1], [2, 3]], [[4, 5], [6, 7]]], mesh_dim_names=("dp", "cp", "tp")), calling
            mesh_3d["dp", "cp"]._flatten() will create a 1D submesh DeviceMesh([0, 2, 4, 6], mesh_dim_names=("dp_cp",))
            on rank 0, 2, 4, 6 and a 1D submesh DeviceMesh([1, 3, 5, 7], mesh_dim_names=("dp_cp",)) on rank 1, 3, 5, 7.

            After the flattened dimension is created, to access the flattened dimension in mesh_3d, one can use the
            existing slicing method to obtain the flattened mesh through calling mesh_3d["dp_cp"].
            """
            if not self._mesh_dim_names:
                raise RuntimeError(
                    "Cannot flatten a DeviceMesh without mesh_dim_names!"
                )

            if backend_override is not None:
                (backend_override_tuple,) = _normalize_backend_override(
                    {0: backend_override}, 1
                )
            else:
                backend_override_tuple = (None, None)

            return self._create_flatten_mesh(mesh_dim_name, backend_override_tuple)

        def _create_unflatten_mesh(
            self,
            dim: int,
            mesh_sizes: tuple[int, ...],
            mesh_dim_names: tuple[str, ...],
            backend_override: tuple[
                tuple[Optional[str], Optional[C10dBackend.Options]], ...
            ] = ((None, None),),
        ) -> "DeviceMesh":
            inner_layout = _MeshLayout(tuple(mesh_sizes), suffix_product(mesh_sizes))

            if inner_layout.numel() != self._layout[dim].numel():
                raise ValueError(
                    f"The product of {mesh_sizes=} is {inner_layout.numel()}, "
                    f"but the original dimension at dim={dim} has size {self._layout[dim].numel()}. "
                    f"These must be equal for unflatten to work correctly."
                )

            partial_layout = self._layout[dim].composition(inner_layout)
            unflattened_layout = self._layout.splice(dim, dim + 1, partial_layout)
            unflattened_mesh_dim_names = list(not_none(self.mesh_dim_names))
            unflattened_mesh_dim_names[dim : dim + 1] = list(mesh_dim_names)

            root_mesh = self._get_root_mesh()
            res_mesh = DeviceMesh(
                self.device_type,
                _layout=unflattened_layout,
                _rank_map=root_mesh._rank_map,
                mesh_dim_names=tuple(unflattened_mesh_dim_names),
                _root_mesh=root_mesh,
                _init_backend=False,
            )

            # If original mesh has initiated its backend, we need to initialize the backend
            # of unflatten dims as well.
            # TODO: To make backend init more efficient with cute layout representation and support
            # per dim backend init.
            if hasattr(self, "_dim_group_names"):
                dim_group_names = self._dim_group_names.copy()
                dim_group_names[dim : dim + 1] = self._init_process_groups(
                    partial_layout,
                    root_mesh._rank_map,
                    mesh_dim_names,
                    backend_override,
                )
                res_mesh._dim_group_names = dim_group_names

            return res_mesh

        def _unflatten(
            self,
            dim: Union[int, str],
            mesh_sizes: tuple[int, ...],
            mesh_dim_names: tuple[str, ...],
            backend_override: Optional[
                dict[
                    str,
                    Union[str, C10dBackend.Options, tuple[str, C10dBackend.Options]],
                ]
            ] = None,
        ) -> "DeviceMesh":
            """
            Returns a DeviceMesh by unflatten the current DeviceMesh.

            This api can be used to unflatten a N-D DeviceMesh into N-1+len(mesh_sizes)-D meshes or submeshes.
            The dim is the dimension to be unflattened which can be either a string or an integer.

            The mesh_sizes is a tuple which specifies the shape of the mesh unflatten into for the given dim.
            The mesh_dim_names is a list of strings which specifies the names of the dimensions of the mesh unflatten into.
            Its length must match the length of mesh_sizes.

            For example, if we have a 1D mesh DeviceMesh([0, 1, 2, 3, 4, 5, 6, 7], mesh_dim_names=("world")),
            calling mesh_1d._unflatten(0, (2, 2, 4), ["dp", "pp", "tp"]) will create a 3D mesh
            DeviceMesh([[[0, 1], [2, 3]], [[4, 5], [6, 7]]], mesh_dim_names=("dp", "cp", "tp")).

            Note that after calling the unflatten, there is no access to the unflattened dimension in mesh_1d, one can only
            use the newly unflattened mesh to slice out the unflattened mesh dims.
            """
            if isinstance(dim, int) and dim >= self.ndim:
                raise ValueError(
                    f"dim {dim} specified in `_unflatten` is out of range {self.ndim}"
                )
            elif isinstance(dim, str) and dim in not_none(self.mesh_dim_names):
                raise ValueError(
                    f"dim {dim} specified in `_unflatten` is not in {self.mesh_dim_names}"
                )

            if len(mesh_sizes) != len(mesh_dim_names):
                raise RuntimeError(
                    "mesh_dim_names must have same length as mesh_sizes in _unflatten!"
                )

            if isinstance(dim, str):
                dim = not_none(self.mesh_dim_names).index(dim)

            if backend_override is not None:
                backend_override_tuple = tuple(
                    _normalize_backend_override(
                        backend_override,  # type: ignore[arg-type]
                        len(mesh_sizes),
                        mesh_dim_names,
                    )
                )
            else:
                backend_override_tuple = ((None, None),) * len(mesh_dim_names)

            return self._create_unflatten_mesh(
                dim,
                mesh_sizes,
                mesh_dim_names,
                backend_override_tuple,
            )

    def _normalize_backend_override(
        backend_override: dict[
            Union[int, str],
            Union[str, C10dBackend.Options, tuple[str, C10dBackend.Options]],
        ],
        ndim: int,
        mesh_dim_names: Optional[tuple[str, ...]] = None,
    ) -> Iterator[BackendConfig]:
        if mesh_dim_names is None:
            mesh_dim_names = ()
        for dim_idx, dim_name in zip_longest(range(ndim), mesh_dim_names):
            if dim_name is not None and dim_name in backend_override:
                if dim_idx in backend_override:
                    raise RuntimeError(
                        f"Found redundant dim index {dim_idx} and "
                        f"name {dim_name} in backend_override"
                    )
                val = backend_override.pop(dim_name)
            elif dim_idx in backend_override:
                val = backend_override.pop(dim_idx)
            else:
                yield (None, None)
                continue

            if isinstance(val, str):
                yield (val, None)
            elif isinstance(val, C10dBackend.Options):
                yield (None, val)
            else:
                yield val

        if backend_override:
            raise RuntimeError(
                f"Found invalid keys in backend_override: got {list(backend_override.keys())}, "
                f"expected integers in range [0, {ndim}) or one of {mesh_dim_names}"
            )

    def init_device_mesh(
        device_type: str,
        mesh_shape: tuple[int, ...],
        *,
        mesh_dim_names: Optional[tuple[str, ...]] = None,
        backend_override: Optional[
            dict[
                Union[int, str],
                Union[str, C10dBackend.Options, tuple[str, C10dBackend.Options]],
            ]
        ] = None,
    ) -> DeviceMesh:
        """
        Initializes a `DeviceMesh` based on `device_type`, `mesh_shape`, and `mesh_dim_names` parameters.

        This creates a DeviceMesh with an n-dimensional array layout, where `n` is the length of `mesh_shape`.
        If `mesh_dim_names` is provided, each dimension is labeled as `mesh_dim_names[i]`.

        .. note::
            `init_device_mesh` follows SPMD programming model, meaning the same PyTorch Python program
            runs on all processes/ranks in the cluster. Ensure `mesh_shape` (the dimensions of the nD array
            describing device layout) is identical across all ranks. Inconsistent `mesh_shape` may lead to hanging.

        .. note::
            If no process group is found, init_device_mesh will initialize distributed process group/groups
            required for distributed communications behind the scene.

        Args:
            device_type (str): The device type of the mesh. Currently supports: "cpu", "cuda/cuda-like", "xpu".
                Passing in a device type with a GPU index, such as "cuda:0", is not allowed.
            mesh_shape (Tuple[int]): A tuple defining the dimensions of the multi-dimensional array
                describing the layout of devices.
            mesh_dim_names (Tuple[str], optional): A tuple of mesh dimension names to assign to each dimension
                of the multi-dimensional array describing the layout of devices. Its length must match the length
                of `mesh_shape`. Each string in `mesh_dim_names` must be unique.
            backend_override (Dict[int | str, tuple[str, Options] | str | Options], optional): Overrides for some or all of
                the ProcessGroups that will be created for each mesh dimension. Each key can be either the index of a
                dimension or its name (if mesh_dim_names is provided). Each value can be a tuple containing the name
                of the backend and its options, or just one of these two components (in which case the other will be
                set to its default value).

        Returns:
            DeviceMesh: A :class:`DeviceMesh` object representing the device layout.

        Example::

            >>> # xdoctest: +SKIP("no rank")
            >>> from torch.distributed.device_mesh import init_device_mesh
            >>>
            >>> mesh_1d = init_device_mesh("cuda", mesh_shape=(8,))
            >>> mesh_2d = init_device_mesh("cuda", mesh_shape=(2, 8), mesh_dim_names=("dp", "tp"))

        """
        if mesh_dim_names is not None:
            if len(set(mesh_dim_names)) != len(mesh_dim_names):
                raise RuntimeError(
                    "Each mesh_dim_name must be unique.",
                    f"Found repeated mesh_dim_name in mesh_dim_names {mesh_dim_names}",
                )

            if len(mesh_shape) != len(mesh_dim_names):
                raise RuntimeError(
                    "mesh_shape and mesh_dim_names should have same length!",
                    f"Found len(mesh_dim_names): {len(mesh_dim_names)} and len(mesh_shape):{len(mesh_shape)}.",
                )

        if backend_override is not None:
            backend_override_tuple = tuple(
                _normalize_backend_override(
                    backend_override, len(mesh_shape), mesh_dim_names
                )
            )
        else:
            backend_override_tuple = None

        # assume valid device types are all letters
        if device_type and not device_type.isalpha():
            raise RuntimeError(
                f"Device type with index is not supported but got {device_type}. ",
                "If you maintained a 'torch.device' object, it's recommended to pass in 'device.type'.",
            )

        layout = _MeshLayout(tuple(mesh_shape), suffix_product(mesh_shape))
        # Always initialize the (identity) rank map on CPU, regardless of what the
        # external device type has been set to be (e.g. meta)
        with torch.device("cpu"):
            rank_map = torch.arange(layout.numel(), dtype=torch.int)
        device_mesh = DeviceMesh(
            device_type=device_type,
            _layout=layout,
            _rank_map=rank_map,
            mesh_dim_names=mesh_dim_names,
            backend_override=backend_override_tuple,
        )

        return device_mesh<|MERGE_RESOLUTION|>--- conflicted
+++ resolved
@@ -245,18 +245,12 @@
                 # process (we need to know if the current global rank is in the mesh or not).
                 if _init_backend:
                     self._setup_world_group_and_device()
-<<<<<<< HEAD
-                    self._init_process_groups(backend_override)
-||||||| parent of 21a874edbcc ([DeviceMesh] Simplify unflatten method)
-                    self._init_process_groups(_backend_override)
-=======
                     self._dim_group_names = self._init_process_groups(
                         self._layout,
                         self._rank_map,
                         self._mesh_dim_names,
-                        _backend_override,
-                    )
->>>>>>> 21a874edbcc ([DeviceMesh] Simplify unflatten method)
+                        backend_override,
+                    )
 
                 if is_initialized() and get_backend() == "threaded":
                     # pyrefly: ignore  # bad-assignment
