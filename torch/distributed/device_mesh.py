--- conflicted
+++ resolved
@@ -10,24 +10,15 @@
 from typing import Optional, TYPE_CHECKING, Union
 
 import torch
-<<<<<<< HEAD
+from torch.distributed import is_available
 from torch.distributed._mesh_layout import _MeshLayout
 from torch.distributed._pycute import is_tuple, suffix_product
-=======
-from torch.distributed import is_available
->>>>>>> 5fcde74a
 from torch.utils._typing_utils import not_none
 
 
 __all__ = ["init_device_mesh", "DeviceMesh"]
 
 
-<<<<<<< HEAD
-torch.serialization.add_safe_globals([_MeshLayout])
-
-if True:  # just to temporarily avoid reindentation
-    from torch.distributed._distributed_c10d import Backend as C10dBackend
-=======
 if not is_available():
     import sys
 
@@ -50,7 +41,6 @@
 
 else:
     from torch._C._distributed_c10d import Backend as C10dBackend
->>>>>>> 5fcde74a
     from torch.distributed.distributed_c10d import (
         _get_default_group,
         _resolve_process_group,
@@ -77,6 +67,7 @@
             )
 
     BackendConfig = tuple[Optional[str], Optional[C10dBackend.Options]]
+    torch.serialization.add_safe_globals([_MeshLayout])
 
     class _MeshEnv(threading.local):
         def __init__(self) -> None:
