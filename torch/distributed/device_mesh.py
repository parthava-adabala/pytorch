--- conflicted
+++ resolved
@@ -512,10 +512,6 @@
                 and self._device_type == other._device_type
                 and self._mesh_dim_names == other._mesh_dim_names
                 and self._thread_id == other._thread_id
-<<<<<<< HEAD
-                and self._get_root_mesh() == other._get_root_mesh()
-=======
->>>>>>> 82fc6730
             )
 
         def __getitem__(
