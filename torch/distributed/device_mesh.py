--- conflicted
+++ resolved
@@ -141,36 +141,15 @@
                 and mesh_dim_name in self.root_to_flatten_mapping[root_mesh]
             ):
                 if (
-<<<<<<< HEAD
                     flattened_mesh_layout
                     == self.flatten_name_to_root_layout[root_mesh][mesh_dim_name]
-=======
-                    tuple(flatten_dims_in_root)
-                    == self.flatten_name_to_root_dims[root_mesh][mesh_dim_name]
->>>>>>> be555731
                 ):
                     return self.root_to_flatten_mapping[root_mesh][mesh_dim_name]
                 else:
                     raise RuntimeError(
                         f"Flatten mesh with mesh_dim_name {mesh_dim_name} has been created before, "
-<<<<<<< HEAD
-                        f"but the layout is different from the current layout. "
                         f"Please specify another valid mesh_dim_name."
                     )
-=======
-                        f"Please specify another valid mesh_dim_name.",
-                    )
-
-            flattened_mesh_dim_size = math.prod(device_mesh.mesh.size())
-
-            remained_dims_in_root = list(range(root_mesh.mesh.ndim))
-            for flatten_dim_in_root in flatten_dims_in_root:
-                remained_dims_in_root.remove(flatten_dim_in_root)
-
-            pg_ranks_by_dim = root_mesh.mesh.permute(
-                *remained_dims_in_root, *flatten_dims_in_root
-            ).reshape(-1, flattened_mesh_dim_size)
->>>>>>> be555731
 
             cur_rank = root_mesh.get_rank()
             # Due to the limitation of ProcessGroup api, we need to start from root mesh so that all ranks call the
