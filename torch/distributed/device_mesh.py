# mypy: allow-untyped-defs
# Copyright (c) Meta Platforms, Inc. and affiliates
import logging
import math
import os
import threading
import warnings
from collections.abc import Iterator
from itertools import zip_longest
from typing import Optional, TYPE_CHECKING, Union

import torch
from torch.distributed import is_available
from torch.distributed._mesh_layout import _MeshLayout
from torch.utils._typing_utils import not_none


__all__ = ["init_device_mesh", "DeviceMesh"]


if not is_available():
    import sys

    # We need to create the stubs when distributed is not available.
    # Otherwise, we would fail the doc tests (```./.ci/pytorch/docs-test.sh```),
    # since it would try to import ``torch.distributed.device_mesh`` or
    # ``torch.distributed.init_device_mesh`` but cannot find them.

    class _DeviceMeshStub:
        pass

    def _init_device_mesh_stub():
        pass

    sys.modules["torch.distributed.device_mesh"].DeviceMesh = _DeviceMeshStub  # type: ignore[attr-defined]
    sys.modules[
        "torch.distributed.device_mesh"
    ].init_device_mesh = _init_device_mesh_stub  # type: ignore[attr-defined]


else:
    from torch._C._distributed_c10d import Backend as C10dBackend
    from torch.distributed.distributed_c10d import (
        _get_default_group,
        _resolve_process_group,
        get_backend,
        get_process_group_ranks,
        get_rank,
        get_world_size,
        init_process_group,
        is_initialized,
        new_group,
        ProcessGroup,
        split_group,
    )

    logger = logging.getLogger(__name__)

    # only import numpy typing when type checking
    if TYPE_CHECKING:
        try:
            from numpy.typing import ArrayLike
        except ImportError:
            logger.warning(
                "DeviceMesh requires numpy >= 1.21 to be installed for type checking"
            )

    BackendConfig = tuple[Optional[str], Optional[C10dBackend.Options]]
<<<<<<< HEAD
    torch.serialization.add_safe_globals([_MeshLayout])
=======
>>>>>>> f63d16c6

    class _MeshEnv(threading.local):
        def __init__(self) -> None:
            self.mesh_stack: list[DeviceMesh] = []
            # TODO: Move the bookkeeping maps from _MeshEnv to DeviceMesh.
            self.child_to_root_mapping: dict[DeviceMesh, DeviceMesh] = {}
            self.mesh_dim_group_options: dict[int, BackendConfig] = {}
            self.root_to_flatten_mapping: dict[DeviceMesh, dict[str, DeviceMesh]] = {}
            # Record flatten mesh name to its flattened layout in root mesh.
            self.flatten_name_to_root_layout: dict[
                DeviceMesh, dict[str, _MeshLayout]
            ] = {}

        def get_current_mesh(self) -> "DeviceMesh":
            if len(self.mesh_stack) == 0:
                raise RuntimeError("No device mesh is currently active!")
            return self.mesh_stack[-1]

        def create_sub_mesh(
            self,
            device_mesh: "DeviceMesh",
            layout: _MeshLayout,
            submesh_dim_names: tuple[str, ...],
        ) -> "DeviceMesh":
            root_mesh = _mesh_resources.get_root_mesh(device_mesh)
            slice_dim_group_name = []
            for name in submesh_dim_names:
                if name in not_none(device_mesh.mesh_dim_names):
                    slice_dim_group_name.append(
                        device_mesh._dim_group_names[  # type: ignore[has-type]
                            not_none(device_mesh.mesh_dim_names).index(name)
                        ]
                    )
                else:
                    flatten_mesh = self.root_to_flatten_mapping[device_mesh][name]
                    slice_dim_group_name.append(
                        flatten_mesh._dim_group_names[  # type: ignore[has-type]
                            not_none(flatten_mesh.mesh_dim_names).index(name)
                        ]
                    )
            cur_rank = device_mesh.get_rank()
<<<<<<< HEAD
            pg_ranks_by_dim = layout.remap_to_tensor(
                root_mesh.mesh,
            )
=======
            for mesh_nd in pg_ranks_by_dim:
                submesh = DeviceMesh(
                    device_mesh.device_type,
                    mesh_nd,
                    mesh_dim_names=submesh_dim_names,
                    _init_backend=False,
                )
                if cur_rank in mesh_nd:
                    res_submesh = submesh
>>>>>>> f63d16c6
            res_submesh = DeviceMesh._create_mesh_from_ranks(
                device_mesh.device_type,
                pg_ranks_by_dim,
                cur_rank,
                submesh_dim_names,
                _init_backend=False,
<<<<<<< HEAD
                _layout=layout,
            )
            res_submesh._dim_group_names = slice_dim_group_name
            self.child_to_root_mapping[res_submesh] = self.get_root_mesh(device_mesh)
=======
            )

            res_submesh._dim_group_names = slice_dim_group_name  # type: ignore[possibly-undefined, has-type]
            self.child_to_root_mapping[res_submesh] = device_mesh

>>>>>>> f63d16c6
            return res_submesh

        def create_flatten_mesh(
            self,
            device_mesh: "DeviceMesh",
            mesh_dim_name: Optional[str] = None,
<<<<<<< HEAD
            backend_override: BackendConfig = (None, None),
=======
            backend_override: BackendConfig = (
                None,
                None,
            ),
>>>>>>> f63d16c6
        ) -> "DeviceMesh":
            root_mesh = _mesh_resources.get_root_mesh(device_mesh)

            if not mesh_dim_name:
                mesh_dim_name = "_".join(not_none(device_mesh.mesh_dim_names))

            # Flatten a 1D device mesh into its original mesh_dim_name will return itself.
            if device_mesh.ndim == 1 and mesh_dim_name in not_none(
                device_mesh.mesh_dim_names
            ):
                return device_mesh

            # Check whether the mesh_dim_name for flattened mesh is valid.
            self.flatten_name_to_root_layout.setdefault(root_mesh, {})
            invalid_dim_names = not_none(root_mesh.mesh_dim_names)
            if mesh_dim_name in invalid_dim_names:
                raise ValueError(
                    f"{mesh_dim_name} already exists for submesh of the {root_mesh}. ",
                    f"The mesh_dim_names of submesh and flattened mesh are {invalid_dim_names}. "
                    f"Please specify another valid mesh_dim_name.",
                )

            flattened_mesh_layout = device_mesh._layout.coalesce()
            # Quick return if the flatten mesh has been created before.
            if (
                root_mesh in self.root_to_flatten_mapping
                and mesh_dim_name in self.root_to_flatten_mapping[root_mesh]
            ):
                if (
<<<<<<< HEAD
                    flattened_mesh_layout
                    == self.flatten_name_to_root_layout[root_mesh][mesh_dim_name]
=======
                    tuple(flatten_dims_in_root)
                    == self.flatten_name_to_root_dims[root_mesh][mesh_dim_name]
>>>>>>> f63d16c6
                ):
                    return self.root_to_flatten_mapping[root_mesh][mesh_dim_name]
                else:
                    raise ValueError(
                        f"Flatten mesh with mesh_dim_name {mesh_dim_name} has been created before, "
<<<<<<< HEAD
                        f"Please specify another valid mesh_dim_name."
                    )

            cur_rank = root_mesh.get_rank()
            # Due to the limitation of ProcessGroup api, we need to start from root mesh so that all ranks call the
            # new_group api to avoid potential hang.
            pg_ranks_by_dim = flattened_mesh_layout.remap_to_tensor(
                root_mesh.mesh,
            )
            res_flattened_mesh = DeviceMesh._create_mesh_from_ranks(
                root_mesh.device_type,
                pg_ranks_by_dim.flatten(
                    start_dim=1
                ),  # this is needed for flatten non-contiguous mesh dims.
                cur_rank,
                (mesh_dim_name,),
                (backend_override,),
                _layout=device_mesh._layout.coalesce(),
            )
            self.child_to_root_mapping[res_flattened_mesh] = root_mesh
=======
                        f"Please specify another valid mesh_dim_name.",
                    )

            flattened_mesh_dim_size = math.prod(device_mesh.mesh.size())

            remained_dims_in_root = list(range(root_mesh.mesh.ndim))
            for flatten_dim_in_root in flatten_dims_in_root:
                remained_dims_in_root.remove(flatten_dim_in_root)

            pg_ranks_by_dim = root_mesh.mesh.permute(
                *remained_dims_in_root, *flatten_dims_in_root
            ).reshape(-1, flattened_mesh_dim_size)

            cur_rank = root_mesh.get_rank()
            res_flattened_mesh = DeviceMesh._create_mesh_from_ranks(
                root_mesh.device_type,
                pg_ranks_by_dim,
                cur_rank,
                (mesh_dim_name,),
                (backend_override,),
            )
            self.child_to_root_mapping[res_flattened_mesh] = root_mesh  # type: ignore[possibly-undefined]
>>>>>>> f63d16c6
            self.root_to_flatten_mapping.setdefault(root_mesh, {})[mesh_dim_name] = (
                res_flattened_mesh
            )
            self.flatten_name_to_root_layout[root_mesh][mesh_dim_name] = (
                res_flattened_mesh._layout
            )

            return res_flattened_mesh

        def get_root_mesh(self, device_mesh: "DeviceMesh") -> "DeviceMesh":
            # If a mesh could not be found in the child_to_root_mapping, it is a root mesh itself.
            # A root mesh is not created through slicing.
            # We considers the root mesh of a root mesh is itself.
            root_mesh = self.child_to_root_mapping.get(device_mesh, None)
            return device_mesh if not root_mesh else root_mesh

        def get_root_mesh_dim(self, device_mesh: "DeviceMesh") -> Optional[int]:
            """
            Returns the index of the mesh dim in the root mesh.
            The device_mesh passed in needs to be sliced out from the root mesh
            or submesh of the root mesh.
            """
            root_mesh = self.get_root_mesh(device_mesh)
            child_mesh_dim_names = device_mesh.mesh_dim_names
            if root_mesh and child_mesh_dim_names:
                assert len(child_mesh_dim_names) == 1, (
                    "The submesh can only be a 1D mesh."
                )
                child_mesh_dim_name = child_mesh_dim_names[0]
                return self.get_mesh_dim_by_name(root_mesh, child_mesh_dim_name)
            return None

        @staticmethod
        def num_devices_per_host(device_type: str) -> int:
            return _get_device_handle(device_type).device_count()

        @staticmethod
        def num_hosts(device_type: str) -> int:
            # ProcessGroup can't tell us this info so we have to infer it, assume
            # homogeneous hardware for now
            return get_world_size() // _MeshEnv.num_devices_per_host(device_type)

        def get_mesh_dim_by_name(
            self, device_mesh: "DeviceMesh", mesh_dim_name: str
        ) -> int:
            if (
                device_mesh.mesh_dim_names is None
                or len(device_mesh.mesh_dim_names) == 0
            ):
                raise KeyError(
                    "No `mesh_dim_names` found.",
                )
            if mesh_dim_name not in device_mesh.mesh_dim_names:
                raise KeyError(
                    f"Mesh dimension '{mesh_dim_name}' does not exist.",
                    f"Available mesh dimensions are: mesh_dim_names={device_mesh.mesh_dim_names}",
                )
            return not_none(device_mesh.mesh_dim_names.index(mesh_dim_name))

        def _set_mesh_dim_group_options(
            self,
            dim: int,
            backend: Optional[str],
            pg_options: Optional[C10dBackend.Options] = None,
        ) -> None:
            self.mesh_dim_group_options[dim] = (backend, pg_options)

        def _get_slice_mesh_layout(self, device_mesh, mesh_dim_names) -> _MeshLayout:
            """
            Validate whether the mesh_dim_names is valid for slicing the given device_mesh.
            If valid, return dim indexes of the slice mesh in the device mesh.
            """
            slice_from_root = True
            if device_mesh != self.get_root_mesh(device_mesh):
                warnings.warn(
                    "You are attempting to slice a submesh from another submesh. While we support this operation, "
                    "it is users' responsibility to ensure that the submesh is consistently sliced across all ranks. "
                    "If not, this may result in some ranks receiving the submesh while others encounter errors."
                )
                slice_from_root = False

            # The slice mesh_dim_names should consist either the device_mesh's mesh_dim_names
            # or its flattened mesh's mesh_dim_names.
            self.flatten_name_to_root_layout.setdefault(device_mesh, {})
            flatten_name_to_root_layout = (
                self.flatten_name_to_root_layout[device_mesh] if slice_from_root else {}
            )
            valid_mesh_dim_names = [
                *device_mesh.mesh_dim_names,
                *flatten_name_to_root_layout,
            ]

            if not all(
                mesh_dim_name in valid_mesh_dim_names
                for mesh_dim_name in mesh_dim_names
            ):
                raise KeyError(
                    f"Invalid mesh_dim_names {mesh_dim_names} specified. "
                    f"Valid mesh_dim_names are {valid_mesh_dim_names}."
                )

            layout_sliced = []
            for name in mesh_dim_names:
                if name in device_mesh.mesh_dim_names:
                    layout_sliced.append(
                        device_mesh._layout[device_mesh.mesh_dim_names.index(name)]
                    )
                elif name in flatten_name_to_root_layout:
                    layout_sliced.append(flatten_name_to_root_layout[name])

            sliced_sizes = tuple(l.sizes for l in layout_sliced)
            sliced_strides = tuple(l.strides for l in layout_sliced)
            # When users sliced dim_names outside from current mesh, we will check whether
            # there is layout overlap.
            # TODO: Eventually we will just directly throw error here because
            # we will deprecate the slicing of flattened dim_name from root mesh.
            layout_sliced = _MeshLayout(sliced_sizes, sliced_strides)
            if not layout_sliced.check_non_overlap():
                raise RuntimeError(
                    f"Slicing overlapping dim_names {mesh_dim_names} is not allowed."
                )

            return layout_sliced

        # TODO: to make this use case by other components public API in the future.
        def _get_all_submeshes(
            self, device_mesh: "DeviceMesh", mesh_dim_name: str
        ) -> list["DeviceMesh"]:
            """
            Return all the submeshes of a given mesh dimension of the device mesh.
            """
            mesh_dim = self.get_mesh_dim_by_name(device_mesh, mesh_dim_name)
            layout = device_mesh._layout[mesh_dim]
            pg_ranks_by_dim = layout.remap_to_tensor(
                device_mesh.mesh,
            )
            cur_rank = device_mesh.get_rank()
            res_submeshes = []
            for mesh_1d in pg_ranks_by_dim:
                submesh = DeviceMesh(
                    device_mesh.device_type,
                    mesh_1d,
                    mesh_dim_names=(mesh_dim_name,),
                    _init_backend=False,
                )
                submesh._dim_group_names = (  # type: ignore[has-type]
                    [device_mesh._dim_group_names[mesh_dim]]  # type: ignore[has-type]
                    if cur_rank in mesh_1d
                    else []
                )
                res_submeshes.append(submesh)

            return res_submeshes

    _mesh_resources: _MeshEnv = _MeshEnv()

    def _get_device_handle(device_type: str = "cuda"):
        """
        Get the module corresponding to the device_type which is cuda or cuda-like device.
        For example, when the device_type is cuda, the module `torch.cuda` is returned.
        Return None when there is no corresponding module for device_type, otherwise
        return the corresponding module.
        """
        return getattr(torch, device_type, None)

    class DeviceMesh:
        """
        DeviceMesh represents a mesh of devices, where layout of devices could be
        represented as a n-d dimension array, and each value of the n-d dimensional
        array is the global id of the default process group ranks.

        DeviceMesh could be used to setup the N dimensional device connections across the cluster,
        and manage the ProcessGroups for N dimensional parallelisms. Communications could happen on
        each dimension of the DeviceMesh separately. DeviceMesh respects the device that user selects
        already (i.e. if user call `torch.cuda.set_device` before the DeviceMesh initialization),
        and will select/set the device for the current process if user does not set the device
        beforehand. Note that manual device selection should happen BEFORE the DeviceMesh initialization.

        DeviceMesh can also be used as a context manager when using together with DTensor APIs.

        .. note::
            DeviceMesh follows SPMD programming model, which means the same PyTorch Python program
            is running on all processes/ranks in the cluster. Therefore, users need to make sure the
            `mesh` array (which describes the layout of devices) should be identical across all ranks.
            Inconsistent `mesh` will lead to silent hang.

        Args:
            device_type (str): The device type of the mesh. Currently supports: "cpu", "cuda/cuda-like".
            mesh (ndarray): A multi-dimensional array or an integer tensor describing the layout
                of devices, where the IDs are global IDs of the default process group.
            _rank (int): (experimental/internal)
                The global rank of the current process. If not provided, it will
                be inferred from the default process group.

        Returns:
            DeviceMesh: A :class:`DeviceMesh` object representing the device layout.

        The following program runs on each process/rank in an SPMD manner. In this example, we have 2
        hosts with 4 GPUs each.
        A reduction over the first dimension of mesh will reduce across
        columns (0, 4), .. and (3, 7), a reduction over the second dimension
        of mesh reduces across rows (0, 1, 2, 3) and (4, 5, 6, 7).

        Example::

            >>> # xdoctest: +SKIP("no rank")
            >>> from torch.distributed.device_mesh import DeviceMesh
            >>>
            >>> # Initialize device mesh as (2, 4) to represent the topology
            >>> # of cross-host(dim 0), and within-host (dim 1).
            >>> mesh = DeviceMesh(device_type="cuda", mesh=[[0, 1, 2, 3],[4, 5, 6, 7]])
        """

        # TODO: to make existing public fields private and add some methods/properties for bc.
        device_type: str
        mesh: torch.Tensor
        mesh_dim_names: Optional[tuple[str, ...]]
        _layout: _MeshLayout

        def __init__(
            self,
            device_type: str,
            mesh: Union[torch.Tensor, "ArrayLike"],
            *,
            mesh_dim_names: Optional[tuple[str, ...]] = None,
            backend_override: Optional[tuple[BackendConfig, ...]] = None,
            _init_backend: bool = True,
            _rank: Optional[int] = None,
            _layout: Optional[_MeshLayout] = None,
        ) -> None:
            self.device_type = device_type
            if isinstance(mesh, torch.Tensor) and mesh.device.type != "cpu":
                raise ValueError(f"`mesh` must be a CPU tensor, got {mesh}")
            self.mesh = (
                mesh.detach().to(dtype=torch.int)
                if isinstance(mesh, torch.Tensor)
                else torch.tensor(mesh, device="cpu", dtype=torch.int)
            )
            self.mesh_dim_names = tuple(mesh_dim_names) if mesh_dim_names else None
            if backend_override is None:
                backend_override = ((None, None),) * self.mesh.ndim
            # Internal bookkeeping for the device mesh.
            self._layout = (
                _layout
                if _layout
                else _MeshLayout(self.mesh.size(), self.mesh.stride())
            )
            assert self._layout.check_non_overlap(), (
                "Please use a non-overlapping layout when creating a DeviceMesh."
            )
            # Because we still need to support slicing of flattened dim from root mesh, so we don't check stride here.
            assert self._layout.numel() == self.mesh.numel(), (
                "Please use a valid layout when creating a DeviceMesh."
                f"The layout {self._layout} is not consistent with the mesh size {self.mesh.size()}."
            )

            # private field to pre-generate DeviceMesh's hash
            self._flatten_mesh_list = tuple(self.mesh.flatten().tolist())
            self._thread_id = None

            # Skip process group initialization if xla device or init backend is False
            # TODO(yeounoh) implement DeviceMesh backend and register XLA backend.
            if device_type != "xla":
                # always try to create default (world) pg, even if it is not initialized
                # already. The world pg is used for device mesh identity (rank) on each
                # process (we need to know if the current global rank is in the mesh or not).
                if _init_backend:
                    self._setup_world_group_and_device()
                    self._init_process_groups(backend_override)

                if is_initialized() and get_backend() == "threaded":
                    self._thread_id = threading.get_ident()

                if _rank is None:
                    _rank = get_rank()

                # calculate the coordinates of the current global rank on the mesh
                rank_coords = (self.mesh == _rank).nonzero()
                assert rank_coords.size(0) in (0, 1)
                self._coordinate_on_dim: Optional[list[int]] = (
                    rank_coords[0].tolist() if rank_coords.size(0) > 0 else None
                )

        def _setup_world_group_and_device(self):
            default_initialized = is_initialized()
            # TODO: think about how to allow pg options to be passed to world group
            # or mesh dimension groups
            if not default_initialized:
                init_process_group()

            world_size = get_world_size()
            if self.mesh.numel() > world_size:
                raise RuntimeError(
                    f"Mesh should not be bigger than default world size {world_size}, but found {self.mesh.numel()} ranks!"
                )

            # ONLY set the device if the current device is not initialized, if user already
            # set the device before DeviceMesh init, we respect the user's choice.
            device_handle = _get_device_handle(self.device_type)
            if device_handle and not device_handle.is_initialized():
                # auto set the cuda/cuda-like device only if user has not set it, if there's LOCAL_RANK
                # env variable from launchers, we use it to set the device.
                if "LOCAL_RANK" in os.environ:
                    local_rank = int(os.environ["LOCAL_RANK"])
                    logger.info(
                        "Setting default device for the current process based on LOCAL_RANK=%s",
                        local_rank,
                    )
                    device_handle.set_device(local_rank)
                else:
                    warnings.warn(
                        "It seems like you did not set/select the default device for the current process before the DeviceMesh "
                        "initialization or use a launcher (i.e. torchrun) which populates `LOCAL_RANK` environment variable. "
                        "It is recommended to set the current device for the process BEFORE the DeviceMesh initialization so that "
                        "the underlying communicator (i.e. NCCL) can be initialized properly. "
                        "Given that the current process has no default device selected, DeviceMesh will use a heuristic to set the "
                        "device_id via `global_rank % num_devices_per_host`, assuming homogeneous hardware cluster. "
                    )
                    # heuristic to set the current cuda/cuda-like device base on num of gpu devices available in each host
                    # NOTE: This device selection would only work for homogeneous hardware.
                    num_devices_per_host = device_handle.device_count()
                    if (
                        world_size > num_devices_per_host
                        and world_size % num_devices_per_host != 0
                    ):
                        raise RuntimeError(
                            f"DeviceMesh only support homogeneous hardware, but found "
                            f"{world_size} ranks and {num_devices_per_host} {self.device_type} devices!"
                        )
                    device_handle.set_device(get_rank() % num_devices_per_host)

            return _get_default_group()

        def _init_process_groups(
            self,
            backend_override: tuple[BackendConfig, ...],
        ):
            # group_name associated with each mesh dimension, each
            # mesh dimension should have one sub-group per rank
            #
            dim_group_names: list[str] = []
            default_group = _get_default_group()

            if (
                self.mesh.ndim == 1
                and self.mesh.numel() == get_world_size()
                and _mesh_resources.mesh_dim_group_options.get(0, (None, None))
                == (None, None)
                and backend_override[0] == (None, None)
            ):
                # Append the default pg to the first dim groups only if the default pg is compatible with `self.device_type`.
                # Otherwise, create new pg.
                ranks = list(range(get_world_size()))
                dim_group = (
                    new_group(
                        backend="cpu:gloo,cuda:nccl",
                        ranks=ranks,
                        group_desc="mesh_default",
                    )
                    if torch.cuda.is_available()
                    and get_backend(default_group) == "gloo"
                    else default_group
                )
                dim_group_names.append(dim_group.group_name)
            else:
                # create sub pgs base on the mesh argument specified
                for dim in range(self.mesh.ndim):
                    # swap the current dim to the last dim
                    # then reshape to flatten out other dims
                    pg_ranks_by_dim = self.mesh.swapdims(-1, dim).reshape(
                        -1, self.mesh.size(dim)
                    )

                    # Respect dim group options specified via _MeshEnv.set_dim_group_options().
                    # Inherit from the parent group if no options are specified for the group.
                    if dim in _mesh_resources.mesh_dim_group_options:
                        if backend_override[dim] != (None, None):
                            raise RuntimeError(
                                f"Dimension {dim} present both in the backend_override argument "
                                "and via _mesh_resources._set_mesh_dim_group_options"
                            )
                        (
                            backend,
                            pg_options,
                        ) = _mesh_resources.mesh_dim_group_options[dim]
                    else:
                        backend, pg_options = backend_override[dim]

                    # If we have a 2D mesh with mesh_dim_names ("dp", "tp"), the group description
                    # of the subgroups would be `mesh_dim_dp` and `mesh_name_tp`.
                    # If the mesh doesn't not have a mesh_dim_names, then the group description of the
                    # subgroup would be `mesh_dim_0` and `mesh_dim_1`.
                    group_desc = (
                        f"mesh_{self.mesh_dim_names[dim]}"
                        if self.mesh_dim_names
                        else f"mesh_dim_{dim}"
                    )

                    # If bound_device_id exists, it means the nccl communicator has been eagerly initialized
                    # so that we can use `split_group` to create subgroups through `ncclCommSplit`.
                    # In this case, we only need to make one API call (`split_group``) for the subgroup creation
                    # for each mesh dimension. In a 2 * 4 mesh, we only need to make 2 API calls per ranks to create
                    # all the subgroups.
                    # Otherwise, we need to make more than one API call (`new_group`) for subgroup creations. The
                    # numbers of API calls are equal to the number of subgroups for each mesh dimension. In a 2 * 4
                    # mesh, we need to make 2 + 4 = 6 API calls per ranks to create all the subgroups.
                    dim_group = None
                    has_split_group = False
                    if (
                        (
                            bound_device_id := getattr(
                                default_group, "bound_device_id", None
                            )
                        )
                        is not None
                        and torch.cuda.is_available()
                        and (
                            backend is None
                            or default_group._get_backend(torch.device("cuda")).name()
                            == backend
                        )
                    ):
                        dim_group = split_group(
                            parent_pg=default_group,
                            pg_options=pg_options,
                            split_ranks=pg_ranks_by_dim.tolist(),
                            group_desc=group_desc,
                        )
                        has_split_group = True

                    # If the subgroup has been already created through `split_group`, we simply loop over `pg_ranks_by_dim`
                    # and append the `group_name` to the `dim_group_names` list when the current rank is in the subgroup.
                    # Otherwise, we use `new_group` instead of `split_group` to create subgroups by looping over `pg_ranks_by_dim`
                    # along with appending information to the `dim_group_names` list whenever necessary.
                    for dim_mesh in pg_ranks_by_dim:
                        subgroup_ranks = dim_mesh.tolist()

                        # We temporarily revert the reuse subgroup, since it breaks two internal tests.
                        # Temporarily reverting to resolve test timeout while root-causing.
                        # TODO: Add two tests to cover internal tests scenarios and re-enable reuse subgroup if exists.
                        if bound_device_id is None or not has_split_group:
                            dim_group = new_group(
                                ranks=subgroup_ranks,
                                backend=backend,
                                pg_options=pg_options,
                                group_desc=group_desc,
                            )

                        # only add to dim_groups if the current rank in the subgroup
                        if self.get_rank() in subgroup_ranks:
                            if len(dim_group_names) > dim:
                                raise RuntimeError(
                                    f"Each device mesh dimension should get only one process group, but got {self.get_rank()} "
                                    f"in {subgroup_ranks}!"
                                )
                            dim_group_names.append(dim_group.group_name)  # type: ignore[union-attr]
            self._dim_group_names = dim_group_names

        def __enter__(self) -> "DeviceMesh":
            # set this mesh as the current mesh in mesh env
            _mesh_resources.mesh_stack.append(self)
            return self

        # pyre-fixme[2]: Parameter must be annotated.
        def __exit__(self, exc_type, exc_value, exc_traceback) -> None:
            # pop this mesh from mesh env
            _mesh_resources.mesh_stack.pop()

        def __repr__(self) -> str:
            device_mesh_repr = (
                f"({', '.join(f'{k}={v}' for k, v in zip(self.mesh_dim_names, self.mesh.shape))})"
                if self.mesh_dim_names
                else f"{tuple(self.mesh.shape)}"
            )
            device_mesh_repr = f"DeviceMesh({device_mesh_repr}, device: '{self.device_type}', stride: {self.mesh.stride()}"
            # We only print the mesh tensor if the debug mode is turned on.
            if os.environ.get("TORCH_DISTRIBUTED_DEBUG", "") == "DETAIL":
                device_mesh_repr += f", Mesh: {self.mesh.tolist()}"
            return f"{device_mesh_repr})"

        def __hash__(self):
            # lazily compute hash
            self._hash = getattr(self, "_hash", None)
            if not self._hash:
                self._hash = hash(
                    (
                        self._flatten_mesh_list,
                        self.mesh.shape,
                        self.device_type,
                        self.mesh_dim_names,
                        self._thread_id,
                    )
                )
            return self._hash

        def __eq__(self, other: object) -> bool:
            if self is other:
                return True
            if not isinstance(other, DeviceMesh):
                return False
            return (
                self._flatten_mesh_list == other._flatten_mesh_list
                and self.mesh.shape == other.mesh.shape
                and self.device_type == other.device_type
                and self.mesh_dim_names == other.mesh_dim_names
                and self._thread_id == other._thread_id
            )

        def __getitem__(
            self, mesh_dim_names: Union[str, tuple[str, ...]]
        ) -> "DeviceMesh":
            """
            Slice the current DeviceMesh based on the mesh_dim_names given to create a submesh.
            The submesh created consists of the dimensions and the communicators indicated by
            ``mesh_dim_names``

            Args:
                mesh_dim_names (Union[str, Tuple[str]]): the name or the tuple of names of the
                mesh dimension of the DeviceMesh to create the submesh for.
            Returns:
                A :class:`DeviceMesh` object

            The following program runs on each process/rank in an SPMD manner in a world size of 8.
            In the first example:
                Calling mesh_2d["tp"] on rank 0, 1, 2, 3 returns a 1D submesh of DeviceMesh:([0, 1, 2, 3]).
                Calling mesh_2d["tp"] on rank 4, 5, 6, 7 returns a 1D submesh of  DeviceMesh:([4, 5, 6, 7]).
                Calling mesh_2d["dp"] on rank 0, 4 returns a 1D submesh of  DeviceMesh:([0, 4]).
                Calling mesh_2d["dp"] on rank 1, 5 returns a 1D submesh of  DeviceMesh:([1, 5]).
                Calling mesh_2d["dp"] on rank 2, 6 returns a 1D submesh of  DeviceMesh:([2, 6]).
                Calling mesh_2d["dp"] on rank 3, 7 returns a 1D submesh of  DeviceMesh:([3, 7]).

            In the second example:
                Calling mesh_3d["dp", "cp"] on rank 0, 1, 4, 5 returns a 2D submesh of DeviceMesh:([[0, 1], [4, 5]]).
                Calling mesh_3d["dp", "cp"] on rank 2, 3, 6, 7 returns a 2D submesh of DeviceMesh:([[2, 3], [6, 7]]).
                Calling mesh_3d["cp", "dp"] on rank 0, 1, 4, 5 returns a 2D submesh of DeviceMesh:([[0, 4], [1, 5]]).
                Calling mesh_3d["cp", "dp"] on rank 2, 3, 6, 7 returns a 2D submesh of DeviceMesh:([[2, 6], [3, 7]]).

            Example::

                >>> # xdoctest: +SKIP("no rank")
                >>> from torch.distributed.device_mesh import DeviceMesh
                >>>
                >>> # Initialize a 2D device mesh as (2, 4) to represent the topology
                >>> # of cross-host(dim 0), and within-host (dim 1).
                >>> mesh_2d = init_device_mesh(device_type="cuda", (2,4), mesh_dim_names=("dp", "tp"))
                >>> tp_mesh = mesh_2d["tp"]
                >>> dp_mesh = mesh_2d["dp"]
                >>>
                >>> # Initialize a 3D mesh.
                >>> mesh_3d = init_device_mesh(device_type="cuda", (2,2,2), mesh_dim_names=("dp", "pp", "cp"))
                >>> # The order of the mesh_dim_names provided deteremines the order of dimensions in the submesh.
                >>> dp_cp_mesh = mesh_3d["dp", "cp"]
                >>> cp_dp_mesh = mesh_3d["cp", "dp"]
            """
            if not self.mesh_dim_names:
                raise RuntimeError("Cannot slice a DeviceMesh without mesh_dim_names!")

            mesh_dim_names = (
                (mesh_dim_names,) if isinstance(mesh_dim_names, str) else mesh_dim_names
            )

            if mesh_dim_names == self.mesh_dim_names:
                return self
            else:
                sliced_mesh_layout = _mesh_resources._get_slice_mesh_layout(
                    self, mesh_dim_names
                )
                # When using FakeTensorMode to trace the model, `create_sub_mesh()` will
                # fail as it will require a real tensor to manipulate.
                # `unset_fake_temporarily()` will allow us to materialize the tensors
                # within `_mesh_resources`, which should not affect modling.
                #
                # Note that this should be orthogonal to torch.compile(). But whether
                # we can compile device_mesh `slicing` (no graph break) is not verified
                # yet and need a follow-up,
                # TODO: compiler + device_mesh slicing.
                with torch._subclasses.fake_tensor.unset_fake_temporarily():
                    submesh = _mesh_resources.create_sub_mesh(
                        self, sliced_mesh_layout, mesh_dim_names
                    )
                return submesh

        def get_group(self, mesh_dim: Optional[Union[int, str]] = None) -> ProcessGroup:
            """
            Returns the single ProcessGroup specified by mesh_dim, or, if mesh_dim is not specified and the
            DeviceMesh is 1-dimensional, returns the only ProcessGroup in the mesh.

            Args:
                mesh_dim (str/int, optional): it can be the name of the mesh dimension or the index
                of the mesh dimension. Default is None.

            Returns:
                A :class:`ProcessGroup` object.
            """
            if not hasattr(self, "_dim_group_names"):
                raise RuntimeError("DeviceMesh process groups not initialized!")

            if self.mesh.ndim > 1 and mesh_dim is None:
                raise RuntimeError(
                    f"Found the DeviceMesh have {self.mesh.ndim} dimensions",
                    "Optional kwarg `mesh_dim` needs to be specified when device_mesh.ndim > 1.",
                    "If you want to get the list of all the ProcessGroups in the DeviceMesh,"
                    "please use `get_all_groups()` instead.",
                )

            # Quick return if the current device_mesh is a 1D mesh.
            if self.mesh.ndim == 1 and mesh_dim is None:
                return not_none(_resolve_process_group(self._dim_group_names[0]))

            root_mesh = _mesh_resources.get_root_mesh(self)
            root_to_flatten_mapping = _mesh_resources.root_to_flatten_mapping.get(
                root_mesh, None
            )
            if root_to_flatten_mapping and mesh_dim in root_to_flatten_mapping.keys():
                dim_group_name = root_to_flatten_mapping[
                    mesh_dim  # type: ignore[index]
                ]._dim_group_names[0]
                return not_none(_resolve_process_group(dim_group_name))
            else:
                mesh_dim = (
                    _mesh_resources.get_mesh_dim_by_name(self, mesh_dim)
                    if isinstance(mesh_dim, str)
                    else mesh_dim
                )
                assert isinstance(mesh_dim, int)
                return not_none(_resolve_process_group(self._dim_group_names[mesh_dim]))

        def get_all_groups(self) -> list[ProcessGroup]:
            """
            Returns a list of ProcessGroups for all mesh dimensions.

            Returns:
                A list of :class:`ProcessGroup` object.
            """
            return [self.get_group(i) for i in range(self.mesh.ndim)]

        @staticmethod
        def _create_mesh_from_ranks(
            device_type: str,
            pg_ranks_by_dim: torch.Tensor,
            cur_rank: int,
            mesh_dim_names: tuple[str, ...],
            backend_override: Optional[tuple[BackendConfig, ...]] = None,
            _init_backend: bool = True,
<<<<<<< HEAD
            _layout: Optional[_MeshLayout] = None,
=======
>>>>>>> f63d16c6
        ) -> "DeviceMesh":
            """
            Helper method to create a DeviceMesh from tensor `pg_ranks_by_dim`. This is due to
            the constraint of ProcessGroup API that all ranks have to call the PG creation API
            even if the rank is not in that PG.
            We will create a potentially very large number of DeviceMesh objects
            (e.g., on 1024 GPUs with TP=2, this could be up to 512 DeviceMeshes), only to throw
            them all away except when the mesh contains the current rank.

            #TODO: Further refactor this method once we relax the ProcessGroup API constraint.

            Args:
                device_type: The device type of the mesh.
                pg_ranks_by_dim: all ranks within the worlds organized by dimensions.
                cur_rank: The current global rank in the mesh.
                mesh_dim_names: Mesh dimension names.
                backend_override: Optional backend override for the mesh.
                _init_backend: Whether to initialize the backend of the mesh.
                _layout: Optional layout for the mesh.

            Returns:
                The DeviceMesh containing the current rank.
            """
            res_mesh = None
            for mesh_nd in pg_ranks_by_dim:
                mesh = DeviceMesh(
                    device_type,
                    mesh_nd,
                    mesh_dim_names=mesh_dim_names,
                    backend_override=backend_override,
                    _init_backend=_init_backend,
<<<<<<< HEAD
                    _layout=_layout,
=======
>>>>>>> f63d16c6
                )
                if cur_rank in mesh_nd:
                    res_mesh = mesh
            if res_mesh is None:
                raise RuntimeError(
                    f"Current rank {cur_rank} not found in any mesh, "
                    f"input {pg_ranks_by_dim} does not contain all ranks in the world"
                )
            return res_mesh

        @staticmethod
        def from_group(
            group: Union[ProcessGroup, list[ProcessGroup]],
            device_type: str,
            mesh: Optional[Union[torch.Tensor, "ArrayLike"]] = None,
            *,
            mesh_dim_names: Optional[tuple[str, ...]] = None,
        ) -> "DeviceMesh":
            """
            Constructs a :class:`DeviceMesh` with ``device_type`` from an
            existing :class:`ProcessGroup` or a list of existing :class:`ProcessGroup`.

            The constructed device mesh has number of dimensions equal to the
            number of groups passed. For example, if a single process group is passed in,
            the resulted DeviceMesh is a 1D mesh. If a list of 2 process groups is passed in,
            the resulted DeviceMesh is a 2D mesh.

            If more than one group is passed, then the ``mesh`` and ``mesh_dim_names`` arguments
            are required. The order of the process groups passed in determines the topology of
            the mesh. For example, the first process group will be the 0th dimension of the DeviceMesh.
            The `mesh` tensor passed in must have the same number of dimensions as the number of process
            groups passed in, and the order of the dimensions in the `mesh` tensor must match the order
            in the process groups passed in.

            Args:
                group (ProcessGroup or list[ProcessGroup]): the existing ProcessGroup
                    or a list of existing ProcessGroups.
                device_type (str): The device type of the mesh. Currently supports: "cpu",
                    "cuda/cuda-like". Passing in a device type with a GPU index, such as "cuda:0",
                    is not allowed.
                mesh (torch.Tensor or ArrayLike, optional): A multi-dimensional array or an
                    integer tensor describing the layout of devices, where the IDs are global IDs
                    of the default process group. Default is None.
                mesh_dim_names (tuple[str], optional): A tuple of mesh dimension names to assign
                    to each dimension of the multi-dimensional array describing the layout of devices.
                    Its length must match the length of `mesh_shape`. Each string in `mesh_dim_names`
                    must be unique. Default is None.

            Returns:
                DeviceMesh: A :class:`DeviceMesh` object representing the device layout.
            """

            # 1D scenario
            if isinstance(group, ProcessGroup):
                group_ranks = get_process_group_ranks(group)
                if (
                    isinstance(mesh, torch.Tensor) and mesh.tolist() != group_ranks
                ) or (
                    mesh is not None
                    and not isinstance(mesh, torch.Tensor)
                    and mesh != group_ranks
                ):
                    raise ValueError(
                        f"Invalid mesh {str(mesh)} for ProcessGroup with ranks {group_ranks}"
                    )
                mesh = torch.tensor(group_ranks, device="cpu", dtype=torch.int)
                device_mesh = DeviceMesh(
                    device_type,
                    mesh,
                    mesh_dim_names=mesh_dim_names,
                    _init_backend=False,
                )
                device_mesh._dim_group_names = [group.group_name]
                return device_mesh

            # nD scenario
            groups = list(group)
            if len(groups) == 0:
                raise ValueError("Expects at least one ProcessGroup to be passed")
            if mesh is None:
                raise ValueError("Must pass mesh if passing multiple ProcessGroups")
            if mesh_dim_names is None:
                raise ValueError(
                    "Must pass mesh_dim_names if passing multiple ProcessGroups"
                )
            # When init a DeviceMesh with multiple ProcessGroups directly, we need to make sure
            # the mesh tensor is contiguous. Otherwise, the layout we inferred from the mesh tensor
            # will have larger span than the actual tensor. This is just internal implementation detail
            # and does not affect user facing behavior.
            mesh = (
                mesh.detach().to(dtype=torch.int, device="cpu").contiguous()
                if isinstance(mesh, torch.Tensor)
                else torch.tensor(mesh, device="cpu", dtype=torch.int)
            )
            if mesh.ndim != len(groups):
                raise ValueError(
                    "Expects mesh with ndim equal to number of ProcessGroups but got "
                    f"mesh {mesh.tolist()} and {len(groups)} ProcessGroups"
                )
            device_mesh = DeviceMesh(
                device_type, mesh, mesh_dim_names=mesh_dim_names, _init_backend=False
            )
            device_mesh._dim_group_names = [group.group_name for group in groups]
            return device_mesh

        def size(self, mesh_dim: Optional[int] = None) -> int:
            return self.mesh.numel() if mesh_dim is None else self.mesh.size(mesh_dim)

        @property
        def ndim(self) -> int:
            return self.mesh.ndim

        @property
        def shape(self) -> tuple[int, ...]:
            return tuple(self.mesh.shape)

        def get_rank(self) -> int:
            """
            Returns the current global rank.
            """
            return get_rank()

        def get_local_rank(self, mesh_dim: Optional[Union[int, str]] = None) -> int:
            """
            Returns the local rank of the given mesh_dim of the DeviceMesh.

            Args:
                mesh_dim (str/int, optional): it can be the name of the mesh dimension or the index
                of the mesh dimension. Default is None.

            Returns:
                An integer denotes the local rank.

            The following program runs on each process/rank in an SPMD manner. In this example, we have 2
            hosts with 4 GPUs each.
            Calling mesh_2d.get_local_rank(mesh_dim=0) on rank 0, 1, 2, 3 would return 0.
            Calling mesh_2d.get_local_rank(mesh_dim=0) on rank 4, 5, 6, 7 would return 1.
            Calling mesh_2d.get_local_rank(mesh_dim=1) on rank 0, 4 would return 0.
            Calling mesh_2d.get_local_rank(mesh_dim=1) on rank 1, 5 would return 1.
            Calling mesh_2d.get_local_rank(mesh_dim=1) on rank 2, 6 would return 2.
            Calling mesh_2d.get_local_rank(mesh_dim=1) on rank 3, 7 would return 3.

            Example::

                >>> # xdoctest: +SKIP("no rank")
                >>> from torch.distributed.device_mesh import DeviceMesh
                >>>
                >>> # Initialize device mesh as (2, 4) to represent the topology
                >>> # of cross-host(dim 0), and within-host (dim 1).
                >>> mesh = DeviceMesh(device_type="cuda", mesh=[[0, 1, 2, 3],[4, 5, 6, 7]])
            """
            if self.ndim > 1 and mesh_dim is None:
                raise RuntimeError(
                    f"Found the DeviceMesh have {self.mesh.ndim} dimensions",
                    "Optional kwarg `mesh_dim` needs to be specified when device_mesh.ndim > 1.",
                )
            elif mesh_dim is None:
                mesh_dim = 0

            mesh_dim_group = not_none(self.get_group(mesh_dim))
            assert isinstance(mesh_dim_group, ProcessGroup), (
                "We expect ProcessGroup before calling `get_rank`!"
            )
            return not_none(get_rank(mesh_dim_group))

        def get_coordinate(self) -> Optional[list[int]]:
            """
            Return the relative indices of this rank relative to all
            dimensions of the mesh. If this rank is not part of the mesh, return None.
            """
            return self._coordinate_on_dim if self._coordinate_on_dim else None

        def _flatten(
            self,
            mesh_dim_name: Optional[str] = None,
            backend_override: Union[
                None, str, C10dBackend.Options, tuple[str, C10dBackend.Options]
            ] = None,
        ) -> "DeviceMesh":
            """
            Returns a 1D DeviceMesh by flattening the current DeviceMesh.

            If no mesh_dim_name is provided, the default is a string concatenating the mesh_dim_names of the
            given submesh with each mesh_dim_name separated by "_". For example, if we have a 3D mesh
            DeviceMesh([[[0, 1], [2, 3]], [[4, 5], [6, 7]]], mesh_dim_names=("dp", "cp", "tp")), calling
            mesh_3d["dp", "cp"]._flatten() will create a 1D submesh DeviceMesh([0, 2, 4, 6], mesh_dim_names=("dp_cp",))
            on rank 0, 2, 4, 6 and a 1D submesh DeviceMesh([1, 3, 5, 7], mesh_dim_names=("dp_cp",)) on rank 1, 3, 5, 7.

            After the flattened dimension is created, to access the flattened dimension in mesh_3d, one can use the
            existing slicing method to obtain the flattened mesh through calling mesh_3d["dp_cp"].
            """
            if not self.mesh_dim_names:
                raise RuntimeError(
                    "Cannot flatten a DeviceMesh without mesh_dim_names!"
                )

            if backend_override is not None:
                (backend_override_tuple,) = _normalize_backend_override(
                    {0: backend_override}, 1
                )
            else:
                backend_override_tuple = (None, None)

            return _mesh_resources.create_flatten_mesh(
                self, mesh_dim_name, backend_override_tuple
            )

    def _normalize_backend_override(
        backend_override: dict[
            Union[int, str],
            Union[str, C10dBackend.Options, tuple[str, C10dBackend.Options]],
        ],
        ndim: int,
        mesh_dim_names: Optional[tuple[str, ...]] = None,
    ) -> Iterator[BackendConfig]:
        if mesh_dim_names is None:
            mesh_dim_names = ()
        for dim_idx, dim_name in zip_longest(range(ndim), mesh_dim_names):
            if dim_name is not None and dim_name in backend_override:
                if dim_idx in backend_override:
                    raise RuntimeError(
                        f"Found redundant dim index {dim_idx} and "
                        f"name {dim_name} in backend_override"
                    )
                val = backend_override.pop(dim_name)
            elif dim_idx in backend_override:
                val = backend_override.pop(dim_idx)
            else:
                yield (None, None)
                continue

            if isinstance(val, str):
                yield (val, None)
            elif isinstance(val, C10dBackend.Options):
                yield (None, val)
            else:
                yield val

        if backend_override:
            raise RuntimeError(
                f"Found invalid keys in backend_override: got {list(backend_override.keys())}, "
                f"expected integers in range [0, {ndim}) or one of {mesh_dim_names}"
            )

    def init_device_mesh(
        device_type: str,
        mesh_shape: tuple[int, ...],
        *,
        mesh_dim_names: Optional[tuple[str, ...]] = None,
        backend_override: Optional[
            dict[
                Union[int, str],
                Union[str, C10dBackend.Options, tuple[str, C10dBackend.Options]],
            ]
        ] = None,
    ) -> DeviceMesh:
        """
        Initializes a `DeviceMesh` based on `device_type`, `mesh_shape`, and `mesh_dim_names` parameters.

        This creates a DeviceMesh with an n-dimensional array layout, where `n` is the length of `mesh_shape`.
        If `mesh_dim_names` is provided, each dimension is labeled as `mesh_dim_names[i]`.

        .. note::
            `init_device_mesh` follows SPMD programming model, meaning the same PyTorch Python program
            runs on all processes/ranks in the cluster. Ensure `mesh_shape` (the dimensions of the nD array
            describing device layout) is identical across all ranks. Inconsistent `mesh_shape` may lead to hanging.

        .. note::
            If no process group is found, init_device_mesh will initialize distributed process group/groups
            required for distributed communications behind the scene.

        Args:
            device_type (str): The device type of the mesh. Currently supports: "cpu", "cuda/cuda-like", "xpu".
                Passing in a device type with a GPU index, such as "cuda:0", is not allowed.
            mesh_shape (Tuple[int]): A tuple defining the dimensions of the multi-dimensional array
                describing the layout of devices.
            mesh_dim_names (Tuple[str], optional): A tuple of mesh dimension names to assign to each dimension
                of the multi-dimensional array describing the layout of devices. Its length must match the length
                of `mesh_shape`. Each string in `mesh_dim_names` must be unique.
            backend_override (Dict[int | str, tuple[str, Options] | str | Options], optional): Overrides for some or all of
                the ProcessGroups that will be created for each mesh dimension. Each key can be either the index of a
                dimension or its name (if mesh_dim_names is provided). Each value can be a tuple containing the name
                of the backend and its options, or just one of these two components (in which case the other will be
                set to its default value).

        Returns:
            DeviceMesh: A :class:`DeviceMesh` object representing the device layout.

        Example::

            >>> # xdoctest: +SKIP("no rank")
            >>> from torch.distributed.device_mesh import init_device_mesh
            >>>
            >>> mesh_1d = init_device_mesh("cuda", mesh_shape=(8,))
            >>> mesh_2d = init_device_mesh("cuda", mesh_shape=(2, 8), mesh_dim_names=("dp", "tp"))

        """
        if mesh_dim_names is not None:
            if len(set(mesh_dim_names)) != len(mesh_dim_names):
                raise RuntimeError(
                    "Each mesh_dim_name must be unique.",
                    f"Found repeated mesh_dim_name in mesh_dim_names {mesh_dim_names}",
                )

            if len(mesh_shape) != len(mesh_dim_names):
                raise RuntimeError(
                    "mesh_shape and mesh_dim_names should have same length!",
                    f"Found len(mesh_dim_names): {len(mesh_dim_names)} and len(mesh_shape):{len(mesh_shape)}.",
                )

        if backend_override is not None:
            backend_override_tuple = tuple(
                _normalize_backend_override(
                    backend_override, len(mesh_shape), mesh_dim_names
                )
            )
        else:
            backend_override_tuple = None

        # assume valid device types are all letters
        if device_type and not device_type.isalpha():
            raise RuntimeError(
                f"Device type with index is not supported but got {device_type}. ",
                "If you maintained a 'torch.device' object, it's recommended to pass in 'device.type'.",
            )

        # Always initialize the mesh's tensor on CPU, regardless of what the
        # external device type has been set to be (e.g. meta)
        with torch.device("cpu"):
            mesh = torch.arange(math.prod(mesh_shape), dtype=torch.int).view(mesh_shape)
        device_mesh = DeviceMesh(
            device_type=device_type,
            mesh=mesh,
            mesh_dim_names=mesh_dim_names,
            backend_override=backend_override_tuple,
        )

        return device_mesh<|MERGE_RESOLUTION|>--- conflicted
+++ resolved
@@ -12,6 +12,7 @@
 import torch
 from torch.distributed import is_available
 from torch.distributed._mesh_layout import _MeshLayout
+from torch.distributed._pycute import is_int
 from torch.utils._typing_utils import not_none
 
 
@@ -66,10 +67,7 @@
             )
 
     BackendConfig = tuple[Optional[str], Optional[C10dBackend.Options]]
-<<<<<<< HEAD
     torch.serialization.add_safe_globals([_MeshLayout])
-=======
->>>>>>> f63d16c6
 
     class _MeshEnv(threading.local):
         def __init__(self) -> None:
@@ -77,11 +75,8 @@
             # TODO: Move the bookkeeping maps from _MeshEnv to DeviceMesh.
             self.child_to_root_mapping: dict[DeviceMesh, DeviceMesh] = {}
             self.mesh_dim_group_options: dict[int, BackendConfig] = {}
+            # Record flatten mesh name to its flattened mesh in root mesh.
             self.root_to_flatten_mapping: dict[DeviceMesh, dict[str, DeviceMesh]] = {}
-            # Record flatten mesh name to its flattened layout in root mesh.
-            self.flatten_name_to_root_layout: dict[
-                DeviceMesh, dict[str, _MeshLayout]
-            ] = {}
 
         def get_current_mesh(self) -> "DeviceMesh":
             if len(self.mesh_stack) == 0:
@@ -94,7 +89,7 @@
             layout: _MeshLayout,
             submesh_dim_names: tuple[str, ...],
         ) -> "DeviceMesh":
-            root_mesh = _mesh_resources.get_root_mesh(device_mesh)
+            root_mesh = self.get_root_mesh(device_mesh)
             slice_dim_group_name = []
             for name in submesh_dim_names:
                 if name in not_none(device_mesh.mesh_dim_names):
@@ -104,6 +99,9 @@
                         ]
                     )
                 else:
+                    # If device_mesh is not root_mesh, we already throw error in _get_slice_mesh_layout
+                    # Since we will deprecate the slicing of flattened dim_name from root mesh soon,
+                    # we don't want to optimize the code furthermore.
                     flatten_mesh = self.root_to_flatten_mapping[device_mesh][name]
                     slice_dim_group_name.append(
                         flatten_mesh._dim_group_names[  # type: ignore[has-type]
@@ -111,55 +109,28 @@
                         ]
                     )
             cur_rank = device_mesh.get_rank()
-<<<<<<< HEAD
             pg_ranks_by_dim = layout.remap_to_tensor(
                 root_mesh.mesh,
             )
-=======
-            for mesh_nd in pg_ranks_by_dim:
-                submesh = DeviceMesh(
-                    device_mesh.device_type,
-                    mesh_nd,
-                    mesh_dim_names=submesh_dim_names,
-                    _init_backend=False,
-                )
-                if cur_rank in mesh_nd:
-                    res_submesh = submesh
->>>>>>> f63d16c6
             res_submesh = DeviceMesh._create_mesh_from_ranks(
                 device_mesh.device_type,
                 pg_ranks_by_dim,
                 cur_rank,
                 submesh_dim_names,
                 _init_backend=False,
-<<<<<<< HEAD
                 _layout=layout,
             )
             res_submesh._dim_group_names = slice_dim_group_name
-            self.child_to_root_mapping[res_submesh] = self.get_root_mesh(device_mesh)
-=======
-            )
-
-            res_submesh._dim_group_names = slice_dim_group_name  # type: ignore[possibly-undefined, has-type]
-            self.child_to_root_mapping[res_submesh] = device_mesh
-
->>>>>>> f63d16c6
+            self.child_to_root_mapping[res_submesh] = root_mesh
             return res_submesh
 
         def create_flatten_mesh(
             self,
             device_mesh: "DeviceMesh",
             mesh_dim_name: Optional[str] = None,
-<<<<<<< HEAD
             backend_override: BackendConfig = (None, None),
-=======
-            backend_override: BackendConfig = (
-                None,
-                None,
-            ),
->>>>>>> f63d16c6
         ) -> "DeviceMesh":
-            root_mesh = _mesh_resources.get_root_mesh(device_mesh)
+            root_mesh = self.get_root_mesh(device_mesh)
 
             if not mesh_dim_name:
                 mesh_dim_name = "_".join(not_none(device_mesh.mesh_dim_names))
@@ -171,7 +142,6 @@
                 return device_mesh
 
             # Check whether the mesh_dim_name for flattened mesh is valid.
-            self.flatten_name_to_root_layout.setdefault(root_mesh, {})
             invalid_dim_names = not_none(root_mesh.mesh_dim_names)
             if mesh_dim_name in invalid_dim_names:
                 raise ValueError(
@@ -187,19 +157,13 @@
                 and mesh_dim_name in self.root_to_flatten_mapping[root_mesh]
             ):
                 if (
-<<<<<<< HEAD
                     flattened_mesh_layout
-                    == self.flatten_name_to_root_layout[root_mesh][mesh_dim_name]
-=======
-                    tuple(flatten_dims_in_root)
-                    == self.flatten_name_to_root_dims[root_mesh][mesh_dim_name]
->>>>>>> f63d16c6
+                    == self.root_to_flatten_mapping[root_mesh][mesh_dim_name]._layout
                 ):
                     return self.root_to_flatten_mapping[root_mesh][mesh_dim_name]
                 else:
                     raise ValueError(
                         f"Flatten mesh with mesh_dim_name {mesh_dim_name} has been created before, "
-<<<<<<< HEAD
                         f"Please specify another valid mesh_dim_name."
                     )
 
@@ -220,35 +184,8 @@
                 _layout=device_mesh._layout.coalesce(),
             )
             self.child_to_root_mapping[res_flattened_mesh] = root_mesh
-=======
-                        f"Please specify another valid mesh_dim_name.",
-                    )
-
-            flattened_mesh_dim_size = math.prod(device_mesh.mesh.size())
-
-            remained_dims_in_root = list(range(root_mesh.mesh.ndim))
-            for flatten_dim_in_root in flatten_dims_in_root:
-                remained_dims_in_root.remove(flatten_dim_in_root)
-
-            pg_ranks_by_dim = root_mesh.mesh.permute(
-                *remained_dims_in_root, *flatten_dims_in_root
-            ).reshape(-1, flattened_mesh_dim_size)
-
-            cur_rank = root_mesh.get_rank()
-            res_flattened_mesh = DeviceMesh._create_mesh_from_ranks(
-                root_mesh.device_type,
-                pg_ranks_by_dim,
-                cur_rank,
-                (mesh_dim_name,),
-                (backend_override,),
-            )
-            self.child_to_root_mapping[res_flattened_mesh] = root_mesh  # type: ignore[possibly-undefined]
->>>>>>> f63d16c6
             self.root_to_flatten_mapping.setdefault(root_mesh, {})[mesh_dim_name] = (
                 res_flattened_mesh
-            )
-            self.flatten_name_to_root_layout[root_mesh][mesh_dim_name] = (
-                res_flattened_mesh._layout
             )
 
             return res_flattened_mesh
@@ -326,10 +263,16 @@
                 slice_from_root = False
 
             # The slice mesh_dim_names should consist either the device_mesh's mesh_dim_names
-            # or its flattened mesh's mesh_dim_names.
-            self.flatten_name_to_root_layout.setdefault(device_mesh, {})
+            # or its flattened mesh's mesh_dim_names if it's root_mesh.
             flatten_name_to_root_layout = (
-                self.flatten_name_to_root_layout[device_mesh] if slice_from_root else {}
+                {
+                    key: mesh._layout
+                    for key, mesh in self.root_to_flatten_mapping.setdefault(
+                        device_mesh, {}
+                    ).items()
+                }
+                if slice_from_root
+                else {}
             )
             valid_mesh_dim_names = [
                 *device_mesh.mesh_dim_names,
@@ -356,6 +299,27 @@
 
             sliced_sizes = tuple(l.sizes for l in layout_sliced)
             sliced_strides = tuple(l.strides for l in layout_sliced)
+
+            # The check below is from DeviceMesh's implementation before adopting CuTe layout for internal
+            # bookkeeping and it can be removed but we need to define what is the expected behavior.
+            # TODO: Remove the below check and define the expected behavior.
+            # Validate the order of the slice mesh dim indices.
+            # This needs to be in ascending order.
+            pre_stride = -1
+            for stride in reversed(sliced_strides):
+                # Note that with CuTe layout, we can support slicing flattened non-contiguous mesh dims with no problem.
+                # But this will make this behavior complicated so we decided to not support it for now.
+                if not is_int(stride):
+                    raise NotImplementedError(
+                        "Currently, this only allows slicing out a contiguous flattened dim."
+                    )
+                if stride < pre_stride:
+                    raise KeyError(
+                        f"Invalid mesh_dim_names {mesh_dim_names} specified. "
+                        "Mesh dim indices should be in ascending order."
+                    )
+                pre_stride = stride
+
             # When users sliced dim_names outside from current mesh, we will check whether
             # there is layout overlap.
             # TODO: Eventually we will just directly throw error here because
@@ -888,10 +852,7 @@
             mesh_dim_names: tuple[str, ...],
             backend_override: Optional[tuple[BackendConfig, ...]] = None,
             _init_backend: bool = True,
-<<<<<<< HEAD
             _layout: Optional[_MeshLayout] = None,
-=======
->>>>>>> f63d16c6
         ) -> "DeviceMesh":
             """
             Helper method to create a DeviceMesh from tensor `pg_ranks_by_dim`. This is due to
@@ -923,10 +884,7 @@
                     mesh_dim_names=mesh_dim_names,
                     backend_override=backend_override,
                     _init_backend=_init_backend,
-<<<<<<< HEAD
                     _layout=_layout,
-=======
->>>>>>> f63d16c6
                 )
                 if cur_rank in mesh_nd:
                     res_mesh = mesh
