# mypy: allow-untyped-decorators
from __future__ import annotations

import atexit
import contextlib
import dataclasses
import functools
import logging
import math
import os
import traceback
import typing
import weakref
from collections import defaultdict
from dataclasses import dataclass
from typing import Any, Callable, cast, Literal, Optional, TYPE_CHECKING, TypeVar, Union
from typing_extensions import Self, TypeGuard
from weakref import ReferenceType

import torch
import torch._library.utils as library_utils
from torch import SymBool, SymFloat, SymInt, Tensor
from torch._C._functorch import is_functorch_wrapped_tensor, is_legacy_batchedtensor
from torch._library.fake_class_registry import FakeScriptObject
from torch._logging import dtrace_structured
from torch._prims_common import suggest_memory_format
from torch._subclasses.meta_utils import (
    assert_eq,
    assert_metadata_eq,
    is_sparse_any,
    is_sparse_compressed,
    MetaConverter,
)
from torch._utils import render_call
from torch.fx.immutable_collections import immutable_dict
from torch.fx.operator_schemas import normalize_function
from torch.multiprocessing.reductions import StorageWeakRef
from torch.overrides import TorchFunctionMode
from torch.types import IntLikeType, py_sym_types
from torch.utils._backport_slots import dataclass_slots
from torch.utils._mode_utils import no_dispatch
from torch.utils._python_dispatch import (
    is_traceable_wrapper_subclass,
    TorchDispatchMode,
)
from torch.utils._pytree import KeyPath, keystr, PyTree, tree_map, tree_map_, TreeSpec
from torch.utils._stats import count
from torch.utils._traceback import CapturedTraceback
from torch.utils.weak import WeakTensorKeyDictionary

from ._fake_tensor_utils import _CacheKeyState, _PySymInputStub, _SymIntOutputStub


if TYPE_CHECKING:
    from collections.abc import Generator, Iterable, Mapping, Sequence
    from types import TracebackType

    from torch._guards import Source
    from torch._ops import OpOverload
    from torch.fx.experimental.symbolic_shapes import ShapeEnv, SymbolicContext
    from torch.nested._internal.dict_tensor import DictTensor


log = logging.getLogger(__name__)

# TODO: Hack to unblock https://github.com/pytorch/pytorch/pull/108186
# Proper fix tracked by https://github.com/pytorch/pytorch/issues/120105
try:
    not_implemented_log = torch._logging.getArtifactLogger(__name__, "not_implemented")
except ValueError as e:
    if "'not_implemented' not registered" in str(e):
        import logging as not_implemented_log
    else:
        raise e


class _Unassigned:
    pass


_UNASSIGNED = _Unassigned()

DimList = list

pytree = torch.utils._pytree
T = TypeVar("T")

aten = torch._ops.ops.aten

CONSTANT_NUMEL_LIMIT = 1

RECURSION_COUNT = 0


# Small helper that increments recursion count, and
# resets it when the object goes out of scope.  Useful
# if you don't want to increase indentation which is
# what a context manager would do.
class IncrementRecursionCount:
    def __init__(self) -> None:
        global RECURSION_COUNT
        RECURSION_COUNT += 1

    def __del__(self) -> None:
        global RECURSION_COUNT
        RECURSION_COUNT -= 1


@dataclass
class UnsupportedFakeTensorException(RuntimeError):
    reason: str


@dataclass
class DynamicOutputShapeException(RuntimeError):
    func: OpOverload


@dataclass
class DataDependentOutputException(RuntimeError):
    func: OpOverload


@dataclass
class UnsupportedOperatorException(RuntimeError):
    func: OpOverload


@dataclass
class MetadataMismatchError(RuntimeError):
    reason: str


def ordered_set(*items: T) -> dict[T, Literal[True]]:
    return dict.fromkeys(items, True)


@contextlib.contextmanager
def unset_fake_temporarily() -> Generator[Optional[TorchDispatchMode], None, None]:
    old = torch._C._unset_dispatch_mode(torch._C._TorchDispatchModeKey.FAKE)
    try:
        yield old
    finally:
        if old is not None:
            torch._C._set_dispatch_mode(old)


def get_plain_tensors(
    subclass: Tensor, *, out: list[Union[Tensor, int, SymInt]]
) -> list[Union[Tensor, int, SymInt]]:
    # This function is used in Runtime, do not add redundant asserts
    todo = [subclass]
    while todo:
        curr = todo.pop()
        if not is_traceable_wrapper_subclass(curr):
            out.append(curr)
            continue

        inner_keys, _ = curr.__tensor_flatten__()
        todo.extend(getattr(curr, key) for key in reversed(inner_keys))

    return out


def is_fake(x: object) -> TypeGuard[Tensor]:
    from torch._subclasses.functional_tensor import FunctionalTensor

    if isinstance(x, FakeTensor):
        return True
    if is_traceable_wrapper_subclass(x):
        attrs, _ = type(x).__tensor_flatten__(x)
        flattened_tensors = [getattr(x, attr) for attr in attrs]
        all_fake = all(is_fake(x) for x in flattened_tensors)
        any_fake = any(is_fake(x) for x in flattened_tensors)
        assert all_fake == any_fake, "got mixed fake and real tensors!"
        return all_fake
    elif isinstance(x, FunctionalTensor):
        return is_fake(x.elem)
    elif isinstance(x, Tensor) and torch._is_functional_tensor(x):
        reapply_views = torch._C._functionalization_reapply_views_tls()
        unwrapped = torch._C._functorch._unwrap_functional_tensor(x, reapply_views)
        return is_fake(unwrapped)
    elif isinstance(x, Tensor) and is_functorch_wrapped_tensor(x):
        unwrapped = torch._C._functorch.get_unwrapped(x)
        return is_fake(unwrapped)
    return False


def maybe_get_fake_mode(t: object) -> Optional[FakeTensorMode]:
    from torch._subclasses.functional_tensor import FunctionalTensor

    if isinstance(t, FakeTensor):
        return t.fake_mode
    if is_traceable_wrapper_subclass(t):
        inner_tensor_names, _ = t.__tensor_flatten__()
        modes = [
            maybe_get_fake_mode(getattr(t, t_name)) for t_name in inner_tensor_names
        ]
        m = modes[0]
        assert all(m is x for x in modes)
        return m
    elif isinstance(t, FunctionalTensor):
        return maybe_get_fake_mode(t.elem)
    elif isinstance(t, Tensor) and torch._is_functional_tensor(t):
        reapply_views = torch._C._functionalization_reapply_views_tls()
        unwrapped = torch._C._functorch._unwrap_functional_tensor(t, reapply_views)
        return maybe_get_fake_mode(unwrapped)
    elif isinstance(t, Tensor) and is_functorch_wrapped_tensor(t):
        unwrapped = torch._C._functorch.get_unwrapped(t)
        return maybe_get_fake_mode(unwrapped)
    return None


@functools.lru_cache(None)
def get_schema_info(func: OpOverload) -> torch._C._SchemaInfo:
    return torch._C._SchemaInfo(func._schema)


# many of the decompositions registered to torch/_prims do not at the moment model
# aliasing or strides, so as an incremental step, just enable the decompositions in
# torch/_decomp/decompositions.py.
# decomps are used for aot autograd tracing so we would like to unify on their
# implementation and add additional testing to them
@functools.lru_cache(None)
def torch_decomp_decompositions(func: OpOverload) -> bool:
    from torch._decomp import decomposition_table

    decompositions = torch._decomp.decompositions
    # Note that the function in the decomposition table might be
    # different from the one in the module because of the difference
    # in out handling in aten API and torch public API
    return decomposition_table[func].__module__.startswith(
        "torch._decomp"
    ) and decomposition_table[func].__name__ in dir(decompositions)


def tree_flatten_only(ty: type[T], tree: PyTree) -> list[T]:
    flat_vals = pytree.tree_leaves(tree)
    return [elem for elem in flat_vals if isinstance(elem, ty)]


def _is_plain_tensor(t: object) -> bool:
    return (
        type(t) is Tensor
        and t.layout == torch.strided
        and not (
            t.is_sparse
            or t.is_nested
            or is_functorch_wrapped_tensor(t)
            or is_legacy_batchedtensor(t)
            or torch._is_functional_tensor(t)
        )
    )


# Similar to `MetaConverter`, this is a class for converting
# multiple tensors into fake tensors which share the same view/storage
# structure. Like `MetaConverter`, it uses `WeakIdRef` to
# hold a weak reference for all memoized tensors.
class FakeTensorConverter:
    @property
    def tensor_memo(
        self,
    ) -> weakref.WeakValueDictionary:
        # not valid until py3.10
        # weakref.WeakValueDictionary["torch._subclasses.meta_utils.MetaTensorId", Optional["FakeTensor"]]
        return self.meta_converter.tensor_memo

    meta_converter: MetaConverter
    constant_storage_mapping: dict[StorageWeakRef, list[ReferenceType]]
    export: bool

    def __init__(self, *, copy_data: bool = False, export: bool = False) -> None:
        self.meta_converter = MetaConverter(copy_data=copy_data)
        self.export = export

        # map from to storage to corresponding constant tensors
        self.constant_storage_mapping = {}

    def add_constant_storage_mapping(self, fake_tensor: FakeTensor) -> None:
        # when you have a constant, aliased tensor:
        # const_tensor.add_(torch.rand([1]))
        # all aliases of it must become no longer const
        assert isinstance(fake_tensor, FakeTensor) and fake_tensor.constant is not None
        weak_st = StorageWeakRef(fake_tensor.constant._typed_storage())

        # we need a map from a weak storage to all of its corresponding
        # constant tensors. python doesn't have the weak value equivalent
        # of defaultdict(list), so we are using a WeakValueDictionary as one
        if weak_st not in self.constant_storage_mapping:
            self.constant_storage_mapping[weak_st] = []
        self.constant_storage_mapping[weak_st].append(weakref.ref(fake_tensor))

    def invalidate_constant_aliases(self, tensor: Tensor) -> None:
        assert not isinstance(tensor, FakeTensor)

        weak_st = StorageWeakRef(tensor._typed_storage())
        if weak_st not in self.constant_storage_mapping:
            return

        for weak_tensor_ref in self.constant_storage_mapping[weak_st]:
            ten = weak_tensor_ref()
            if ten is not None:
                ten._fix_weakref()
                ten.constant = None

        del self.constant_storage_mapping[weak_st]

    def _get_memo(self, t: Tensor) -> Optional[FakeTensor]:
        tid = self.meta_converter.describer.lookup_tensor.get(t)
        if tid is None:
            return None
        return self.tensor_memo.get(tid)

    def set_tensor_memo(self, t: Tensor, v: FakeTensor) -> None:
        tid = self.meta_converter.describer.get_tensor_id(t)
        self.meta_converter.tensor_memo[tid] = v

    # You can have a real tensor that you need to convert into a fake tensor.
    # If you have a meta tensor already, call from_meta_and_device.
    #
    # You're allowed to pass a meta tensor to be turned into a fake
    # tensor; although an odd thing to do, this can occur if you're doing
    # cross ref testing and the inner test is already operating on meta tensors.
    def from_real_tensor(
        self,
        fake_mode: FakeTensorMode,
        t: Tensor,
        make_constant: bool = False,
        shape_env: Optional[ShapeEnv] = None,
        *,
        source: Optional[Source] = None,
        symbolic_context: Optional[SymbolicContext] = None,
        trace: bool = True,
    ) -> FakeTensor:
        # see note [Tensor Fakification and Symbol Caching]
        if not symbolic_context and not source and shape_env:
            if tracing_context := torch._guards.TracingContext.try_get():
                if t in tracing_context.tensor_to_context:
                    symbolic_context = tracing_context.tensor_to_context[t]
                    from torch.fx.experimental.symbolic_shapes import (
                        StatefulSymbolicContext,
                    )

                    assert isinstance(symbolic_context, StatefulSymbolicContext)
                    source = symbolic_context.tensor_source

        maybe_memo = self._get_memo(t)
        if maybe_memo is not None:
            return maybe_memo
        # not yet supported in metatensors
        if t.is_quantized:
            raise UnsupportedFakeTensorException("quantized nyi in meta tensors")
        if type(t) is torch.nn.Parameter:
            assert not make_constant

        constant = t if make_constant else None

        # This callback is used by both subclass and inner tensors. Require the
        # caller to explicitly specify the device in case outer and inner tensors
        # have different devices.
        def mk_fake_tensor(
            make_meta_t: Callable[[], object], device: Union[torch.device, str]
        ) -> FakeTensor:
            # NB: don't use in_kernel_invocation_manager. to
            # ensure FakeTensor can internally do constant computation
            # as necessary.  Invocation manager is "more correct" as
            # it works for more operators in make_meta_t, but
            # invariant is that make_meta_t only calls factories
            # for which it is not strictly necessary to use the
            # invocation manager (I think!)
            with no_dispatch():
                return FakeTensor(
                    fake_mode,
                    make_meta_t(),
                    device,
                    # TODO: callback might be used in recursive contexts, in
                    # which case using t is wrong!  BUG!
                    constant=constant,
                )

        out = self.meta_converter(
            t,
            shape_env=shape_env,
            callback=mk_fake_tensor,  # type: ignore[arg-type]
            source=source,
            symbolic_context=symbolic_context,
            trace=trace,
        )
        if out is NotImplemented:
            raise UnsupportedFakeTensorException("meta converter nyi")

        from torch._dynamo.source import RandomValueSource

        value = None
        if (
            not self.export
            and _is_plain_tensor(t)  # mostly, we want to know if item() works
            and t.dim() == 0
            and t.device.type == "cpu"
            # All integer types are fair game, because signed overflow is UB
            # (and even int64 can overflow, since integers in Python are
            # arbitrary precision). But only float64 is OK for float, because
            # switching between float32 and float64 changes semantics in an
            # observable way without hitting UB.
            and t.dtype
            in [torch.int64, torch.int32, torch.int16, torch.int8, torch.float64]
            and source is not None
            # Impede setting up item() on things coming from random.  These
            # are not "real" item() calls, instead UnspecializedPythonVariable
            # is unsafely pretending an int is a tensor, which can sometimes
            # implicitly cause an item call.  The problem is this is pretty
            # unsound: there's no reason substituting an int with a Tensor is
            # going to give the same results.  Today, you mostly get around
            # this by typically not having capture_scalar_outputs on and graph
            # breaking when someone tries to use the unspec variable in an
            # int-y context.  But allowing it through here would break that.
            # So don't.
            #
            # Once random values are setup to be represented as
            # SymNodeVariable, this condition can be removed.  To check if
            # you've done it right, this is a good test:
            #
            #   PYTORCH_TEST_WITH_DYNAMO=1 python test/test_reductions.py -k
            #   TestReductionsCPU.test_dim_reduction_fns_fn_name_amax_cpu_bfloat16
            and not isinstance(source, RandomValueSource)
            # In Dynamo, shape_env is never none (even with static shapes).
            # However, FakeTensorMode can be used by hand and in some cases
            # ShapeEnv is not allocated.
            and shape_env is not None
        ):
            from torch._dynamo.source import CallMethodItemSource, FloatTensorSource
            from torch.fx.experimental.symbolic_shapes import DimDynamic

            with no_dispatch():
                value = t.item()
            if not math.isnan(value) and not math.isinf(value):
                # Peephole strip out unnecessary torch.as_tensor(x).item()
                if isinstance(source, FloatTensorSource):
                    item_source = source.base
                else:
                    item_source = CallMethodItemSource(source)
                symbol = shape_env.create_unspecified_symbol(
                    value,
                    source=item_source,
                    dynamic_dim=DimDynamic.DYNAMIC,
                    symbolic_context=symbolic_context,
                )
                # NB: reusing item_memo here ensures that we invalidate on
                # mutation
                if t.dtype == torch.int64:
                    out.item_memo = shape_env.create_symintnode(
                        symbol,
                        hint=value,
                        source=item_source,
                    )
                elif t.dtype == torch.float64:
                    out.item_memo = shape_env.create_symfloatnode(
                        symbol,
                        hint=value,
                        source=item_source,
                    )
        if make_constant:
            self.add_constant_storage_mapping(out)
        # NB: meta_converter set the memo
        return out

    # If you specify the device, it MUST be a meta tensor.
    def from_meta_and_device(
        self, fake_mode: FakeTensorMode, t: Tensor, device: torch.device
    ) -> FakeTensor:
        assert (
            t.device.type == "meta"
        ), f"tensor's device must be `meta`, got {t.device.type} instead"
        # This is a bit abusive (this is not the "real" tensor) but whatever,
        # the meta tensor should be fresh so there's no way to get it wrong
        maybe_memo = self._get_memo(t)
        if maybe_memo is not None:
            return maybe_memo
        out = FakeTensor(fake_mode, t, device)
        self.set_tensor_memo(t, out)
        return out


@functools.lru_cache(None)
def init_gpu_context(device: torch.device) -> None:
    # Backward will error with cuda Fake Tensors if no cuda tensors have been initialized first
    if torch.cuda.is_available() or torch.xpu.is_available():
        (
            torch.empty(1, device=device)
            if torch.version.hip is None
            else torch.zeros(1, device=device)
        )


@contextlib.contextmanager
def in_kernel_invocation_manager(
    fake_mode: FakeTensorMode,
) -> Generator[None, None, None]:
    # See: note [Fake Tensor Dispatch Keys]
    prev_in_kernel = fake_mode.in_kernel_invocation
    meta_in_tls = torch._C._meta_in_tls_dispatch_include()
    assert meta_in_tls == prev_in_kernel, f"{meta_in_tls}, {prev_in_kernel}"

    with torch._C._DisableTorchDispatch():
        fake_mode.in_kernel_invocation = True
        # Unfortunately _set_meta_in_tls_dispatch_include(False) can leave
        # `Dense` turned on (because it's implied by `Meta`)
        with torch._C._PreserveDispatchKeyGuard():
            torch._C._set_meta_in_tls_dispatch_include(True)
            try:
                yield
            finally:
                fake_mode.in_kernel_invocation = prev_in_kernel
                # torch._C._set_meta_in_tls_dispatch_include(prev_in_kernel)


# Return if the function allows Python numbers to bind to Tensors
def should_allow_numbers_as_tensors(func: OpOverload) -> bool:
    return torch._C._should_allow_numbers_as_tensors(
        func.name().split("::")[-1].split(".")[0]
    )


class FakeTensorConfig:
    debug = os.environ.get("TORCH_FAKE_TENSOR_DEBUG", "0") == "1"


# This memorizes unbacked SymInt or SymFloats representing quantities like the
# number of nonzero elements in this tensor or learning rate. There is one
# instance of the descriptor per particular quantity to memoize.
#
# Memoization is helpful if you do something like x[mask] and y[mask];
# mask.nonzero() gets repeatedly called and should give a consistent unbacked
# SymInt. It needs to be invalidated in the same way constant is.
#
# Making this a descriptor may seem overly fancy, but actually it's the most
# convenient way to ensure access to FakeTensor during access, which is
# required for testing version counter and epoch validity.
class SymNumberMemoDescriptor:
    _name: str

    # By default, SymInts in this memo are invalidated across versions/epochs.
    # nested_ints however are preserved across epochs and across versions.
    # Preserving across versions is okay for nested int since the association
    # of a nested int is agnostic to the underlying data and nested ints are not
    # shared across multiple distinct tensors.
    _is_nested_int: bool

    def __init__(self, *, is_nested_int: bool = False) -> None:
        self._is_nested_int = is_nested_int

    def __set_name__(self, owner: str, name: str) -> None:
        self._name = name

    def _memo(self, obj: FakeTensor) -> str:
        return f"_{self._name}"

    def _memo_vc(self, obj: FakeTensor) -> str:
        return f"_{self._name}_vc"

    # When we retrace, we need to invalidate all the memos so that we can
    # accurately identify the first time unbacked SymInts are allocated.
    # This is only relevant for inputs; for intermediates, they will get fresh
    # fake tensors so you won't have a memo anyway
    def _memo_epoch(self, obj: FakeTensor) -> str:
        return f"_{self._name}_epoch"

    def __get__(
        self, obj: FakeTensor, objtype: Optional[type[FakeTensor]] = None
    ) -> Optional[Union[torch.SymInt, torch.SymFloat]]:
        if (r := getattr(obj, self._memo(obj))) is None:
            return None

        # If backed, it's ok to preserve memo since we know it won't renumber.
        if isinstance(r, torch.SymFloat) and r.node.hint is not None:
            return r

        # Version counter based tracking isn't 100% sound but it's close
        # enough
        if (
            not self._is_nested_int and getattr(obj, self._memo_vc(obj)) != obj._version
        ) or (
            not self._is_nested_int
            and getattr(obj, self._memo_epoch(obj)) != obj.fake_mode.epoch
        ):
            setattr(obj, self._memo(obj), None)
            return None
        return r

    def __set__(
        self, obj: FakeTensor, value: Optional[Union[torch.SymInt, torch.SymFloat]]
    ) -> None:
        if value is None:
            setattr(obj, self._memo(obj), None)
            setattr(obj, self._memo_vc(obj), None)
            setattr(obj, self._memo_epoch(obj), None)
        elif not obj.is_inference() or self._is_nested_int:
            setattr(obj, self._memo(obj), value)
            if not self._is_nested_int:
                setattr(obj, self._memo_vc(obj), obj._version)
            setattr(obj, self._memo_epoch(obj), obj.fake_mode.epoch)


class FakeTensor(Tensor):
    """
    Meta tensors give you the ability to run PyTorch code without having to
    actually do computation through tensors allocated on a `meta` device.
    Because the device is `meta`, meta tensors do not model device propagation.
    FakeTensor extends MetaTensors to also carry an additional `fake_device`
    which tracks devices that would have been used.
    """

    fake_device: torch.device
    fake_mode: FakeTensorMode
    constant: Optional[Tensor]
    real_tensor: Optional[Tensor]

    # TODO: Generalize this as needed, e.g., into a trie of memos, if
    # you do something like x[0].item()  (x[0] is fresh each time, so
    # memo mechanism here won't work)
    nonzero_memo = SymNumberMemoDescriptor()
    item_memo = SymNumberMemoDescriptor()
    unique_memo = SymNumberMemoDescriptor()
    unique_consecutive_memo = SymNumberMemoDescriptor()

    nested_int_id: Optional[int] = None

    # Indicates to our torch_dispatch dispatching infra that
    # this is an "infra" mode with lower dispatching precedence.
    _mode_key = torch._C._TorchDispatchModeKey.FAKE

    @property
    def device(self) -> torch.device:
        if self.fake_mode.in_kernel_invocation:
            return torch.device("meta")
        else:
            return self.fake_device

    @device.setter
    def device(self, _: torch.device) -> None:
        raise NotImplementedError

    # Note: [Fake Tensor Dispatch Keys]
    # In order to model the behavior of device-specific autocast
    # and autograd logic, we update the dispatch keys of FakeTensors
    # to reflect their fake device. This includes the BackendComponent
    # (DispatchKey::Meta -> DispatchKey::CUDA), and also the BackendComponent
    # related Autocast and Autograd keys. __torch_dispatch__ sits below
    # Autocast and Autograd, and is only invoked when we are at the
    # kernel for the BackendComponent. Then, we add Meta to the
    # thread-local dispatch include set to hit the meta kernel
    # instead of the kernel of the BackendComponent for the fake device.
    # The `device_for_backend_keys` does that below
    # NOTE: this probably will not do the right thing for backends
    # that have dispatch keys which are higher than the "meta" key:
    # https://github.com/pytorch/pytorch/blob/main/c10/core/DispatchKey.h#L189

    # We don't support named tensors; graph break
    @property
    def names(self) -> list[str]:
        raise UnsupportedFakeTensorException(
            "torch.compile doesn't support named tensors"
        )

    @names.setter
    def names(self, _: list[str]) -> None:
        raise NotImplementedError

    @staticmethod
    def __new__(
        cls,
        fake_mode: FakeTensorMode,
        elem: Tensor,
        device: torch.device,
        constant: Optional[Tensor] = None,
        real_tensor: Optional[Tensor] = None,
    ) -> Self:
        self = Tensor._make_subclass(
            cls,
            elem,
            elem.requires_grad,
            dispatch_device=True,
            device_for_backend_keys=device,
        )
        if not fake_mode._allow_unsafe_data_ptr_access:
            torch._C._set_throw_on_mutable_data_ptr(self)
        else:
            torch._C._set_warn_deprecated_on_mutable_data_ptr(self)

        assert elem.device.type == "meta", elem.device.type
        device = device if isinstance(device, torch.device) else torch.device(device)
        # NB: it is fine, if a little confusing, for device to be meta
        # (we are faking a meta tensor in that case).  However, it often
        # indicates some sort of confusion (e.g., you accidentally passed
        # in a meta tensor when you should have passed in the real tensor).
        # So by default we disallow meta, and if you are working in a situation
        # where it is helpful (e.g., crossref testing) you can turn it back
        # on
        if not fake_mode.allow_meta:
            assert device.type != "meta"
        # normalize device.
        if device.type in ["cuda", "xpu"]:
            init_gpu_context(device)

        if (
            device.type
            in ["cuda", "hpu", "xpu", "mps", torch._C._get_privateuse1_backend_name()]
            and device.index is None
        ):
            if device.type != "mps" and getattr(torch, device.type).is_initialized():
                device = torch.device(
                    f"{device.type}:{getattr(torch, device.type).current_device()}"
                )
            else:
                device = torch.device(f"{device.type}:0")
        self.fake_device = device
        self.fake_mode = fake_mode
        self.constant = constant
        assert not isinstance(real_tensor, FakeTensor)
        self.real_tensor = real_tensor
        self.nonzero_memo = None
        self.item_memo = None
        self.unique_memo = None
<<<<<<< HEAD
=======
        self.unique_consecutive_memo = None
        self.nested_int_memo = None
>>>>>>> 28d2c3f0

        if FakeTensorConfig.debug:
            self._debug_trace = CapturedTraceback.extract()  # type: ignore[attr-defined]
        return self

    # In some circumstances, a conventional Tensor constructor
    # will get rewritten to call into FakeTensor.  We must provide an
    # __init__ method that can accept the Python interpreters initialization
    # in such a situation; we must also be able to handle direct fake
    # tensor construction via FakeTensor().
    #
    # In particular, the __init__ call will look funny in the following case:
    #
    #   with FakeTensorMode():
    #       x = Tensor([1, 2, 3])
    #
    # this desugars into:
    #
    #   with FakeTensorMode():
    #       x = Tensor.__new__([1, 2, 3])
    #       # NB: x is a fake tensor, because of the mode!
    #       x.__init__([1, 2, 3])  # not the normal fake tensor args!
    #
    def __init__(self, *args: object, **kwargs: object) -> None:
        super().__init__()

    @staticmethod
    def from_tensor(t: Tensor, fake_mode: FakeTensorMode) -> FakeTensor:
        return fake_mode.from_tensor(t)

    @classmethod
    @count
    def __torch_dispatch__(  # type: ignore[override] # TODO
        cls,
        func: OpOverload,
        types: Sequence[type],
        args: Sequence[object] = (),
        kwargs: Mapping[str, object] = immutable_dict(),
    ) -> object:
        # need to handle here to avoid infinite recursion
        # see [in_kernel_invocation]
        if func == torch.ops.prim.device.default:
            assert len(args) == 1 and isinstance(args[0], FakeTensor)
            if args[0].fake_mode.in_kernel_invocation:
                return torch.device("meta")
            else:
                return args[0].fake_device

        # this handler must be done inside FakeTensor subclass, not mode, because
        # we can end up dispatching here when we have a fake tensor with
        # symbolic sizes running under in_kernel_invocation_manager.
        # The subclass is asked to handle this query because size (not
        # sym_size) was called, but we are unable to serve it directly because
        # there are symbolic sizes in the class.  The use of
        # in_kernel_invocation_manager means it's incorrect to activate a
        # mode to actually handle this (this caused
        # https://github.com/pytorch/pytorch/issues/122772).
        if handler := _DISPATCH_META_HANDLERS.get(func):
            return handler(args)

        # Because fake mode can return NotImplemented (if it sees a subclass
        # it doesn't know how to deal with), this test here is important
        # because the next dispatch after a fake mode will attempt to use
        # subclasses of tensors to dispatch, and any FakeTensor arguments
        # will be considered eligible.
        unrecognized_types = [
            t for t in types if not issubclass(t, FakeTensor) and t is not Tensor
        ]
        if unrecognized_types:
            not_implemented_log.debug(
                "FakeTensor unrecognized subclass(es): %s", unrecognized_types
            )
            return NotImplemented

        fake_mode = None
        for arg in pytree.arg_tree_leaves(*args, **kwargs):
            if isinstance(arg, FakeTensor):
                fake_mode = arg.fake_mode
                break

        assert fake_mode is not None

        # If the fake mode is already active, don't try to reapply it!
        # NotImplemented is the right thing to return here, because the
        # typical situation this can occur is if ProxyTensorMode returned a
        # NotImplemented because of a not implemented subclass; we may have
        # unluckily attempted to hit FakeTensor's dispatch first,
        # NotImplemented lets us keep chaining until we find the actual
        # subclass
        maybe_cur_fake_mode = torch._C._get_dispatch_mode(
            torch._C._TorchDispatchModeKey.FAKE
        )
        if maybe_cur_fake_mode:
            not_implemented_log.debug(
                "FakeTensor mode already active: %s in %s",
                fake_mode,
                maybe_cur_fake_mode,
            )
            return NotImplemented

        assert not fake_mode.in_kernel_invocation

        with fake_mode:
            return func(*args, **kwargs)

    @staticmethod
    def _find_common_device(
        func: OpOverload, flat_args: Sequence[object]
    ) -> tuple[torch.device, bool]:
        # Returns: (common_device, has_scalar_only_inputs)

        # cpu - zero-dim tensors can be called in cuda kernels,
        # so overwrite the common_device if it the only existing
        # device comes from a cpu zero-dim tensor
        common_device = None
        has_scalar_only_inputs = False
        is_cpu_zero_dim = None

        def cpu_zero_dim(t: Tensor) -> bool:
            return t.device.type == "cpu" and t.dim() == 0

        def merge_devices(t: object) -> None:
            nonlocal common_device
            nonlocal is_cpu_zero_dim
            if not isinstance(t, FakeTensor):
                return

            if common_device is None:
                common_device = t.device
                is_cpu_zero_dim = cpu_zero_dim(t)
                return

            t_is_cpu_zero_dim = cpu_zero_dim(t)
            if t.device == common_device:
                if is_cpu_zero_dim:
                    is_cpu_zero_dim = t_is_cpu_zero_dim
                return

            # mismatching devices !
            # if current tensor is cpu 0 dim, defer to existing device
            if t_is_cpu_zero_dim:
                return

            # current device is from cpu 0 dim tensor, overwrite
            if is_cpu_zero_dim:
                common_device = t.device
                is_cpu_zero_dim = t_is_cpu_zero_dim
                return

            # mismatching devices of non-zero dim tensors, throw
            # This might be valid behavior and need to be explicitly modeled, e.g. reshape_as
            raise RuntimeError(
                f"Unhandled FakeTensor Device Propagation for {func}, found two different devices {common_device}, {t.device}"
            )

        for arg in flat_args:
            merge_devices(arg)

        # some functions that allow Python numbers to bind to Tensors
        # if we have failed to find a device, and we're running one of these operators,
        # we must have scalar only inputs
        if should_allow_numbers_as_tensors(func) and common_device is None:
            # ops with scalar only inputs always have result on cpu
            has_scalar_only_inputs = True
            common_device = torch.device("cpu")

        assert common_device is not None, f"Could not find common device for {func}"

        return common_device, has_scalar_only_inputs

    # For the purpose of equality comparison
    def try_get_nested_int_id(self) -> Optional[int]:
        return self.nested_int_id

    def register_nested_int_id(self, nid: Optional[int] = None) -> int:
        if nid is None:
            self.nested_int_id = self.fake_mode.get_next_nested_int_id()
        else:
            self.nested_int_id = nid
        return self.nested_int_id

    # Similar to FunctionalTensor.tolist
    def tolist(self) -> Any:
        if self.dim() == 0:
            return self.item()
        elif self.dim() == 1:
            return [elem.item() for elem in self]
        else:
            return [elem.tolist() for elem in self]


_MetadataIntLike = Union[IntLikeType, "_PySymInputStub", "_SymIntOutputStub"]


@dataclass_slots
@dataclass
class TensorMetadata:
    """
    The Tensor metadata relevant to hashing FakeTensors when caching.
    """

    dtype: torch.dtype
    shape: tuple[_MetadataIntLike, ...]
    stride: tuple[_MetadataIntLike, ...]
    device: torch.device
    layout: torch.layout
    memory_format: Optional[torch.memory_format]
    storage_offset: _MetadataIntLike
    storage_bytes: Optional[_MetadataIntLike]
    requires_grad: bool
    is_quantized: bool
    is_conj: bool
    is_neg: bool
    is_inference: bool
    is_sparse: bool  # read: is sparse COO
    is_coalesced: Optional[bool]
    dense_dim: Optional[int]
    sparse_dim: Optional[int]

    def _flatten_into(
        self,
        result: list[object],
        mode: FakeTensorMode,
        state: _CacheKeyState,
    ) -> None:
        # Flatten the TensorMetadata out into `result`.  Make sure to call
        # state.convert_sym_int() on any SymInts.
        for field in dataclasses.fields(self):
            value = getattr(self, field.name)
            if isinstance(value, (tuple, list, torch.Size)):
                # This will recursively flatten the iterable, calling
                # convert_sym_int() as necessary.
                mode._prep_args_for_hash(result, value, state)
            elif isinstance(value, SymInt):
                state.convert_sym_int(result, value)
            else:
                result.append(value)


def extract_tensor_metadata(t: Tensor) -> TensorMetadata:
    """
    Extract the TensorMetadata of a tensor.
    """
    memory_format: Optional[torch.memory_format] = suggest_memory_format(t)
    # Don't call is_contiguous() on a Tensor which has symbolic sizes or things
    # will go badly (guards will be messed up?)
    if (
        t._has_symbolic_sizes_strides
        or is_sparse_any(t)
        or not t.is_contiguous(memory_format=memory_format)
    ):
        memory_format = None

    storage_offset = t.storage_offset()

    return TensorMetadata(
        t.dtype,
        t.shape,
        t.stride() if t.layout == torch.strided else (),
        t.device,
        t.layout,
        memory_format,
        storage_offset,
        # Only set storage_bytes for tensors that have storage (not sparse)
        t.untyped_storage().nbytes() if not is_sparse_any(t) else None,
        t.requires_grad,
        t.is_quantized,
        t.is_conj(),
        t.is_neg(),
        t.is_inference(),
        t.is_sparse,
        t.is_coalesced() if t.is_sparse else None,
        t.dense_dim() if is_sparse_any(t) else None,
        t.sparse_dim() if is_sparse_any(t) else None,
    )


@dataclass_slots
@dataclass
class _DispatchCacheKey:
    """
    Key for the FakeTensor dispatch cache.
    """

    key: tuple[object, ...]
    hashvalue: int

    def __init__(self, tup: tuple[object, ...]) -> None:
        self.key = tup
        self.hashvalue = hash(tup)

    def __eq__(self, other: object) -> bool:
        return isinstance(other, _DispatchCacheKey) and self.key == other.key

    def __hash__(self) -> int:
        return self.hashvalue

    def strip_shape_env(self) -> None:
        # We need to strip the ShapeEnv from any values before we store in the
        # cache so the cache doesn't keep our ShapeEnvs alive.
        for v in self.key:
            if isinstance(v, _PySymInputStub):
                v.strip_shape_env()


@dataclass_slots
@dataclass(frozen=True)
class _DispatchCacheEntryOutputInfo:
    """
    Entry type for the FakeTensor dispatch cache for an output. Accounts for two
    possibilities:
    1) The op is inplace, and a hit means we need to alias the argument at a
       given index.
    2) We need to synthesize a new FakeTensor given tensor metadata. For view
       ops, we further capture the index of the arg to alias.
    """

    inplace_idx: Optional[int]
    metadata: Optional[TensorMetadata]
    view_idx: Optional[int]


@dataclass_slots
@dataclass(frozen=True)
class _DispatchCacheEntry:
    """
    Entry type for the FakeTensor dispatch cache. It supports two types of outputs
    1) tensor
    2) tuple of tensors

    is_output_tuple flag helps in differentiating the return type
    """

    output_infos: tuple[_DispatchCacheEntryOutputInfo]
    is_output_tuple: bool = False


@dataclass_slots
@dataclass(frozen=True)
class _BypassDispatchCache(Exception):
    """
    Signals cases that should skip FakeTensor caching.
    """

    reason: str


@dataclass_slots
@dataclass(frozen=True)
class DispatchCacheInfo:
    """
    Information about the state of the FakeTensor dispatch cache.
    """

    hits: int
    misses: int
    bypasses: dict[str, int]
    size: int


# We keep one instantiation of `fake_tensor_converter` active
# for the duration of `with FakeTensorMode()`.
# This allows accurate storage aliasing across invocation of
# different operators. While this will keep all freshly allocated
# tensors alive during `FakeTensorMode`, there will no be no
# new allocations of Tensors which have non-meta storage so
# memory should not significantly increase.


class FakeTensorMode(TorchDispatchMode):
    cache: dict[_DispatchCacheKey, _DispatchCacheEntry] = {}
    cache_hits: int = 0
    cache_misses: int = 0
    cache_bypasses: dict[str, int] = defaultdict(int)
    # Every time you retrace using the same fake tensor mode, you should
    # advance the epoch so we don't reuse unbacked memos
    epoch: int = 0
    in_kernel_invocation: bool = False
    static_shapes: bool
    shape_env: Optional[ShapeEnv]
    _stack: Optional[str]
    allow_meta: bool

    # NestedTensor uses a tensor_id_counter to uniquely identify offsets.
    # This counter is incremented when an offsets is used to create an NJT
    # for the first time. To avoid mutating eager state if we construct NJT
    # during tracing, we maintain a separate counter on the FakeTensorMode.
    # The initial count is set to the current eager tensor_id_counter value
    # upon initialization, and every time you retrace using the same fake tensor
    # mode, you should reset the counter to the initial count.
    nt_tensor_id_counter: int = -1
    nt_tensor_id_initial_count: int = -1

    # See [ Best effort SymInt association ]
    nt_cache_to_nested_int: WeakTensorKeyDictionary = WeakTensorKeyDictionary()

    def __init__(
        self,
        *,
        allow_fallback_kernels: bool = True,
        allow_non_fake_inputs: bool = False,
        shape_env: Optional[ShapeEnv] = None,
        static_shapes: Optional[bool] = None,
        # TODO: This is a temporary measure, see
        # https://github.com/pytorch/pytorch/pull/126245#discussion_r1604185748
        # We're currently solely using this to impede population of
        # item_memo for 0d scalar tensor inputs when export, because this
        # causes things that used to be deferred runtime asserts to turn into
        # guards, and then the guards are just lost.  We can potentially fix
        # this by ensuring guards also get put in the graph, but this is
        # pending a rework of how deferred runtime asserts in export.  Once
        # that's done, we can remove this.
        export: bool = False,
    ) -> None:
        log.debug("create_mode 0x%x", id(self))
        super().__init__()
        self.allow_fallback_kernels = allow_fallback_kernels

        import torch._dynamo.config
        import torch._functorch.config

        self.propagate_real_tensors = (
            torch._functorch.config.fake_tensor_propagate_real_tensors
        )
        self.fake_tensor_converter = FakeTensorConverter(
            copy_data=self.propagate_real_tensors,
            export=export,
        )

        if static_shapes is not None:
            self.static_shapes = static_shapes
        else:
            self.static_shapes = shape_env is None

        # This is temporarily patched to True in Dynamo to grandfather in some
        # places where we unconditionally allow scalar outputs, TO BE REMOVED
        self.allow_scalar_outputs = False

        self._allow_unsafe_data_ptr_access = (
            torch._functorch.config.fake_tensor_allow_unsafe_data_ptr_access
        )
        self.allow_meta = torch._functorch.config.fake_tensor_allow_meta
        self.cache_enabled = (
            torch._dynamo.config.fake_tensor_cache_enabled
            and not self.propagate_real_tensors
        )
        self.cache_crosscheck_enabled = (
            torch._dynamo.config.fake_tensor_cache_crosscheck_enabled
        )

        # A flag that controls, whether we want to invoke ops on mix of
        # real weights/global variables and fake inputs
        self.allow_non_fake_inputs = allow_non_fake_inputs

        # [in_kernel_invocation]
        # when FakeTensor is invoked in user code, .device should return
        # the fake_device of the tensor so that code such as as `if x.is_cuda`
        # or torch.zeros([10, 10], device=x.device) continues to execute as if
        # the FakeTensor were real. However, within kernel execution, we return
        # the `Meta` device because all computation within the kernels should
        # behave as if the Tensors are on meta devices. Kernels should allocate
        # new tensors on meta devices, and checks like `is_meta` should return true.
        # within python refs, we always return the real device by defining
        # the device property
        self.in_kernel_invocation = False

        # True if we enter'ed and actually enabled fake tensor mode,
        # false if it was a no-op.  Not thread safe but neither is
        # in_kernel_invocation
        # If another fake mode was already active when we enter, we also stash it here.
        # That way when we exit, we know to re-enable the previous fake mode.
        self.enter_stack: list[
            tuple[bool, Optional[TorchDispatchMode], Optional[bool]]
        ] = []

        self.shape_env = shape_env

        self._stack_trace = traceback.extract_stack()
        self._stack = None

        # Indicates to our torch_dispatch dispatching infra that
        # this is an "infra" mode with lower dispatching precedence.
        self._mode_key = torch._C._TorchDispatchModeKey.FAKE

        import torch.nested._internal.tensor_registry

        self.nt_tensor_id_initial_count = (
            torch.nested._internal.tensor_registry._global_tensor_registry._next_id
        )
        self.nt_tensor_id_counter = self.nt_tensor_id_initial_count

    def reset_nt_tensor_id_counter(self) -> None:
        self.nt_tensor_id_counter = self.nt_tensor_id_initial_count

    # Typically, there is only one fake tensor mode and you test for it by
    # doing an isinstance test.  However, in some situations, there might be
    # TWO fake tensor modes.  The canonical example of this is exporting
    # a fake model: there is an outer fake mode created by the user, and
    # an inner fake mode created by Dynamo.  The two phase process is required
    # because the outer fake mode typically won't have a ShapeEnv, even if
    # the user is interested in exporting with dynamic shapes (so the inner
    # fake mode will actually have a ShapeEnv and swap in symbolic sizes.)
    #
    # In this case, it's insufficient to test only one FakeTensor: you need
    # to distinguish between our fake tensor and other fake tensors.  That's
    # what this function does.
    def is_our_fake(self, t: object) -> TypeGuard[FakeTensor]:
        return isinstance(t, FakeTensor) and t.fake_mode is self

    # If we should avoid device init. This changes the behavior of various APIs:
    # - We avoid constant-prop on Tensors with ops that move them to another device
    # - We change the torch.tensor ctor contract to never materialize
    #   tensors on device
    #   (see NOTE: [torch.tensor, lift_fresh, and device movement])
    @property
    def avoid_device_init(self) -> bool:
        if torch.xpu._is_compiled():
            assert not torch.cuda._is_compiled()
            return not torch.xpu.is_available()

        return not (
            torch.cuda.is_available()
            or (hasattr(torch, "hpu") and torch.hpu.is_available())
        )

    @property
    def stack(self) -> str:
        if self._stack is None:
            self._stack = "".join(traceback.format_list(self._stack_trace))
        return self._stack

    @count
    def __torch_dispatch__(
        self,
        func: OpOverload,
        types: Sequence[type],
        args: Sequence[object] = (),
        kwargs: Mapping[str, object] = immutable_dict(),
    ) -> object:
        # FakeTensorMode should not be set when we're inside of it.
        assert (
            torch._C._get_dispatch_mode(torch._C._TorchDispatchModeKey.FAKE) is None
        ), func
        try:
            return self.dispatch(func, types, args, kwargs)
        except TypeError:
            log.exception("fake tensor raised TypeError")
            raise

    # No-op if FakeTensorMode is already in use
    def __enter__(self) -> Self:
        import torch.nested._internal.nested_tensor

        prev_only_lift_cpu_tensors = None
        if self.avoid_device_init:
            # See NOTE: [torch.tensor, lift_fresh, and device movement]
            prev_only_lift_cpu_tensors = torch._C._only_lift_cpu_tensors()
            torch._C._set_only_lift_cpu_tensors(True)
        maybe_prev_fake_mode = torch._C._unset_dispatch_mode(self._mode_key)
        if self is not maybe_prev_fake_mode:
            self.enter_stack.append(
                (True, maybe_prev_fake_mode, prev_only_lift_cpu_tensors)
            )
            return super().__enter__()
        else:
            # no-op (still need to re-set the fake mode though since we unset it)
            torch._C._set_dispatch_mode(self)
            self.enter_stack.append((False, None, prev_only_lift_cpu_tensors))
        return self

    def __exit__(
        self,
        a: Optional[type[BaseException]],
        b: Optional[BaseException],
        c: Optional[TracebackType],
    ) -> None:
        (
            live,
            maybe_prev_fake_mode,
            maybe_prev_only_lift_cpu_tensors,
        ) = self.enter_stack.pop()
        if live:
            super().__exit__(a, b, c)

            # Re-enable the previous fake mode, if there was one.
            if maybe_prev_fake_mode is not None:
                torch._C._set_dispatch_mode(maybe_prev_fake_mode)
            if maybe_prev_only_lift_cpu_tensors is not None:
                torch._C._set_only_lift_cpu_tensors(maybe_prev_only_lift_cpu_tensors)

    @classmethod
    def is_infra_mode(cls) -> bool:
        return True

    @classmethod
    def cache_info(cls) -> DispatchCacheInfo:
        """
        Query the state of the dispatch cache.
        """
        return DispatchCacheInfo(
            FakeTensorMode.cache_hits,
            FakeTensorMode.cache_misses,
            dict(FakeTensorMode.cache_bypasses),
            len(FakeTensorMode.cache),
        )

    @classmethod
    def cache_clear(cls) -> None:
        """
        Clear the dispatch cache.
        """
        cls.cache_hits = 0
        cls.cache_misses = 0
        cls.cache_bypasses.clear()
        cls.cache.clear()

    def _cached_dispatch_impl(
        self,
        func: OpOverload,
        types: Sequence[type],
        args: Sequence[object],
        kwargs: Mapping[str, object],
    ) -> object:
        """
        Lookup a cache entry for the given arguments. If none exists, dispatch
        and cache the result (if the result is eligible for caching).
        """
        output: object = _UNASSIGNED
        try:
            state = _CacheKeyState(self.shape_env)
            key = self._cache_key(state, func, args, kwargs)
            if state.cache_on_shape_env():
                assert state.shape_env is not None
                cache = state.shape_env.fake_tensor_cache
            else:
                cache = FakeTensorMode.cache
            entry = cache.get(key, None)
            if entry is not None:
                output = self._output_from_cache_entry(state, entry, key, func, args)
                FakeTensorMode.cache_hits += 1
                if self.cache_crosscheck_enabled:
                    # For debugging / testing: Validate that the output synthesized
                    # from the cache matches the output created by normal dispatch.
                    self._crosscheck_cache_output(output, func, types, args, kwargs)
            else:
                self._validate_cache_key(func, args, kwargs)
                output = self._dispatch_impl(func, types, args, kwargs)
                entry = self._make_cache_entry(state, key, func, args, kwargs, output)
                key.strip_shape_env()
                cache[key] = entry
                FakeTensorMode.cache_misses += 1
        except _BypassDispatchCache as e:
            FakeTensorMode.cache_bypasses[e.reason] += 1

        if output is _UNASSIGNED:
            output = self._dispatch_impl(func, types, args, kwargs)

        return output

    def _cache_key(
        self,
        state: _CacheKeyState,
        func: OpOverload,
        args: Sequence[object],
        kwargs: Mapping[str, object],
    ) -> _DispatchCacheKey:
        """
        Create a cache key given the dispatch args. Raises _BypassDispatchCache
        for any situation that precludes caching.
        """
        key_values = [
            func,
            # Capture the default_dtype mode since that can affect the output tensor,
            # e.g., when operating on constant float values.
            torch.get_default_dtype(),
            # Capture the current device to support, e.g., cache tensor creation,
            # where there isn't necessarily a tensor to take the device from.
            torch._C._get_default_device(),
            # We want to create tensors from cached metadata only when the inference
            # mode is the same.
            torch.is_inference_mode_enabled(),
            # Shape env settings could affect behavior. One example seen in the wild:
            # Disallowing dynamic shapes can introduce a DynamicOutputShapeException
            # where it wasn't seen on a previous instance of the same op.
            self.shape_env.settings if self.shape_env else None,
        ]
        # Translate any FakeTensor args to metadata.
        if args:
            self._prep_args_for_hash(key_values, args, state)
        if kwargs:
            self._prep_args_for_hash(key_values, kwargs, state)
        return _DispatchCacheKey(tuple(key_values))

    def _validate_cache_key(
        self,
        func: OpOverload,
        args: Sequence[object],
        kwargs: Mapping[str, object],
    ) -> None:
        """
        Validate that the cache key generated by _cache_key will be
        reasonable.
        """
        # Avoid caching for any ops that would require a more sophisticated
        # caching implementation, e.g., data dependent ops or ops that modify
        # the inputs.
        if torch.Tag.data_dependent_output in func.tags:
            raise _BypassDispatchCache("data dependent output")

        if torch.Tag.dynamic_output_shape in func.tags:
            raise _BypassDispatchCache("dynamic output shape")

        if torch.Tag.inplace_view in func.tags:
            raise _BypassDispatchCache("inplace view")

        if func == aten._unsafe_view.default:
            raise _BypassDispatchCache("unsafe view")

        if func in self.lift_fns:
            raise _BypassDispatchCache("lift")

        if func.name() == "inductor::resize_storage_bytes_":
            raise _BypassDispatchCache("inductor::resize_storage_bytes_")

        if not torch._library.utils.is_builtin(func):
            raise _BypassDispatchCache("non-builtin")

        # In order to handle storage aliasing, we need to establish the alias
        # for any view op on a cache hit. But CompositeImplicitAutograd ops may
        # or may not alias the input, so just punt on caching these.
        if func.is_view and torch._C._dispatch_has_kernel_for_dispatch_key(
            func.name(), torch._C.DispatchKey.CompositeImplicitAutograd
        ):
            raise _BypassDispatchCache("CompositeImplicitAutograd")

    def _prep_args_for_hash(
        self,
        result: list[object],
        args: Union[Mapping[str, object], Sequence[object], Iterable[object]],
        state: _CacheKeyState,
    ) -> None:
        """
        Translate the provided args into a form suitable for caching at FakeTensor
        dispatch, i.e., convert unhashable types like lists & dicts into tuples and
        convert FakeTensors into metadata. Raises _BypassDispatchCache to signal
        unsupported cases that should bypass caching.
        """
        if isinstance(args, dict):
            self._prep_args_for_hash(result, args.keys(), state)
            self._prep_args_for_hash(result, args.values(), state)
            return

        for arg in args:
            if isinstance(arg, FakeTensor):
                if not self.is_our_fake(arg):
                    raise _BypassDispatchCache("not our fake")
                if arg.constant is not None:
                    raise _BypassDispatchCache("constant attribute")
                if is_sparse_any(arg):
                    raise _BypassDispatchCache(f"{arg.layout} tensor")
                # FIXME: For now back out caching when there are symbolic nbytes
                # - this doesn't seem to play nice with set(). See T196779132 for examples.
                if isinstance(arg.untyped_storage().nbytes(), SymInt):
                    raise _BypassDispatchCache("symbolic nbytes")
                metadata = extract_tensor_metadata(arg)
                metadata._flatten_into(result, self, state)
            elif isinstance(arg, Tensor):
                raise _BypassDispatchCache("non-fake tensor")
            elif isinstance(arg, SymInt):
                state.convert_sym_int(result, arg)
            elif isinstance(arg, (SymBool, SymFloat)):
                raise _BypassDispatchCache("symbolic shape")
            elif isinstance(arg, (list, tuple, dict)):
                self._prep_args_for_hash(result, arg, state)
            else:
                # It's important to capture the type of the arg since, e.g., 1 and 1.0
                # hash to the same value, but can produce different dtypes for the
                # output tensor.
                result.append(type(arg))
                result.append(arg)

    def _validate_output_for_cache_entry(
        self,
        state: _CacheKeyState,
        key: _DispatchCacheKey,
        func: OpOverload,
        args: Sequence[object],
        kwargs: Mapping[str, object],
        output: Optional[FakeTensor],
    ) -> None:
        # Some ops return tuples of Tensors, but it's rare, so avoid
        # the complexity of caching other types.
        if not isinstance(output, FakeTensor):
            raise _BypassDispatchCache("non-FakeTensor output")

        # Avoid caching FakeTensors with constants attached since those
        # can be invalidated.
        if output.constant is not None:
            raise _BypassDispatchCache("constant attribute")

        # TODO: support caching sparse outputs?
        if output.is_sparse:
            raise _BypassDispatchCache("sparse output")

        if is_sparse_compressed(output):
            raise _BypassDispatchCache("sparse compressed output")

        # Can an in-place op really reference a kwarg? If so, then we need
        # to extend the implementation to handle it.
        for kval in kwargs.values():
            if id(kval) == id(output):
                raise _BypassDispatchCache("kwarg aliases output")

    def _get_output_info_for_cache_entry(
        self,
        state: _CacheKeyState,
        key: _DispatchCacheKey,
        func: OpOverload,
        args: Sequence[object],
        kwargs: Mapping[str, object],
        output: FakeTensor,
    ) -> _DispatchCacheEntryOutputInfo:
        # If this is an in-place op, the entry records which input arg is aliased.
        for idx in range(len(args)):
            if id(args[idx]) == id(output):
                return _DispatchCacheEntryOutputInfo(
                    inplace_idx=idx, metadata=None, view_idx=None
                )

        # Otherwise, create an entry that records the output tensor's metadata.
        view_idx = None
        if func.is_view:
            idxs = [i for i, t in enumerate(args) if isinstance(t, Tensor)]
            assert len(idxs) == 1
            view_idx = idxs[0]

        metadata = extract_tensor_metadata(output)
        metadata.shape = tuple(state.convert_output(v) for v in metadata.shape)
        metadata.stride = tuple(state.convert_output(v) for v in metadata.stride)
        metadata.storage_offset = state.convert_output(metadata.storage_offset)
        metadata.storage_bytes = (
            None
            if metadata.storage_bytes is None
            else state.convert_output(metadata.storage_bytes)
        )

        entry = _DispatchCacheEntryOutputInfo(
            inplace_idx=None,
            metadata=metadata,
            view_idx=view_idx,
        )

        # N.B.: Some checks for bypassing the cache would be performed on the
        # output tensor synthesized from the cached metadata. As an optimization,
        # we can synthesize a tensor here and do the checks on that instance.
        # This approach keeps the (more frequent) cache-hit path as lightweight
        # as possible.
        entry_for_synth_output = _DispatchCacheEntry(
            output_infos=(entry,), is_output_tuple=False
        )
        synth_output = self._output_from_cache_entry(
            state, entry_for_synth_output, key, func, args
        )

        # Make sure the dispatch_key_set from the synthesized output tensor will
        # be the same.
        synth_key_set = torch._C._dispatch_key_set(synth_output)
        key_set = torch._C._dispatch_key_set(output)
        if synth_key_set != key_set:
            raise _BypassDispatchCache("dispatch_key_set mismatch")

        return entry

    def _make_cache_entry(
        self,
        state: _CacheKeyState,
        key: _DispatchCacheKey,
        func: OpOverload,
        args: Sequence[object],
        kwargs: Mapping[str, object],
        output: Optional[FakeTensor],
    ) -> _DispatchCacheEntry:
        """
        Make a cache entry object for the given 'output' Tensor. Raises
        _BypassDispatchCache if the output tensor has characteristics that
        prevent caching it.
        """
        if output is None:
            output_info = _DispatchCacheEntryOutputInfo(
                inplace_idx=None, metadata=None, view_idx=None
            )
            return _DispatchCacheEntry(
                output_infos=(output_info,), is_output_tuple=False
            )

        if isinstance(output, tuple):
            for out_element in output:
                self._validate_output_for_cache_entry(
                    state, key, func, args, kwargs, out_element
                )
        else:
            self._validate_output_for_cache_entry(
                state, key, func, args, kwargs, output
            )

        if isinstance(output, tuple):
            output_infos = [
                self._get_output_info_for_cache_entry(
                    state, key, func, args, kwargs, out_elem
                )
                for out_elem in output
            ]
            return _DispatchCacheEntry(
                output_infos=tuple(output_infos), is_output_tuple=True
            )

        else:
            output_info = self._get_output_info_for_cache_entry(
                state, key, func, args, kwargs, output
            )
            return _DispatchCacheEntry(
                output_infos=(output_info,), is_output_tuple=False
            )

    def _get_output_tensor_from_cache_entry(
        self,
        state: _CacheKeyState,
        entry: _DispatchCacheEntryOutputInfo,
        key: _DispatchCacheKey,
        func: OpOverload,
        args: Sequence[object],
    ) -> Optional[FakeTensor]:
        if entry.inplace_idx is not None:
            # This is an in-place op; return the aliased arg.
            inplace_arg = args[entry.inplace_idx]
            assert isinstance(inplace_arg, FakeTensor)
            return inplace_arg

        # Synthesize a new FakeTensor with the cached metadata.
        metadata = entry.metadata
        if metadata is None:
            return None

        assert not is_sparse_any(metadata)

        def check_value(
            value: _MetadataIntLike, state: _CacheKeyState
        ) -> Union[IntLikeType]:
            if isinstance(value, _SymIntOutputStub):
                assert state.shape_env is not None
                return value.extract(key, state.shape_env)
            else:
                assert not isinstance(value, _PySymInputStub)
                return value

        shape = tuple(check_value(v, state) for v in metadata.shape)
        stride = tuple(check_value(v, state) for v in metadata.stride)
        storage_offset = check_value(metadata.storage_offset, state)
        if metadata.storage_bytes is not None:
            check_value(metadata.storage_bytes, state)

        maybe_suppress: Callable[[], typing.ContextManager] = contextlib.nullcontext
        if self.shape_env is not None:
            maybe_suppress = self.shape_env.suppress_guards

        with in_kernel_invocation_manager(self), maybe_suppress():
            empty = torch.empty_strided(
                shape,
                stride,
                dtype=metadata.dtype,
                layout=metadata.layout,
                device="meta",
                requires_grad=metadata.requires_grad,
            )

        if metadata.is_conj:
            torch._C._set_conj(empty, True)
        if metadata.is_neg:
            torch._C._set_neg(empty, True)

        if func.is_view:
            # For view ops, the storage should be the same as the tensor input.
            view_arg = args[cast(int, entry.view_idx)]
            assert isinstance(view_arg, FakeTensor)
            storage = view_arg.untyped_storage()
            with in_kernel_invocation_manager(self), maybe_suppress():
                empty.set_(storage, storage_offset, shape, stride)

        return FakeTensor(self, empty, metadata.device)

    def _output_from_cache_entry(
        self,
        state: _CacheKeyState,
        entry: _DispatchCacheEntry,
        key: _DispatchCacheKey,
        func: OpOverload,
        args: Sequence[object],
    ) -> Union[Optional[FakeTensor], tuple[Optional[FakeTensor], ...]]:
        """
        Create a new FakeTensor from the cache entry.
        """

        if entry.is_output_tuple:
            outputs = [
                self._get_output_tensor_from_cache_entry(
                    state,
                    output_info,
                    key,
                    func,
                    args,
                )
                for output_info in entry.output_infos
            ]
            return tuple(outputs)
        else:
            return self._get_output_tensor_from_cache_entry(
                state, entry.output_infos[0], key, func, args
            )

    def _crosscheck_cache_output(
        self,
        output: Union[Optional[FakeTensor], tuple[Optional[FakeTensor], ...]],
        func: OpOverload,
        types: Sequence[type],
        args: Sequence[object],
        kwargs: Mapping[str, object],
    ) -> None:
        """
        Helper to validate that the output synthesized from the cache matches
        the output created by normal dispatch.
        """
        try:
            true_output = self._dispatch_impl(func, types, args, kwargs)
        except Exception as e:
            raise RuntimeError(
                f"FakeTensor cache crosscheck failure: func={func}, "
                f"args={args}, kwargs={kwargs}: Dispatch raised={e}"
            ) from e
        try:
            if (true_output is not None) and (output is not None):
                if isinstance(true_output, tuple):
                    assert len(true_output) == len(output)
                    for a, b in zip(true_output, output):
                        assert_metadata_eq(assert_eq, a, b)
                else:
                    assert not isinstance(output, tuple)
                    assert_metadata_eq(assert_eq, true_output, output)
            else:
                assert true_output is None
                assert output is None
        except Exception as e:
            raise RuntimeError(
                f"FakeTensor cache crosscheck failure: func={func}, "
                f"args={args}, kwargs={kwargs}"
            ) from e

    def dispatch(
        self,
        func: OpOverload,
        types: Sequence[type],
        args: Sequence[object] = (),
        kwargs: Mapping[str, object] = immutable_dict(),
    ) -> object:
        kwargs = kwargs or {}
        with no_dispatch():
            log.debug("%s %s %s", func, args, kwargs)

        if func in _DISPATCH_META_HANDLERS:
            return _DISPATCH_META_HANDLERS[func](args)

        if log.getEffectiveLevel() <= logging.DEBUG:
            log.debug(
                "%sFakeTensorMode.__torch_dispatch__: %s", " " * RECURSION_COUNT, func
            )
            # NOTE: incr is intentionally unused for a RAII pattern
            incr = IncrementRecursionCount()  # noqa: F841

        # Some attribute queries that can be serviced directly
        # See Note [is_coalesced is dispatched]
        if func in _DISPATCH_HANDLE_DIRECTLY:
            # NB: no_dispatch is ok here too, this func is very simple
            with in_kernel_invocation_manager(self):
                return func(*args, **kwargs)

        if self.cache_enabled:
            return self._cached_dispatch_impl(func, types, args, kwargs)
        else:
            return self._dispatch_impl(func, types, args, kwargs)

    def _maybe_infer_fake(
        self, func: OpOverload, path: KeyPath, fake: object, real: object
    ) -> Optional[object]:
        """
        Helper to cross-check fake/real output properties & values,
        and create new fake vals if mismatched.
        """
        import sympy

        from torch._subclasses.fake_utils import _check_fake_real_tensors

        def _check_fake_real_vals(fake: Any, real: Any) -> None:
            # use real values + ShapeEnv to check mismatches between potentially symbolic values
            if isinstance(fake, (SymInt, SymFloat)):
                # symbolic expression, ask ShapeEnv to substitute known backed/unbacked values
                assert self.shape_env is not None
                if (
                    not fake.node.expr.free_symbols
                    - self.shape_env.var_to_val.keys()
                    - self.shape_env.unbacked_var_to_val.keys()
                ):
                    if (
                        self.shape_env._maybe_evaluate_static(
                            sympy.Eq(fake.node.expr, real), compute_hint=True
                        )
                        is not sympy.S.true
                    ):
                        raise MetadataMismatchError(
                            f"mismatch between fake value {fake} and real value {real} "
                        )
            elif isinstance(
                fake, (int, float, bool)
            ):  # concrete value, check direct equality
                if fake != real:
                    raise MetadataMismatchError(
                        f"mismatch between fake value {fake} and real value {real} "
                    )

        if isinstance(fake, torch.Tensor):
            try:
                _check_fake_real_tensors(
                    real,  # type: ignore[arg-type]
                    fake,  # type: ignore[arg-type]
                    context="Real tensor propagation found",
                    sizes=False,  # manual check below
                    strides=False,  # skip strides
                    storage_offset=True,
                    requires_grad=False,  # issues with FakeTensorConverter preserving requires_grad
                )
            except MetadataMismatchError as exc:
                if torch._functorch.config.generate_fake_kernels_from_real_mismatches:
                    dtrace_structured(
                        "mismatched_fake_kernel",
                        metadata_fn=lambda: {
                            "op": str(func),
                            "reason": exc.reason,  # noqa: F821
                        },
                    )
                    return _infer_fake_from_real_tensor(self, func, real)  # type: ignore[arg-type]
                raise MetadataMismatchError(
                    f"Real tensor propagation found a metadata mismatch between "
                    f"fake tensor {fake} and real tensor {real}, "
                    f" at output{keystr(path)}, for func: {func}"
                ) from exc

            for j, (s_fake, s_real) in enumerate(zip(fake.size(), real.size())):  # type: ignore[attr-defined]
                try:
                    _check_fake_real_vals(s_fake, s_real)
                except MetadataMismatchError as exc:
                    if (
                        torch._functorch.config.generate_fake_kernels_from_real_mismatches
                    ):
                        dtrace_structured(
                            "mismatched_fake_kernel",
                            metadata_fn=lambda: {
                                "op": str(func),
                                "reason": exc.reason,  # noqa: F821
                            },
                        )
                        return _infer_fake_from_real_tensor(self, func, real)  # type: ignore[arg-type]
                    raise MetadataMismatchError(
                        f"Real tensor propagation found an output size mismatch between "
                        f"fake shape {s_fake} and real shape {s_real}, "
                        f"at output{keystr(path)}.size({j}), for func: {func}"
                    ) from exc
        else:
            try:
                _check_fake_real_vals(fake, real)
            except MetadataMismatchError as exc:
                raise MetadataMismatchError(
                    f"Real tensor propagation found an output value mismatch between "
                    f"fake output value {fake} and real output value {real}, "
                    f"at output{keystr(path)}, for func: {func}"
                ) from exc
        return fake

    def _maybe_infer_fake_kernel_from_pytree_out(
        self,
        func: OpOverload,
        fake_in: object,
        real_in: object,
        fake_out: object,
        real_out: object,
    ) -> Optional[object]:
        """
        Helper to cross-check fake/real output properties & values,
        and create new fake vals if mismatched, but at the kernel level.
        Means this handles pytree outputs & checks aliasing.
        """
        from torch._subclasses.fake_utils import _check_alias_info

        fake_paths_leaves, fake_spec = pytree.tree_flatten_with_path(fake_out)
        real_leaves, _ = pytree.tree_flatten(real_out)
        try:
            # catch aliasing mismatches between fake/real tensors
            _check_alias_info(
                "Real tensor propagation found", real_out, real_in, fake_out, fake_in
            )
        except MetadataMismatchError as exc:
            # if mismatch found, optionally infer fake kernel
            if torch._functorch.config.generate_fake_kernels_from_real_mismatches:
                dtrace_structured(
                    "mismatched_fake_kernel",
                    metadata_fn=lambda: {
                        "op": str(func),
                        "reason": (
                            f"Mismatched aliasing spec between fake kernel and real kernel: {exc.reason}"  # noqa: F821
                        ),
                    },
                )
                # if aliasing mismatches are found, it's likely that the fake tensor impl
                # is incorrectly aliasing, since we don't support aliasing custom ops.
                # in this case we can default to inferring non-aliasing fake kernels from the real outputs.
                return tree_map(
                    lambda x: _infer_fake_from_real_tensor(self, func, x), real_out
                )
            else:
                raise MetadataMismatchError(
                    f"Real tensor propagation found an aliasing mismatch between "
                    f"fake output {fake_out} and real output {real_out}, "
                    f" for func: {func}"
                ) from exc

        # if no errors raised, run cross checks on fake/real tensors,
        # optionally overriding individual fake tensors, if individual meta kernel output is incorrect.
        fake_leaves = [
            self._maybe_infer_fake(func, _fake_path, _fake_out, _real_out)
            for (_fake_path, _fake_out), _real_out in zip(
                fake_paths_leaves, real_leaves
            )
        ]
        return pytree.tree_unflatten(fake_leaves, fake_spec)

    def _dispatch_impl(
        self,
        func: OpOverload,
        types: Sequence[type],
        args: Sequence[object],
        kwargs: Mapping[str, object],
    ) -> Optional[FakeTensor]:
        flat_args, args_spec = pytree.tree_flatten((args, kwargs))

        # DO NOT PUT LOGIC BEFORE UNRECOGNIZED TYPE CHECKING
        # We must throw NotImplemented in case of unrecognized types to handle subclasses.
        # Throwing the exception will pass the control to the next __torch_dispatch__.
        # See [subclass inputs] below
        # NB: If you're seeing a mysterious infinite loop involving fake
        # tensor, it might be related to this line.  Though I'm not sure
        # how you'll know to read this comment, as this line won't show up
        # in the stack trace.
        has_unrecognized_types = _check_for_subclass(flat_args)
        if has_unrecognized_types:
            unrecognized_types = [
                type(x) for x in flat_args if _check_for_subclass_arg(x)
            ]
            not_implemented_log.debug(
                "FakeTensorMode unrecognized subclass(es): %s", unrecognized_types
            )
            return NotImplemented

        flat_arg_fake_tensors = [t for t in flat_args if self.is_our_fake(t)]
        has_symbolic_sizes = any(
            i._has_symbolic_sizes_strides for i in flat_arg_fake_tensors
        ) or any(isinstance(a, SymInt) for a in flat_args)

        converter = self.fake_tensor_converter

        is_lift_func = func in self.lift_fns

        # To constant propagate through these functions:
        # 1, If this is a lift due to a torch.tensor call,
        #    the input tensor is guaranteed to be a
        #    constant, so we keep a copy of the original argument along so
        #    we can query it if we're asked to item() it at some later point.
        #    (Note that you can always call a lift fn manually, so we do
        #    have to check if there are any fake tensors!)
        # 2, Some functions that allow Python numbers to bind to Tensors, e.g, torch.div
        if (is_lift_func and not flat_arg_fake_tensors) or (
            should_allow_numbers_as_tensors(func)
            and not has_symbolic_sizes
            and not flat_arg_fake_tensors
        ):
            assert all(
                t.constant is not None for t in flat_arg_fake_tensors
            ), f"{func} should not have fake inputs without constants"
            const_flat_args = [
                a.constant if self.is_our_fake(a) else a for a in flat_args
            ]
            const_args, const_kwargs = pytree.tree_unflatten(const_flat_args, args_spec)
            out = func(*const_args, **const_kwargs)
            if type(out) is Tensor and self.may_turn_const(out):
                # NB: not in_kernel_invocation_manager because we're doing real
                # compute here
                # NB: no_dispatch() here is VERY DANGEROUS (like, segfault
                # dangerous) if this is actually a wrapper subclass tensor,
                # therefore the exact type test above
                with no_dispatch():
                    out = out.clone()
                return converter.from_real_tensor(self, out, make_constant=True)

        # if we are in the dispatch mode, we will enter this function even if the inputs
        # are not FakeTensors. For now, throw if any non-Fake Tensor inputs
        # and just support constructors.

        # this is generated from torch.tensor(), which does not use the
        # dispatcher, to allow wrapper subclasses to wrap the new tensor
        if is_lift_func:
            assert len(kwargs) == 0 and len(args) == 1, f"{args} {kwargs}"

            if type(args[0]) is Tensor:
                return converter.from_real_tensor(self, args[0])

        # If we are trying to avoid device init, then we need to avoid constant
        # prop on constant tensors for ops that change devices.
        avoiding_device_init = False
        if self.avoid_device_init:
            if (
                func == torch.ops.aten._to_copy.default
                and "device" in kwargs
                and kwargs["device"] != "cpu"
            ):
                avoiding_device_init = True
            if func == torch.ops.prims.device_put.default:
                avoiding_device_init = True

        # Recompute flat_arg_fake_tensors here again in case some of the inputs
        # were real tensors and fakified in validate_and_convert_non_fake_tensors
        (flat_args, flat_arg_fake_tensors) = self.validate_and_convert_non_fake_tensors(
            func, converter, flat_args, args_spec
        )
        del args, kwargs  # Invalidated

        # The current constant handling only support tracing systems
        # (aot autograd, torchdynamo) where each operation is run consecutively.
        # Because each operation is run in order, we can trace out and support
        # sequences like: x = torch.tensor(0.); y = x.add_(1)
        # Whenver a constant is written to but with inputs that cannot be evaluated
        # statically, such as random_(), we invalidate all constants that alias the input
        # We will rely on functionalization for use of fake tensors constants as persistent
        # objects on an FX Graph.

        # We dispatch size/stride/numel on the FakeTensor not its constant, so bail on inplace_view
        all_constant = all(e.constant is not None for e in flat_arg_fake_tensors)
        if (
            torch.Tag.nondeterministic_seeded not in func.tags
            and torch.Tag.inplace_view not in func.tags
            and all_constant
            and len(flat_arg_fake_tensors) != 0
            and not has_symbolic_sizes
            and not avoiding_device_init
        ):
            const_flat_args = [
                a.constant if self.is_our_fake(a) else a for a in flat_args
            ]
            const_args, const_kwargs = pytree.tree_unflatten(const_flat_args, args_spec)

            # NB: not in_kernel_invocation_manager(self) as we want to do REAL
            # compute
            with no_dispatch():
                out = func(*const_args, **const_kwargs)

            flat_out = pytree.tree_leaves(out)
            flat_out_tensors = [t for t in flat_out if isinstance(t, Tensor)]
            all_constant = all(self.may_turn_const(t) for t in flat_out_tensors)

            if all_constant:
                return pytree.tree_map_only(
                    Tensor,
                    lambda t: converter.from_real_tensor(self, t, make_constant=True),
                    out,
                )

            # we weren't able to turn outputs to constants,
            # so invalidate all constants that might be aliases of the outputs
            for ten in flat_out_tensors:
                converter.invalidate_constant_aliases(ten)

        # we are falling through to running non constant tensors, any input constant that
        # is written to must be invalidated
        args, kwargs = pytree.tree_unflatten(flat_args, args_spec)
        self.invalidate_written_to_constants(func, flat_arg_fake_tensors, args, kwargs)

        def maybe_to_real_tensor(
            t: T,
        ) -> Optional[Union[T, Tensor, torch._C.ScriptObject]]:
            if isinstance(t, FakeTensor):
                return t.real_tensor
            elif isinstance(t, py_sym_types):
                assert self.shape_env is not None
                return t.node.pytype(
                    t.node.expr.xreplace(self.shape_env.var_to_val).xreplace(
                        self.shape_env.unbacked_var_to_val
                    )
                )
            elif isinstance(t, FakeScriptObject):
                return t.real_obj
            else:
                return t

        from torch.fx.experimental.symbolic_shapes import (
            compute_unbacked_bindings,
            free_unbacked_symbols,
        )

        nil = object()

        real_out = nil
        if (
            self.propagate_real_tensors
            and all(e.real_tensor is not None for e in flat_arg_fake_tensors)
            # TODO: Handle SymFloat/SymBool
            and not any(
                (
                    isinstance(a, SymInt)
                    and (syms := free_unbacked_symbols(a))
                    and self.shape_env is not None
                    and any(s not in self.shape_env.unbacked_var_to_val for s in syms)
                )
                for a in flat_args
            )
        ):
            log.debug("propagate_real_tensors %s", func)
            real_flat_args = [maybe_to_real_tensor(a) for a in flat_args]
            real_args, real_kwargs = pytree.tree_unflatten(real_flat_args, args_spec)

            is_builtin = library_utils.is_builtin(func)
            if not is_builtin:
                mutation_checker = library_utils.MutationChecker(
                    func, real_flat_args, args_spec
                )

            real_out = func(*real_args, **real_kwargs)

            if not is_builtin:
                mutation_checker.check()  # type: ignore[possibly-undefined]
                library_utils.check_aliasing_constraint(func._name, flat_args, real_out)

        elif self.propagate_real_tensors:
            # This can happen occasionally legitimately, specifically when you
            # are inside the meta of a data dependent operation and you create
            # a tensor on an unbacked SymInt; at this point in time we don't
            # know what the unbacked SymInt is, but we will know later.
            # However, if there's a bug in the condition above, this condition
            # will also trigger.
            log.debug(
                "SKIPPED propagate_real_tensors %s(%s, %s) %s",
                func,
                flat_arg_fake_tensors,
                flat_args,
                self.shape_env.unbacked_var_to_val if self.shape_env else None,
            )

        def maybe_propagate_real_tensors(fake_out: T) -> T:
            import sympy

            log.debug("maybe_propagate_real_tensors %s", func)

            def go(t: object, real_t: Tensor) -> None:
                if isinstance(t, FakeTensor):
                    # NB: unconditionally overwrite
                    log.debug(
                        "maybe_propagate_real_tensors %s -> %s", id(t), id(real_t)
                    )
                    t.real_tensor = real_t
                    for s, real_s in zip(t.size(), real_t.size()):
                        go(s, real_s)  # type: ignore[arg-type]
                    for s, real_s in zip(t.stride(), real_t.stride()):
                        go(s, real_s)  # type: ignore[arg-type]
                    go(t.storage_offset(), real_t.storage_offset())  # type: ignore[arg-type]
                elif isinstance(t, py_sym_types) and free_unbacked_symbols(t):
                    if isinstance(t.node.expr, sympy.Symbol):
                        assert self.shape_env is not None
                        self.shape_env.set_unbacked_var_to_val(t.node.expr, real_t)
                    elif (
                        isinstance(s := t.node.expr, sympy.Eq)
                        and isinstance(s.lhs, sympy.Symbol)
                        and s.rhs == 1
                    ):
                        assert self.shape_env is not None
                        self.shape_env.set_unbacked_var_to_val(s, int(real_t))

            if real_out is not nil:
                # cross check fake/real outputs, and optionally override fake kernel mismatches
                if (
                    not torch._functorch.config.generate_fake_kernels_from_real_mismatches
                ):
                    self._maybe_infer_fake_kernel_from_pytree_out(
                        func,
                        (args, kwargs),
                        (real_args, real_kwargs),
                        fake_out,
                        real_out,
                    )
                else:
                    # make it clear this can override the output only when the flag is True
                    fake_out = self._maybe_infer_fake_kernel_from_pytree_out(  # type: ignore[assignment]
                        func,
                        (args, kwargs),
                        (real_args, real_kwargs),
                        fake_out,
                        real_out,
                    )

                # populate unbacked_var_to_val
                if (
                    not isinstance(fake_out, Tensor)
                    and not isinstance(real_out, Tensor)
                    and type(fake_out) != type(real_out)
                ):
                    # This can happen when decompositions have different return types,
                    # e.g. namedtuple vs. tuple vs. list.
                    tree_map_(
                        go,
                        tuple(pytree.tree_flatten(fake_out)),
                        tuple(pytree.tree_flatten(real_out)),
                    )
                else:
                    tree_map_(go, fake_out, real_out)

                # If a data-dependent op is used in a decomposition, we
                # may need to get the unbacked settings "early"
                # TODO: Is this really needed?
                compute_unbacked_bindings(self.shape_env, fake_out, peek=True)

            return fake_out

        # Try for fastpath
        if has_symbolic_sizes:
            fast_impl = get_fast_op_impls().get(func)
            if fast_impl is not None:
                return maybe_propagate_real_tensors(fast_impl(self, *args, **kwargs))

        # If there's a Python meta, prefer that over the decomposition
        from torch._decomp import meta_table as meta_table

        if func not in meta_table and not self.cpp_meta_supports_symint(func):
            from torch._decomp import decomposition_table

            # Prefer Python decompositions over C++ ones
            if func in decomposition_table and (
                has_symbolic_sizes
                or (
                    # TODO: Remove these exclusions, so that we can remove
                    # this leg entirely
                    torch_decomp_decompositions(func)
                    and all(not is_sparse_any(e) for e in flat_arg_fake_tensors)
                )
            ):
                with self:
                    return maybe_propagate_real_tensors(
                        decomposition_table[func](*args, **kwargs)
                    )

            with self:
                # Decomposes CompositeImplicitAutograd ops
                r = func.decompose(*args, **kwargs)
                if r is not NotImplemented:
                    return maybe_propagate_real_tensors(r)

        # prims already wrap FakeTensor inputs to FakeTensor outputs
        # and do device logic, we dont need do anything but run them
        # and ensure that Meta kernels are dispatched to (see)
        # Fake Tensor Dispatch Keys
        # TODO - we should be use the prim aten impl
        # TODO - fix prims complex ops
        if (
            "prims::" in func._schema.name
            and hasattr(func, "prim_meta_impl")
            and not stride_incorrect_op(func)
        ):
            with self:
                return maybe_propagate_real_tensors(
                    func.prim_meta_impl(*args, **kwargs)
                )

        profiles = torch._dynamo.config._custom_ops_profile
        if profiles is not None:
            if func in profiles.data:
                return profiles.generic_fake_kernel(func, self, *args, **kwargs)

        if (
            self.propagate_real_tensors
            and real_out is not nil
            and not library_utils.is_builtin(func)
            and self.shape_env is not None
        ):
            # Automatically infer a Fake kernel if there isn't one.
            if not library_utils.has_fake_kernel(func):
                result = inferred_fake_kernel_from_real_out(self, func, real_out)

                dtrace_structured(
                    "missing_fake_kernel",
                    metadata_fn=lambda: {
                        "op": str(func),
                    },
                )
                return maybe_propagate_real_tensors(result)

        # Users can register FakeTensor rules for custom operators
        # Call them if they exist.
        maybe_fake_impl = torch._library.simple_registry.singleton.find(
            func.name()
        ).fake_impl.kernel
        if maybe_fake_impl:
            ctx = torch._library.fake_impl.FakeImplCtx(self, func)
            with torch._library.fake_impl.set_ctx_getter(lambda: ctx), self:
                result = maybe_fake_impl(*args, **kwargs)
                return maybe_propagate_real_tensors(result)

        # special handling for funcs registered through `register_op_impl`,
        # e.g., manipulating args on constructor calls to construct meta tensors
        # and then afterwards wrapping them to a FakeTensor
        for run_impl_check, op_impl in op_implementations_checks:
            if run_impl_check(func):
                op_impl_out = op_impl(self, func, *args, **kwargs)
                if op_impl_out is not NotImplemented:
                    return maybe_propagate_real_tensors(op_impl_out)

        def maybe_run_unsafe_fallback(
            error: Optional[RuntimeError] = None,
        ) -> Optional[FakeTensor]:
            # We infer the meta of a custom ops that return None to just
            # return None. custom ops are not allowed to mutate metadata
            # of their inputs, so this is safe.
            if torch._library.utils.can_generate_trivial_fake_impl(func):
                return None
            # no meta kernel registered, fallback to kernel for the device
            if has_symbolic_sizes or not self.can_run_unsafe_fallback(func):
                raise UnsupportedOperatorException(func)
            if error is None:
                error = UnsupportedOperatorException(func)
            return run_fallback_kernel(self, func, flat_args, args_spec, error)

        # Optimization: If there is no Meta kernel, it takes a surprisingly long
        # amount of time to catch the NotImplementedError, so we check it here.
        if not has_meta(func):
            fallback = maybe_run_unsafe_fallback()
            return maybe_propagate_real_tensors(fallback)

        # run kernel registered to meta for func, which include
        # python meta registrations, prims, decomps, and c++ meta fns (structured kernels)
        # It's possible that the kernel will return NotImplementedError
        try:
            with in_kernel_invocation_manager(self):
                r = func(*args, **kwargs)
        except NotImplementedError as not_implemented_error:
            return maybe_run_unsafe_fallback(not_implemented_error)
        except Exception:
            log.exception("failed while attempting to run meta for %s", func)
            raise

        return maybe_propagate_real_tensors(
            self.wrap_meta_outputs_with_default_device_logic(
                r, func, flat_args, device=kwargs.get("device")
            )
        )

    # WARNING: DO NOT add any additional namespaces/operators here if they refer to operators
    # outside of the pytorch/pytorch library! Any pre-existing things here
    # are either in the pytorch/pytorch library or have been grandfathered in.
    # The fallback does not always work and MAY CRASH and emit unreadable error messages
    # so it should not be allowed by default.
    _can_run_unsafe_fallback_allowed_namespaces = ordered_set(
        "debugprims",
        "prims",
        "aten",
        "xla",
        "vision",
        "torchtext",
        "torchaudio",
        "quantized",
    )

    def can_run_unsafe_fallback(self, func: OpOverload) -> bool:
        if not self.allow_fallback_kernels:
            return False
        # It's OK to try the fallback for built-in ops (e.g. aten, prims)
        # because we control and test these but the fallback leads to unexpected behavior
        # in user-defined custom ops
        return (
            func.namespace in self._can_run_unsafe_fallback_allowed_namespaces
            or func.name() == "fbgemm::gmm"
        )

    def validate_and_convert_non_fake_tensors(
        self,
        func: OpOverload,
        converter: FakeTensorConverter,
        flat_args: Sequence[object],
        args_spec: TreeSpec,
    ) -> tuple[list[object], list[FakeTensor]]:
        """
        Checks if the list of tensors are fake tensors.
        If not, try to convert them to fake tensors.
        Returns the original args, kwargs, and a flattened list of (args, kwargs) that are fake tensors.
        """
        flat_arg_fake_tensors: list[FakeTensor] = []

        def validate(x: T) -> Union[T, FakeTensor]:
            if not isinstance(x, Tensor):
                return x

            nonlocal flat_arg_fake_tensors
            if not self.is_our_fake(x):
                if torch.Tag.inplace_view in func.tags:
                    args, kwargs = pytree.tree_unflatten(flat_args, args_spec)
                    raise AssertionError(
                        f"Can't call metadata mutating ops on non-Fake Tensor inputs. Found in {render_call(func, args, kwargs)}"
                    )
                if not self.allow_non_fake_inputs:
                    if isinstance(x, FakeTensor) and x.fake_mode is not self:
                        raise AssertionError("Mixing fake modes NYI")
                    args, kwargs = pytree.tree_unflatten(flat_args, args_spec)
                    raise AssertionError(
                        f"Please convert all Tensors to FakeTensors first or instantiate FakeTensorMode "
                        f"with 'allow_non_fake_inputs'. Found in {render_call(func, args, kwargs)}"
                    )

                out = converter.from_real_tensor(self, x)
            else:
                out = x

            flat_arg_fake_tensors.append(out)
            return out

        validated_args = [validate(a) for a in flat_args]
        return validated_args, flat_arg_fake_tensors

    def wrap_meta_outputs_with_default_device_logic(
        self,
        r: object,
        func: OpOverload,
        flat_args: Sequence[object],
        device: torch.device,
    ) -> PyTree:
        converter = self.fake_tensor_converter

        # Lazily initialized, in case there are no tensor returns
        common_device = None
        has_scalar_only_inputs = False

        def wrap(e: T) -> Union[T, FakeTensor]:
            nonlocal common_device
            nonlocal has_scalar_only_inputs

            if not isinstance(e, Tensor):
                return e

            if common_device is None:
                (
                    common_device,
                    has_scalar_only_inputs,
                ) = FakeTensor._find_common_device(func, flat_args)

            is_our_fake = self.is_our_fake(e)
            if is_our_fake:
                torch._check(
                    e.device == common_device,
                    lambda: f"FakeTensor is wrapped to wrong device, found {e.device}, expected {common_device}",
                )
                return cast(T, e)
            elif converter is not None:
                if has_scalar_only_inputs:
                    # Under FakeTensorMode, op accepts scalar only inputs, such as aten.add/sub/mul/div,
                    # returns a real scalar tensor on CPU. See TensorMeta() in _prims/__init__.py for details.
                    # We thus directly convert real tensor to fake tensor.
                    return converter.from_real_tensor(self, e)
                else:
                    return converter.from_meta_and_device(
                        self, e, device or common_device
                    )
            else:
                return e

        return tree_map(wrap, r)

    def get_nested_int(
        self,
        *,
        cache: DictTensor,
        coeff: Union[int, torch.SymInt] = 1,
    ) -> torch.SymInt:
        # Note [ Best effort SymInt association ]
        #
        # The question this note tries to answer is why is it okay to be
        # "best effort/unreliable" when it comes to associating raggedness with
        # SymInts. What we mean by "unreliable" here is that in an ideal world
        # symbolic shapes guards should serve as the perfect complement to dynamo
        # guards, e.g., two SymInts share the same symbol if dynamo can already guard
        # based on tensor deduping guards that they are the same. Instead of doing that,
        # we instead associate SymInt on DictTensor, an object that is somewhat
        # ephemeral/disposable, e.g. the same DictTensor gets preserved when
        # we do something like pointwise, but calling from_jagged(values, offsets)
        # actually always creates a new DictTensor, and we would have a fresh
        # SymInt in that case.
        #
        # The answer is that:
        # - We don't /need/ symbolic shapes guards because we rely on Dynamo guards.
        #   Hence, we use ephmeral sources when convenient. (There are some known
        #   downsides: (1) actually trying to produce guards with those SymInts would
        #   error out. See test_in_graph_construction_mixed_4
        #   (2) we sometimes secretly update the tensor registry so that
        #   two j0 compare equal despite not having caches that share the same tensor
        #   instance. This is not sound, but should be rare - only happens in the .to()
        #   case).
        # - We don't /need/ a cache because SymInts in this model are fungible.
        #   (All have ephemeral sources.)
        # - All we care about is that the common case (pointwise) doesn't
        #   create a new symbol/SymInt everytime.
        # - It's okay to be best effort/not be reliable because the caching is just
        #   a optimization that doesn't matter for correctness.
        #
        ref = self.nt_cache_to_nested_int.get(cache)
        if ref is None or (ret := ref()) is None:
            ret = self.create_symbolic_nested_int(cache=cache)
            self.nt_cache_to_nested_int[cache] = weakref.ref(ret)
        assert isinstance(ret, torch.SymInt)
        if coeff == 1:
            # Make sure to return the exact instance we just cached
            return ret
        else:
            return ret * coeff

    def create_symbolic_nested_int(self, *, cache: DictTensor) -> torch.SymInt:
        # See Note: [Creating symbolic nested int]
        # Returned nested int always has coeff=1; caller should multiply result by coeff if needed
        import torch.nested._internal.nested_tensor
        from torch.nested._internal.nested_int import NestedIntNode

        src = torch._dynamo.source.EphemeralSource("intermediate_offsets_or_lengths")
        hint = torch.SymInt(NestedIntNode(cache, coeff=1))
        assert self.shape_env is not None
        ret = self.shape_env.create_symintnode(
            sym=self.shape_env.create_symbol(
                val=hint,
                source=src,
            ),
            hint=hint,
            source=src,
        )
        assert isinstance(ret, torch.SymInt)
        return ret

    def get_next_nested_int_id(self) -> int:
        ret = self.nt_tensor_id_counter
        assert self.enter_stack, "should only called while FakeTensorMode is active"
        self.nt_tensor_id_counter += 1
        return ret

    _cpp_meta_supports_symint = ordered_set(
        aten.empty.memory_format,
        aten.empty_strided.default,
        aten.as_strided_scatter.default,
        aten.as_strided.default,
        aten.as_strided_.default,
        aten.zeros.default,
        aten.detach.default,
        aten.view_as_real.default,
        aten.view_as_complex.default,
        aten.set_.source_Storage_storage_offset,
        aten._sparse_coo_tensor_with_dims_and_tensors.default,
    )

    def cpp_meta_supports_symint(self, func: OpOverload) -> bool:
        if torch.Tag.view_copy in func.tags:
            return True
        return func in self._cpp_meta_supports_symint

    lift_fns = ordered_set(aten.lift_fresh.default, aten.lift_fresh_copy.default)

    def may_turn_const(self, t: Tensor) -> bool:
        return (
            t.numel() <= CONSTANT_NUMEL_LIMIT
            and not is_sparse_any(t)
            and not self.is_our_fake(t)
            and not t.device.type == "meta"
        )

    def invalidate_written_to_constants(
        self,
        func: OpOverload,
        flat_arg_fake_tensors: Sequence[FakeTensor],
        args: Sequence[object],
        kwargs: Mapping[str, object],
    ) -> None:
        any_constant = any(e.constant is not None for e in flat_arg_fake_tensors)
        schema_info = get_schema_info(func)
        if any_constant and schema_info.is_mutable():
            _, new_kwargs = normalize_function(  # type: ignore[misc]
                func, args=args, kwargs=kwargs, normalize_to_only_use_kwargs=True  # type: ignore[arg-type]
            )
            for k, v in new_kwargs.items():
                k = k if (k != "input" or schema_info.has_argument(k)) else "self"
                if (
                    self.is_our_fake(v)
                    and schema_info.is_mutable(k)
                    and v.constant is not None
                ):
                    self.fake_tensor_converter.invalidate_constant_aliases(v.constant)

    def from_tensor(
        self,
        tensor: Tensor,
        *,
        static_shapes: Optional[bool] = None,
        source: Optional[Source] = None,
        symbolic_context: Optional[SymbolicContext] = None,
        trace: bool = True,
    ) -> FakeTensor:
        shape_env: Optional[ShapeEnv] = self.shape_env
        if static_shapes is None:
            static_shapes = self.static_shapes
        if static_shapes:
            assert (
                symbolic_context is None
            ), "cannot set both static_shapes and symbolic_context"
            shape_env = None
        return self.fake_tensor_converter.from_real_tensor(
            self,
            tensor,
            shape_env=shape_env,
            source=source,
            symbolic_context=symbolic_context,
            trace=trace,
        )


_StoragePointer = object


# NB: returns fake tensors
def run_fallback_kernel(
    fake_mode: FakeTensorMode,
    func: OpOverload,
    flat_args: Sequence[object],
    args_spec: PyTree,
    orig_not_implemented_exception: RuntimeError,
) -> FakeTensor:
    # these should all be supported, just to be safe
    # avoid fallback for operators which inplace modify metadata
    # because the input fake tensors would be umodified
    if torch.Tag.inplace_view in func.tags:
        raise orig_not_implemented_exception

    inp_impls = {}

    # Don't use in_kernel_invocation_manager(fake_mode) as we want to do
    # REAL compute (not with meta device)
    with no_dispatch():

        def to_real_tensor(e: T) -> Union[T, Tensor]:
            if fake_mode.is_our_fake(e):
                out = torch.zeros_like(e, device=e.fake_device)
                if e.is_sparse:
                    out._coalesced_(e.is_coalesced())
                inp_impls[id(out)] = e
                return out
            return e

        flat_args = [to_real_tensor(a) for a in flat_args]
        args, kwargs = pytree.tree_unflatten(flat_args, args_spec)

        r = func(*args, **kwargs)

    storages: set[_StoragePointer] = set()

    for e in flat_args:
        if isinstance(e, Tensor):
            if not is_sparse_any(e):
                storages.add(e._typed_storage()._cdata)

    # TODO: also check metadata change on inputs
    # proper aliasing/metadata relationship between outputs and inputs will
    # not be set up, bc of conversion to device, unless we can reuse an
    # input impl

    def map_out(e: T) -> Union[T, FakeTensor]:
        if id(e) not in inp_impls and (
            isinstance(e, Tensor)
            and not is_sparse_any(e)
            and e._typed_storage()._cdata in storages
        ):
            raise orig_not_implemented_exception

        if isinstance(e, Tensor):
            if id(e) in inp_impls:
                return inp_impls[id(e)]
            else:
                return fake_mode.fake_tensor_converter.from_real_tensor(fake_mode, e)
        else:
            return e

    return pytree.tree_map(map_out, r)


# Just for use to allow copying a module to fake tensors,
# does not apply elsewhere
class FakeCopyMode(TorchFunctionMode):
    def __init__(self, fake_mode: FakeTensorMode) -> None:
        self.fake_mode = fake_mode

    def __torch_function__(
        self,
        func: OpOverload,
        types: Sequence[type],
        args: Sequence[object] = (),
        kwargs: Optional[Mapping[str, object]] = None,
    ) -> FakeTensor:
        kwargs = kwargs if kwargs else {}

        # clone will get called in Parameter deepcopy
        if func == torch._C.TensorBase.clone:
            assert isinstance(args[0], Tensor)
            return func(
                self.fake_mode.from_tensor(args[0], static_shapes=True), **kwargs
            )
        elif func == Tensor.__deepcopy__:
            assert len(args) == 2 and len(kwargs) == 0
            tensor = cast(Tensor, args[0])
            memo = cast(dict[int, FakeTensor], args[1])

            if id(tensor) in memo:
                return memo[id(tensor)]

            out = self.fake_mode.from_tensor(tensor, static_shapes=True)
            memo[id(tensor)] = out
            return out
        else:
            with torch._C.DisableTorchFunctionSubclass():
                return func(*args, **kwargs)


def _device_handler(args: Sequence[object]) -> torch.device:
    # NB: Don't use is_our_fake, just serve the fake information
    # as is.  Notice we don't use 'self'; we use args[0].fake_mode
    # because they may not be the same.  It would also be possible
    # to return NotImplemented here, in which case the FakeTensor
    # handler on args[0] would handle it, but we're being nice and
    # short-circuiting quickly.
    assert len(args) == 1 and isinstance(args[0], FakeTensor)
    if args[0].fake_mode.in_kernel_invocation:
        return torch.device("meta")
    else:
        return args[0].fake_device


# [subclass inputs]
# Suppose we enable fake tensor mode.  This means that fake tensor
# mode will run first.  But what if we do an operation that
# involves a tensor subclass that will desugar into normal tensor
# operations?  Without returning NotImplemented, fake tensor mode will run first,
# decide that a conversion was made (since there was a non fake
# tensor argument), and report an error that converting non
# fake tensor is not supported.  What we actually wanted to happen
# was to give the subclass a chance to figure out what it wants to
# before erroring out. Returning NotImplemented here allows this.
def _check_for_subclass(flat_args: Sequence[object]) -> bool:
    return any(_check_for_subclass_arg(x) for x in flat_args)


def _check_for_subclass_arg(x: object) -> bool:
    return (
        not isinstance(x, FakeTensor)
        and isinstance(x, Tensor)
        and type(x) is not Tensor
        and type(x) is not torch.nn.Parameter
    )


_DISPATCH_META_HANDLERS = {
    torch.ops.prim.device.default: _device_handler,
    torch.ops.aten.size.default: lambda args: tuple(
        int(s) for s in cast(Tensor, args[0]).size()
    ),
    torch.ops.aten.stride.default: lambda args: tuple(
        int(s) for s in cast(Tensor, args[0]).stride()
    ),
    torch.ops.aten.storage_offset.default: lambda args: int(
        cast(Tensor, args[0]).storage_offset()
    ),
}

_DISPATCH_HANDLE_DIRECTLY = ordered_set(
    torch.ops.aten.is_coalesced.default,
    torch.ops.aten.dense_dim.default,
    torch.ops.aten.sparse_dim.default,
)

from torch._subclasses.fake_impls import (  # noqa: F401
    _device_not_kwarg_ops,
    _is_tensor_constructor,
    _like_tensor_constructors,
    contains_tensor_types,
    get_fast_op_impls,
    has_meta,
    op_implementations_checks,
    stride_incorrect_op,
)


@atexit.register
def dump_cache_stats() -> None:
    log.info("FakeTensor cache stats:")
    log.info("  cache_hits: %s", FakeTensorMode.cache_hits)
    log.info("  cache_misses: %s", FakeTensorMode.cache_misses)
    bypasses = FakeTensorMode.cache_bypasses
    if bypasses:
        log.info("  cache_bypasses:")
        width = max(len(k) for k in bypasses)
        for k, v in sorted(bypasses.items(), key=lambda i: -i[1]):
            log.info("    %-*s %s", width + 1, f"{k}:", v)


def _infer_fake_from_real_tensor(
    mode: FakeTensorMode, op: torch._ops.OpOverload, real_out: torch.Tensor
) -> torch.Tensor:
    def unsupported(reason: str) -> None:
        raise RuntimeError(
            f"propagate_real_tensors: we cannot infer a Fake kernel "
            f"(meta kernel) for operator {op._name} because {reason}. "
            f"Please use torch.library.register_fake to add a Fake kernel."
        )

    if real_out.storage_offset() != 0:
        unsupported(
            f"a return has a non-zero storage offset {real_out.storage_offset()}"
        )

    # Since PT2 is rank specialized, there's no such thing as a symbolic
    # output rank. So we can assume the fake tensor has the same number of
    # dimensions as the real tensor output.
    #
    # We shouldn't assume the Fake sizes/strides are exactly what we see on
    # the real tensor output (perhaps we should give users a lever to toggle
    # this). This is because there's a good amount of operators that return
    # outputs with data-dependent output shape.
    # So we infer the output sizes to all be unbacked symints
    fake_shape = [
        torch._library.fake_impl.allocate_size(mode.shape_env)
        for _ in range(real_out.dim())
    ]

    # We infer what the strides are. We had a couple of options for this:
    # - assume the strides are computable from the sizes
    # - use new fresh unbacked symints in the strides
    #   This doesn't work that well (PT2 doesn't support unbacked symint strides well)
    # - use the real strides
    #   This can only be used if we assume the strides are static.
    # We went with the first option.
    fake_strides = [-1] * real_out.dim()
    strides = [(s, idx) for idx, s in enumerate(real_out.stride())]
    strides.sort(key=lambda x: (x[0], -x[1]))
    expected = 1
    fake_stride = expected
    for s, idx in strides:
        if s != expected:
            unsupported(
                f"a return was not dense in memory (sizes {real_out.shape} strides {real_out.stride()})"
            )
        fake_strides[idx] = fake_stride
        expected = expected * real_out.shape[idx]
        fake_stride = fake_stride * fake_shape[idx]

    with mode:
        return torch.empty_strided(
            fake_shape,
            fake_strides,
            device=real_out.device,
            dtype=real_out.dtype,
            layout=real_out.layout,
        )


def inferred_fake_kernel_from_real_out(
    mode: FakeTensorMode, op: torch._ops.OpOverload, real_out: Any
) -> Any:
    assert mode.shape_env is not None

    # Only support operators that have all Tensor outputs
    # This is a general limitation on custom ops that we impose for PT2
    # to avoid baking non-symbolic float/int outputs into the graph.
    real_flat_out, spec = pytree.tree_flatten(real_out)
    if not all(isinstance(t, torch.Tensor) for t in real_flat_out):
        raise RuntimeError(
            f"propagate_real_tensors: we don't support operators that return "
            f"non-Tensors. Got {op._schema}"
        )

    fake_flat_out = [_infer_fake_from_real_tensor(mode, op, t) for t in real_flat_out]
    return pytree.tree_unflatten(fake_flat_out, spec)<|MERGE_RESOLUTION|>--- conflicted
+++ resolved
@@ -722,11 +722,7 @@
         self.nonzero_memo = None
         self.item_memo = None
         self.unique_memo = None
-<<<<<<< HEAD
-=======
         self.unique_consecutive_memo = None
-        self.nested_int_memo = None
->>>>>>> 28d2c3f0
 
         if FakeTensorConfig.debug:
             self._debug_trace = CapturedTraceback.extract()  # type: ignore[attr-defined]
