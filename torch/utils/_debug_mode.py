# mypy: allow-untyped-defs
import contextlib
<<<<<<< HEAD
from typing import Any, Callable, Optional
=======
from typing import Optional, TYPE_CHECKING
>>>>>>> 9038a30c

import torch
from torch._subclasses.fake_tensor import FakeTensor, FakeTensorMode
from torch.utils._dtype_abbrs import dtype_abbrs
from torch.utils._python_dispatch import (
    _get_current_dispatch_mode,
    _get_current_dispatch_mode_stack,
    TorchDispatchMode,
)
from torch.utils._pytree import tree_map


if TYPE_CHECKING:
    from torch.distributed._tools.mod_tracker import ModTracker


__all__ = ["DebugMode", "get_active_debug_mode"]

REDISTRIBUTE_FUNC = "redistribute_input"
_DISPATCH_RECORD_HOOKS: list[Callable] = []
_DISPATCH_LOG_HOOKS: list[Callable] = []


def _stringify_shape(shape) -> str:
    return f"[{', '.join([str(x) for x in shape])}]"


def _stringify_device_mesh(mesh) -> str:
    return f"DM({', '.join([str(s) for s in mesh.shape])})"


def _stringify_placement(placement) -> str:
    return f"[{', '.join([str(p) for p in placement])}]"


def _stringify_attributes(tensor, attributes) -> str:
    pairs = {}
    for attr in attributes:
        if hasattr(tensor, attr):
            pairs[attr] = getattr(tensor, attr)
    if len(pairs) == 0:
        return ""
    return f"{{{', '.join([f'{k}={v}' for k, v in pairs.items()])}}}"


def _stringify_dtensor_spec(spec) -> str:
    from torch.distributed.tensor._dtensor_spec import DTensorSpec

    return DTensorSpec.format_shard_order_str(spec.placements, spec.shard_order)


def _tensor_debug_string(tensor, attributes) -> str:
    """Convert tensor to debug string representation."""

    if isinstance(tensor, torch.Tensor):
        tensor_debug_str = f"{dtype_abbrs[tensor.dtype]}{_stringify_shape(tensor.shape)}{_stringify_attributes(tensor, attributes)}"

        if isinstance(tensor, torch.distributed.tensor.DTensor):
            # omitted device mesh
            return f"dt: {tensor_debug_str}| {_stringify_dtensor_spec(tensor._spec)}"
        elif isinstance(tensor, FakeTensor):
            return f"ft: {tensor_debug_str}"
        else:
            return f"t: {tensor_debug_str}"
    else:
        raise RuntimeError(f"Unsupported tensor type: {type(tensor)}")


def _arg_to_str(arg, attributes) -> str:
    from torch.distributed.tensor._dtensor_spec import DTensorSpec

    def to_str(x):
        if isinstance(x, torch.Tensor):
            return _tensor_debug_string(x, attributes)
        elif isinstance(x, DTensorSpec):
            return _stringify_dtensor_spec(x)
        return x

    arg = tree_map(to_str, arg)
    return str(arg)


class _DebugCall:
    """Base class for tracking operator calls in DebugMode"""

    def __init__(
        self,
        call_depth: int,
        record: Optional[dict[str, Any]] = None,
        log: Optional[dict[str, Any]] = None,
    ):
        self.call_depth = call_depth

        # results from dispatch hooks
        self.record = record
        self.log = log

    def render(self, attributes: list[str]) -> str:
        raise NotImplementedError("Subclasses must implement string render()")

    def __repr__(self) -> str:
        return self.render([])


class _OpCall(_DebugCall):
    """Normal operator call"""

    def __init__(self, op, args: tuple, kwargs: dict, call_depth: int):
        super().__init__(call_depth)
        self.op = op
        self.args = args
        self.kwargs = kwargs

    def render(self, attributes: list[str]) -> str:
        args_str = ", ".join(_arg_to_str(arg, attributes) for arg in self.args)

        if self.kwargs:
            kwargs_str = ", " + ", ".join(
                f"{k}={_arg_to_str(v, attributes)}" for k, v in self.kwargs.items()
            )
        else:
            kwargs_str = ""

        if isinstance(self.op, torch._ops.OpOverload):
            op_name = self.op.__qualname__
        elif hasattr(self.op, "__module__") and hasattr(self.op, "__name__"):
            op_name = f"{self.op.__module__}.{self.op.__name__}"
        else:
            op_name = str(self.op)

        base_str = f"{op_name}({args_str}{kwargs_str})"

        if self.log:
            base_str += f"  # {self.log}"
        return base_str

    def __iter__(self):
        # for BC; tuple(self) returns (op, args, kwargs, call_depth)
        yield from [self.op, self.args, self.kwargs, self.call_depth]


class _RedistributeCall(_DebugCall):
    """Redistribute call from DTensor dispatch"""

    def __init__(
        self, arg, src_placement, dst_placement, transform_info_str, call_depth
    ):
        super().__init__(call_depth)
        self.arg = arg
        self.src_placement = src_placement
        self.dst_placement = dst_placement
        self.transform_info_str = transform_info_str

    def render(self, attributes: list[str]) -> str:
        arg_str = f"{_arg_to_str(self.arg, attributes)}"
        if self.transform_info_str is not None:  # prioritize over src/dst placements
            placement_str = f"trace: {self.transform_info_str}"
        else:
            src_placement_str = _arg_to_str(self.src_placement, attributes)
            dst_placement_str = _arg_to_str(self.dst_placement, attributes)
            placement_str = f"{src_placement_str} -> {dst_placement_str}"
        return f"{REDISTRIBUTE_FUNC}({arg_str}, {placement_str})"

    def __iter__(self):
        # for BC; tuple(self) returns (op, placement info, kwargs, call_depth)
        yield REDISTRIBUTE_FUNC
        if self.transform_info_str:
            yield [self.arg, self.transform_info_str]
        else:
            yield [self.arg, self.src_placement, self.dst_placement]
        yield {}
        yield self.call_depth


class _NNModuleCall(_DebugCall):
    """Designates entering an nn.Module's forward method"""

    def __init__(self, module_name: str, call_depth: int):
        super().__init__(call_depth)
        self.module_name = module_name

    def render(self, attributes: list[str]) -> str:
        return f"[nn.Mod] {self.module_name}"

    def __iter__(self):
        yield from [
            f"[nn.Mod] {self.module_name}",
            (),
            {},
            self.call_depth,
        ]


def _run_hook(hook, *args):
    out = hook(*args)
    assert out is None or isinstance(out, dict)
    return out


def _run_dispatch_hooks(call: _DebugCall, func, types, args, kwargs, result) -> None:
    global _DISPATCH_RECORD_HOOKS, _DISPATCH_LOG_HOOKS
    if _DISPATCH_RECORD_HOOKS:
        record = {}
        for hook in _DISPATCH_RECORD_HOOKS:
            hook_out = _run_hook(hook, func, types, args, kwargs, result)
            if hook_out is not None:
                record.update(hook_out)
        if record:
            call.record = record

    if _DISPATCH_LOG_HOOKS:
        log = {}
        for hook in _DISPATCH_LOG_HOOKS:
            hook_out = _run_hook(hook, func, types, args, kwargs, result)
            if hook_out is not None:
                log.update(hook_out)
        if log:
            call.log = log


class DebugMode(TorchDispatchMode):
    def __init__(
        self,
        *,
        record_torchfunction=False,
        record_faketensor=False,
        record_realtensor=True,
        record_tensor_attributes=None,
        record_nn_module=False,
    ):
        super().__init__()
        import torch.distributed.tensor  # noqa: F401

        self.supports_higher_order_operators = True
        self.record_torchfunction = record_torchfunction
        self.record_faketensor = record_faketensor
        self.record_realtensor = record_realtensor
        self.record_tensor_attributes = record_tensor_attributes or []

        self.record_nn_module = record_nn_module

        self.module_tracker: Optional[ModTracker] = None
        if self.record_nn_module:
            self.module_tracker_setup()

        self.operators = []
        self.call_depth = 0

    # Without this override, running torch.compile under DebugMode
    # will force torch.compile to always use the “eager” backend
    # With this, DebugMode will not take effect on torch.compile
    @classmethod
    def ignore_compile_internals(cls):
        return True

    def __torch_function__(self, func, types, args=(), kwargs=None):
        if kwargs is None:
            kwargs = {}

        self.operators.append(_OpCall(func, args, kwargs, self.call_depth))

        try:
            self.call_depth += 1
            return func(*args, **kwargs)
        finally:
            self.call_depth -= 1

    def __torch_dispatch__(self, func, types, args=(), kwargs=None):
        if kwargs is None:
            kwargs = {}

        # Record the operation with its call depth
        call = None
        if torch.distributed.tensor.DTensor in types:
            call = _OpCall(func, args, kwargs, self.call_depth)
            self.operators.append(call)
            return NotImplemented
        elif FakeTensor in types or isinstance(
            _get_current_dispatch_mode(), FakeTensorMode
        ):
            if self.record_faketensor:
                if func != torch.ops.prim.device.default:
                    call = _OpCall(func, args, kwargs, self.call_depth + 1)
                    self.operators.append(call)
        elif len(types) == 0:
            if self.record_realtensor:
                call = _OpCall(func, args, kwargs, self.call_depth + 1)
                self.operators.append(call)

        result = func(*args, **kwargs)
        if call:
            _run_dispatch_hooks(call, func, types, args, kwargs, result)

        return result

    def __enter__(self):
        self.operators = []
        self.call_depth = 0

        if self.record_torchfunction:
            torch._C._push_on_torch_function_stack(self)

        super().__enter__()
        if self.record_nn_module:
            self.module_tracker.__enter__()  # type: ignore[attribute, union-attr]
        return self

    # pyrefly: ignore  # bad-override
    def __exit__(self, *args):
        super().__exit__(*args)
        if self.record_nn_module:
            self.module_tracker.__exit__()  # type: ignore[attribute, union-attr]
        if self.record_torchfunction:
            torch._C._pop_torch_function_stack()

    def module_tracker_setup(self):
        from torch.distributed._tools.mod_tracker import ModTracker

        self.module_tracker = ModTracker()

        # module pre-fw hook: record module call
        def pre_fw_hook(module, input):
            fqn = self.module_tracker._get_mod_name(module)  # type: ignore[attribute, union-attr]
            self.operators.append(_NNModuleCall(fqn, self.call_depth + 1))
            self.call_depth += 1

        # module post-fw hook: decrement call depth
        def post_fw_hook(module, input, output):
            self.call_depth -= 1

        self.module_tracker.register_user_hooks(pre_fw_hook, post_fw_hook)

    @contextlib.contextmanager
    def record_redistribute_calls(
        self,
        arg,
        src_placement,
        dst_placement,
        transform_info_str: Optional[str] = None,
    ):
        try:
            self.operators.append(
                _RedistributeCall(
                    arg,
                    src_placement=src_placement,
                    dst_placement=dst_placement,
                    transform_info_str=transform_info_str,
                    call_depth=self.call_depth + 1,
                )
            )
            self.call_depth += 1
            yield
        finally:
            self.call_depth -= 1

    def debug_string(self) -> str:
        with torch._C.DisableTorchFunction():
            result = ""
            result += "\n".join(
                "  " + "  " * op.call_depth + op.render(self.record_tensor_attributes)
                for op in self.operators
            )
        return result

    @staticmethod
    @contextlib.contextmanager
    def dispatch_hooks(
        record_hook: Optional[Callable] = None,
        log_hook: Optional[Callable] = None,
    ):
        global _DISPATCH_RECORD_HOOKS, _DISPATCH_LOG_HOOKS

        if record_hook:
            _DISPATCH_RECORD_HOOKS.append(record_hook)
        if log_hook:
            _DISPATCH_LOG_HOOKS.append(log_hook)
        try:
            yield
        finally:
            if record_hook:
                _DISPATCH_RECORD_HOOKS.pop()
            if log_hook:
                _DISPATCH_LOG_HOOKS.pop()

    @staticmethod
    @contextlib.contextmanager
    def record_outputs():
        def dispatch_hook(func, types, args, kwargs, result):
            with torch._C._DisablePythonDispatcher():
                out = tree_map(
                    lambda x: x.clone() if isinstance(x, torch.Tensor) else x, result
                )
            return {"output": out}

        with DebugMode.dispatch_hooks(record_hook=dispatch_hook):
            yield


def get_active_debug_mode() -> Optional[DebugMode]:
    debug_mode = None
    for mode in _get_current_dispatch_mode_stack():
        if isinstance(mode, DebugMode):
            debug_mode = mode
            break
    return debug_mode<|MERGE_RESOLUTION|>--- conflicted
+++ resolved
@@ -1,10 +1,6 @@
 # mypy: allow-untyped-defs
 import contextlib
-<<<<<<< HEAD
-from typing import Any, Callable, Optional
-=======
-from typing import Optional, TYPE_CHECKING
->>>>>>> 9038a30c
+from typing import Any, Callable, Optional, TYPE_CHECKING
 
 import torch
 from torch._subclasses.fake_tensor import FakeTensor, FakeTensorMode
