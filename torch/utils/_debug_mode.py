--- conflicted
+++ resolved
@@ -1,11 +1,7 @@
 # mypy: allow-untyped-defs
 import contextlib
-<<<<<<< HEAD
 import traceback
-from typing import Optional
-=======
 from typing import Optional, TYPE_CHECKING
->>>>>>> 1f8a6bab
 
 import torch
 from torch._subclasses.fake_tensor import FakeTensor, FakeTensorMode
@@ -270,7 +266,23 @@
         if self.record_torchfunction:
             torch._C._pop_torch_function_stack()
 
-<<<<<<< HEAD
+    def module_tracker_setup(self):
+        from torch.distributed._tools.mod_tracker import ModTracker
+
+        self.module_tracker = ModTracker()
+
+        # module pre-fw hook: record module call
+        def pre_fw_hook(module, input):
+            fqn = self.module_tracker._get_mod_name(module)  # type: ignore[attribute, union-attr]
+            self.operators.append(_NNModuleCall(fqn, self.call_depth + 1))
+            self.call_depth += 1
+
+        # module post-fw hook: decrement call depth
+        def post_fw_hook(module, input, output):
+            self.call_depth -= 1
+
+        self.module_tracker.register_user_hooks(pre_fw_hook, post_fw_hook)
+
     @staticmethod
     @contextlib.contextmanager
     def dispatch_stack_trace(cpp=False):
@@ -284,24 +296,6 @@
         finally:
             RECORD_STACK_TRACE = old_stack_trace
             CPP_STACK_TRACE = old_cpp
-=======
-    def module_tracker_setup(self):
-        from torch.distributed._tools.mod_tracker import ModTracker
-
-        self.module_tracker = ModTracker()
-
-        # module pre-fw hook: record module call
-        def pre_fw_hook(module, input):
-            fqn = self.module_tracker._get_mod_name(module)  # type: ignore[attribute, union-attr]
-            self.operators.append(_NNModuleCall(fqn, self.call_depth + 1))
-            self.call_depth += 1
-
-        # module post-fw hook: decrement call depth
-        def post_fw_hook(module, input, output):
-            self.call_depth -= 1
-
-        self.module_tracker.register_user_hooks(pre_fw_hook, post_fw_hook)
->>>>>>> 1f8a6bab
 
     @contextlib.contextmanager
     def record_redistribute_calls(
