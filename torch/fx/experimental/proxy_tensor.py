--- conflicted
+++ resolved
@@ -124,12 +124,8 @@
     torch.Size,
     lambda xs: (list(xs), None),
     lambda xs, _: tuple(xs),
-<<<<<<< HEAD
+    # pyrefly: ignore  # bad-argument-type
     flatten_with_keys_func=lambda xs: (
-=======
-    # pyrefly: ignore  # bad-argument-type
-    flatten_with_keys_fn=lambda xs: (
->>>>>>> 8e0faf10
         [(pytree.SequenceKey(i), x) for i, x in enumerate(xs)],
         None,
     ),
