--- conflicted
+++ resolved
@@ -908,18 +908,6 @@
         _maybe_record_pointwise_barrier(func, proxy_mode)
         return r
 
-    def should_decompose(func, flat_args):
-        has_backend_registration = False
-        for a in flat_args:
-            if isinstance(a, torch.Tensor):
-                backend_key = torch._C._dispatch_key_for_device(a.device.type)
-                has_backend_registration = func.has_kernel_for_dispatch_key(backend_key)
-                # in theory we should take all backend keys and take the highest priority one
-                # to properly mimic the disaptcher,
-                # this just grabs the first tensor and takes its device key
-                break
-        return not has_backend_registration
-
     # For pre-autograd tracing, we do not want to run CompositeImplicit decomps.
     if (
         not pre_dispatch
@@ -929,11 +917,7 @@
             torch.ops.aten.stride.default,
             torch.ops.aten.storage_offset.default,
         ]
-<<<<<<< HEAD
-        and should_decompose(func, flat_args_kwargs)
-=======
         and autograd_would_have_decomposed(func, flat_args_kwargs)
->>>>>>> a5e5ead2
     ):
         with proxy_mode:
             r = func.decompose(*args, **kwargs)
