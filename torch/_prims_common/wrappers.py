# mypy: allow-untyped-defs
import inspect
import types
import warnings
from collections.abc import Sequence
from functools import wraps
from types import GenericAlias
from typing import Callable, NamedTuple, Optional, overload, TypeVar, Union
from typing_extensions import ParamSpec

import torch
import torch._prims_common as utils
from torch._prims_common import (
    CustomOutParamAnnotation,
    ELEMENTWISE_TYPE_PROMOTION_KIND,
    Number,
    NumberType,
    ShapeType,
    TensorLike,
    TensorLikeType,
)
from torch.utils import _pytree as pytree
from torch.utils._pytree import tree_flatten, tree_unflatten


_T = TypeVar("_T")
_P = ParamSpec("_P")


@overload
def _maybe_convert_to_dtype(a: TensorLikeType, dtype: torch.dtype) -> TensorLikeType:
    pass


@overload
def _maybe_convert_to_dtype(a: NumberType, dtype: torch.dtype) -> NumberType:
    pass


@overload
def _maybe_convert_to_dtype(a: Sequence, dtype: torch.dtype) -> Sequence:
    pass


@overload
def _maybe_convert_to_dtype(a: None, dtype: torch.dtype) -> None:
    pass


# TODO: implement ref.cast with an option to enforce safe casting
def _maybe_convert_to_dtype(a, dtype):
    if isinstance(a, TensorLike):
        if a.dtype != dtype:
            return a.to(dtype)
        return a
    if isinstance(a, Number):
        return utils.dtype_to_type_ctor(dtype)(a)  # type: ignore[arg-type]
    if isinstance(a, Sequence):
        return tuple(_maybe_convert_to_dtype(x, dtype) for x in a)
    # Passthrough None because some functions wrapped with type promotion
    # wrapper might have optional args
    if a is None:
        return None

    raise ValueError(
        f"Received unsupported type {type(a)}. Expected TensorLike, Number, or Sequence."
    )


def _maybe_convert_to_type(a: NumberType, typ: type) -> NumberType:
    if not isinstance(a, Number):
        msg = f"Found unknown type {type(a)} when trying to convert scalars!"
        raise ValueError(msg)
    if not utils.is_weakly_lesser_type(type(a), typ):
        msg = f"Scalar {a} of type {type(a)} cannot be safely cast to type {typ}!"
        raise ValueError(msg)

    return typ(a)


def _annotation_has_type(*, typ, annotation):
    if hasattr(annotation, "__args__"):
        for a in annotation.__args__:
            if _annotation_has_type(typ=typ, annotation=a):
                return True
        return False

    return typ is annotation


class elementwise_type_promotion_wrapper:
    """
    Adds elementwise type promotion to a Python reference implementation.

    Takes two kwargs, type_promoting_args and type_promotion_kind.

    type_promoting_args must be a string Sequence specifying the argument names of all
    arguments that participate in type promotion (and should be type promoted). If the
    arg specifies a Sequence-type then every element of the Sequence will participate in
    type promotion.

    type_promotion_kind must be one of the kinds specified by ELEMENTWISE_TYPE_PROMOTION_KIND.
    See its documentation for details.

    The return_dtype will be coerced to the wrapped function's dtype arg if it is available and
    not None.

    Other type promotion behavior, like validating the Python type of scalar arguments, must
    be handled separately.
    """

    def __init__(
        self,
        *,
        type_promotion_kind: ELEMENTWISE_TYPE_PROMOTION_KIND,
        type_promoting_args: Optional[Sequence[str]] = None,
    ):
        self.type_promoting_arg_names = type_promoting_args
        self.type_promotion_kind = type_promotion_kind

    def __call__(self, fn: Callable) -> Callable:
        sig = inspect.signature(fn)

        # TorchDynamo tracing of inspect causes fake tensor dynamo_wrapped tests to fail
        # PYTORCH_TEST_WITH_DYNAMO=1 python test/test_fake_tensor.py FakeTensorTest.test_basic
        @torch._disable_dynamo
        @wraps(fn)
        def _fn(*args, **kwargs):
            bound = sig.bind(*args, **kwargs)
            type_promoting_args = tuple(
                bound.arguments[x]
                for x in self.type_promoting_arg_names  # type: ignore[union-attr]
                if x in bound.arguments.keys()
            )

            flattened_type_promoting_args = pytree.arg_tree_leaves(*type_promoting_args)
            compute_dtype, result_dtype = utils.elementwise_dtypes(
                *flattened_type_promoting_args,
                type_promotion_kind=self.type_promotion_kind,
            )

            promoted_args = {
                x: _maybe_convert_to_dtype(bound.arguments[x], compute_dtype)
                for x in self.type_promoting_arg_names  # type: ignore[union-attr]
                if x in bound.arguments.keys()
            }
            bound.arguments.update(promoted_args)

            result = fn(**bound.arguments)

            # Override the return_dtype if a dtype arg is present and not None
            if "dtype" in bound.arguments:
                maybe_dtype = bound.arguments["dtype"]
                if maybe_dtype:  # dtype cannot be None
                    result_dtype = maybe_dtype

            if isinstance(result, TensorLike):
                return _maybe_convert_to_dtype(result, result_dtype)
            if isinstance(result, Sequence):
                return tuple(_maybe_convert_to_dtype(x, result_dtype) for x in result)
            raise AssertionError(f"Unhandled result type: {type(result)}")

        _fn.__signature__ = sig  # type: ignore[attr-defined]
        return _fn


# Returns True if resize is necessary
def _resize_output_check(out: TensorLikeType, shape: ShapeType):
    # If the shapes are correct there's nothing to do
    if utils.same_shape(out.shape, shape):
        return False
    if out.numel() != 0:
        msg = (
            f"An output with one or more elements was resized since it had shape {str(out.shape)} "
            "which does not match the required output shape {str(shape)}. "
            "This behavior is deprecated, and in a future PyTorch release outputs will not "
            "be resized unless they have zero elements. "
            "You can explicitly reuse an out tensor t by resizing it, inplace, to zero elements with t.resize_(0)."
        )
        warnings.warn(msg)
    return True


# TODO: handle tuples of tensors
def _maybe_resize_out(
    out: TensorLikeType,
    shape: ShapeType,
    memory_format: Optional[torch.memory_format] = None,
):
    if _resize_output_check(out, shape):
        return out.resize_(shape, memory_format=memory_format)
    else:
        return out


def is_cpu_scalar(x: TensorLikeType) -> bool:
    return x.dim() == 0 and x.device.type == "cpu"


def check_copy_devices(*, copy_from: TensorLikeType, copy_to: TensorLikeType) -> None:
    if copy_from.device != copy_to.device:
        msg = (
            f"Attempting to copy from device {copy_from.device} "
            f"to device {copy_to.device}, but cross-device copies are not allowed!"
        )
        raise RuntimeError(msg)


def _safe_copy_out(
    *, copy_from: TensorLikeType, copy_to: TensorLikeType, exact_dtype: bool = False
):
    # Checks same device
    if not is_cpu_scalar(copy_from):
        check_copy_devices(copy_from=copy_from, copy_to=copy_to)

    # Checks safe cast
    if exact_dtype:
        torch._check(
            copy_from.dtype == copy_to.dtype,
            lambda: f"Expected out tensor to have dtype {copy_from.dtype} "
            f"but got {copy_to.dtype} instead",
        )
    else:
        torch._check(
            utils.can_safe_cast_to(cast_from=copy_from.dtype, cast_to=copy_to.dtype),
            lambda: f"Attempting to cast from {copy_from.dtype} to out tensor with dtype {copy_to.dtype}, "
            "but this can't be cast because it is not safe!",
        )

    return copy_to.copy_(copy_from)


def out_wrapper(
    *out_names: str,
    exact_dtype: bool = False,
    pass_is_out: bool = False,
    preserve_memory_format: bool = False,
) -> Callable[[Callable[_P, _T]], Callable[_P, _T]]:
    # The wrapped function needs to convert the output parameters to ensure
    # compatibility between the Python API (which always uses "out" as the
    # parameter name and may be a tuple) and the Aten API (which may have
    # multiple output parameters and use different parameter names such as
    # "grad_input", "indices" or "values".)

    default_out_names = ("out",)
    if len(out_names) == 0:
        # Use default in out name
        out_names = default_out_names

    is_tensor = len(out_names) == 1

    def maybe_compute_memory_format(t):
        return utils.suggest_memory_format(t) if preserve_memory_format else None

    def _out_wrapper(fn: Callable[_P, _T]) -> Callable[_P, _T]:
        """
        Adds the out parameter to a Python reference.
        """
        out_type = (
            TensorLikeType
            if is_tensor
            else GenericAlias(
                tuple, tuple(TensorLikeType for _ in range(len(out_names)))
            )
        )
        # For backward compatibility - should be able to remove once PEP585
        # conversion is complete.
        bc_out_type = (
            TensorLikeType
            if is_tensor
            else types.GenericAlias(
                tuple, tuple(TensorLikeType for _ in range(len(out_names)))
            )
        )
        return_type = (
            TensorLikeType
            if is_tensor
            else NamedTuple(
<<<<<<< HEAD
                f"return_types_{fn.__name__}", [(o, TensorLikeType) for o in out_names]
=======
                f"return_types_{fn.__name__}",
                # pyrefly: ignore  # bad-argument-count
                [(o, TensorLikeType) for o in out_names],
>>>>>>> 801e282f
            )
        )

        sig = inspect.signature(fn)
        factory_kwargs = ("device", "dtype")
        is_factory_fn = all(p in sig.parameters for p in factory_kwargs)

        @wraps(fn)
        def _fn(*args: _P.args, **kwargs: _P.kwargs):
            out = kwargs.pop("out", None)
            if is_factory_fn and out is not None:
                for k in factory_kwargs:
                    out_attr = getattr(out, k)
                    if k not in kwargs:
                        kwargs[k] = out_attr

            def maybe_check_copy_devices(out):
                if isinstance(out, TensorLike) and isinstance(args[0], TensorLike):
                    check_copy_devices(copy_from=args[0], copy_to=out)

            if isinstance(out, (tuple, list)):
                for o in out:
                    maybe_check_copy_devices(o)
            else:
                maybe_check_copy_devices(out)

            if pass_is_out:
                result = fn(*args, is_out=(out is not None), **kwargs)  # type: ignore[arg-type]
            else:
                result = fn(*args, **kwargs)
            if result is NotImplemented:
                return NotImplemented
            assert (
                (isinstance(result, TensorLike) and is_tensor)
                or (
                    isinstance(result, tuple)  # type: ignore[arg-type]
                    and len(result) == len(out_names)  # type: ignore[arg-type]
                )
                or (
                    fn.__name__ == "unbind" and isinstance(result, (list, tuple))  # type: ignore[arg-type]
                )
            )
            # unbind_copy is a special case: see https://github.com/pytorch/pytorch/issues/130829
            if out is not None:
                # Naively you might expect this assert to be true, but
                # it's not:
                #
                #   assert type(out) == type(result)
                #
                # The reason is that functions under this wrapper can
                # get registered to the Meta dispatch key, and that
                # means they can be executed in a context where tensor
                # subclasses are disabled (with no_dispatch), which is a
                # handy way for an is-a tensor subclass (e.g.,
                # FakeTensor) to have the normal meta backend create a
                # meta tensor, to be wrapped once it gets returned.
                # In this situation, you will get a FakeTensor as
                # the output tensor, but not the result--which will
                # be a normal meta tensor, but this is perfectly
                # harmless.
                if is_tensor and fn.__name__ != "unbind":
                    assert isinstance(out, TensorLike)
                    # These two operations are done in-place
                    _maybe_resize_out(
                        out,
                        result.shape,  # type: ignore[union-attr]
                        maybe_compute_memory_format(result),
                    )
                    _safe_copy_out(
                        copy_from=result,  # type: ignore[arg-type]
                        copy_to=out,
                        exact_dtype=exact_dtype,
                    )
                else:
                    if fn.__name__ != "unbind":
                        assert isinstance(out, tuple)  # type: ignore[arg-type]
                    else:
                        assert isinstance(out, (list, tuple))  # type: ignore[arg-type]
                    torch._check_type(
                        len(out) == len(result),  # type: ignore[arg-type]
                        lambda: f"expected tuple of {len(result)} elements but got {len(out)}",  # type: ignore[arg-type]
                    )
                    for r, o in zip(result, out):  # type: ignore[arg-type]
                        # These two operations are done in-place
                        _maybe_resize_out(o, r.shape, maybe_compute_memory_format(r))
                        _safe_copy_out(copy_from=r, copy_to=o, exact_dtype=exact_dtype)  # type: ignore[arg-type]
            else:
                out = result
            # mypy does not see through  the definition of out_type given that it's in a different scope
            return out if is_tensor else return_type(*out)  # type: ignore[operator]

        out_param = inspect.Parameter(
            "out",
            kind=inspect.Parameter.KEYWORD_ONLY,
            default=None,
            annotation=out_type,
        )
        # Mark that the function now returns a tuple
        assert isinstance(
            sig.return_annotation, (str, TypeVar)
        ) or sig.return_annotation in (
            sig.empty,
            out_type,
            bc_out_type,
        )
        params = *sig.parameters.values(), out_param

        # If there's a Parameter.VAR_KEYWORD parameter (like **kwds), it must appear
        # after the out= parameter, which is Parameter.KEYWORD_ONLY. Sorting by
        # Parameter.kind guarantees that all the parameters are in legal order.
        params = sorted(params, key=lambda p: p.kind)

        _fn.__signature__ = inspect.Signature(  # type: ignore[attr-defined]
            parameters=params,
            return_annotation=return_type,  # type: ignore[arg-type]
        )

        _fn.__annotations__ = dict(getattr(fn, "__annotations__", {}))
        _fn.__annotations__["out"] = out_type
        _fn.__annotations__["return"] = return_type

        # In the special case of having a single tensor out parameter with a
        # name other than out, add a special annotation to name the parameter
        if is_tensor and out_names != default_out_names:
            _fn.__annotations__[CustomOutParamAnnotation] = out_names[0]

        # Add an indicator attribute that can be used in special cases
        # where having a function wrapped by `out_wrapper` is not desirable e.g.
        # jit
        _fn._torch_decompositions_out_wrapper = (  # type: ignore[attr-defined]
            f"This function is wrapped by {out_wrapper.__module__}.out_wrapper"
        )

        return _fn

    return _out_wrapper


def _maybe_remove_out_wrapper(fn: Callable):
    return inspect.unwrap(
        fn,
        stop=lambda f: not hasattr(f, "_torch_decompositions_out_wrapper"),
    )


def backwards_not_supported(prim):
    def redispatch_prim(args, kwargs):
        with torch._C._AutoDispatchBelowAutograd():
            return prim(*args, **kwargs)

    class BackwardsNotSupported(torch.autograd.Function):
        @staticmethod
        def forward(ctx, args_spec, *flat_args):
            args, kwargs = tree_unflatten(flat_args, args_spec)  # type: ignore[arg-type]
            return redispatch_prim(args, kwargs)

        @staticmethod
        def backward(ctx, *args):
            raise RuntimeError("backwards not supported on prim")

    @wraps(prim)
    def _autograd_impl(*args, **kwargs):
        flat_args, args_spec = tree_flatten((args, kwargs))
        if torch.is_grad_enabled() and any(
            a.requires_grad for a in flat_args if isinstance(a, torch.Tensor)
        ):
            # TODO: There is a subtle bug here: prims like copy_to
            # return their input argument after mutating it; and custom
            # autograd function will incorrectly turn the result into
            # a view which will fail test_python_ref_executor tests.
            # At the moment, we sidestep this by observing that the
            # unit tests don't ever try to run the executor with
            # autograd, so we don't exercise the buggy case, but if
            # you ever want to feed autograd through this, be aware
            # of it!  We need a way of properly implementing autograd
            # for mutating operations in Python to do this.
            return BackwardsNotSupported.apply(args_spec, *flat_args)
        else:
            return redispatch_prim(args, kwargs)

    return _autograd_impl


# TODO: when tracing this will add torch tensors and not TensorMeta objects
# to the trace -- we should fix this by adding a tracing context and NumberMeta classes
# TODO: this wrapper is currently untested
def elementwise_unary_scalar_wrapper(
    fn: Callable[_P, _T],
) -> Callable[_P, Union[_T, NumberType]]:
    """
    Allows unary operators that accept tensors to work with Python numbers.
    """
    sig = inspect.signature(fn)

    @wraps(fn)
    def _fn(*args, **kwargs):
        if len(args) > 0 and isinstance(args[0], Number):
            dtype = utils.type_to_dtype(type(args[0]))
            args_ = list(args)
            args_[0] = torch.tensor(args[0], dtype=dtype)
            result = fn(*args_, **kwargs)
            assert isinstance(result, torch.Tensor)
            return result.item()

        return fn(*args, **kwargs)

    _fn.__signature__ = sig  # type: ignore[attr-defined]
    return _fn<|MERGE_RESOLUTION|>--- conflicted
+++ resolved
@@ -2,10 +2,10 @@
 import inspect
 import types
 import warnings
-from collections.abc import Sequence
+from collections.abc import Callable, Sequence
 from functools import wraps
 from types import GenericAlias
-from typing import Callable, NamedTuple, Optional, overload, TypeVar, Union
+from typing import NamedTuple, Optional, overload, TypeVar, Union
 from typing_extensions import ParamSpec
 
 import torch
@@ -28,16 +28,19 @@
 
 
 @overload
+# pyrefly: ignore  # bad-return
 def _maybe_convert_to_dtype(a: TensorLikeType, dtype: torch.dtype) -> TensorLikeType:
     pass
 
 
 @overload
+# pyrefly: ignore  # bad-return
 def _maybe_convert_to_dtype(a: NumberType, dtype: torch.dtype) -> NumberType:
     pass
 
 
 @overload
+# pyrefly: ignore  # bad-return
 def _maybe_convert_to_dtype(a: Sequence, dtype: torch.dtype) -> Sequence:
     pass
 
@@ -276,13 +279,9 @@
             TensorLikeType
             if is_tensor
             else NamedTuple(
-<<<<<<< HEAD
-                f"return_types_{fn.__name__}", [(o, TensorLikeType) for o in out_names]
-=======
                 f"return_types_{fn.__name__}",
                 # pyrefly: ignore  # bad-argument-count
                 [(o, TensorLikeType) for o in out_names],
->>>>>>> 801e282f
             )
         )
 
@@ -300,6 +299,7 @@
                         kwargs[k] = out_attr
 
             def maybe_check_copy_devices(out):
+                # pyrefly: ignore  # unsupported-operation
                 if isinstance(out, TensorLike) and isinstance(args[0], TensorLike):
                     check_copy_devices(copy_from=args[0], copy_to=out)
 
@@ -435,6 +435,7 @@
 
     class BackwardsNotSupported(torch.autograd.Function):
         @staticmethod
+        # pyrefly: ignore  # bad-override
         def forward(ctx, args_spec, *flat_args):
             args, kwargs = tree_unflatten(flat_args, args_spec)  # type: ignore[arg-type]
             return redispatch_prim(args, kwargs)
@@ -483,11 +484,14 @@
             dtype = utils.type_to_dtype(type(args[0]))
             args_ = list(args)
             args_[0] = torch.tensor(args[0], dtype=dtype)
+            # pyrefly: ignore  # invalid-param-spec
             result = fn(*args_, **kwargs)
             assert isinstance(result, torch.Tensor)
             return result.item()
 
+        # pyrefly: ignore  # invalid-param-spec
         return fn(*args, **kwargs)
 
     _fn.__signature__ = sig  # type: ignore[attr-defined]
+    # pyrefly: ignore  # bad-return
     return _fn