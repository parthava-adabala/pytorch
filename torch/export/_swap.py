import logging
import operator
import types
from collections import defaultdict
from typing import Optional

import torch
import torch.fx._pytree as fx_pytree
import torch.utils._pytree as pytree
from torch.export.exported_program import (
    ConstantArgument,
    ExportedProgram,
    ModuleCallSignature,
)
from torch.fx.passes.tools_common import legalize_graph, NodeList
from torch.fx.passes.utils.fuser_utils import erase_nodes, fuse_as_graphmodule


log = logging.getLogger(__name__)


def _get_getitem_users(node: torch.fx.Node) -> set[torch.fx.Node]:
    node_users = list(node.users.keys())
    getitem_users = set()
    for user in node_users:
        if user.op == "output":
            continue

        assert user.op == "call_function" and user.target == operator.getitem, (
            f"Expected getitem node as user for {node}, instead got {user}"
        )
        getitem_users.update(list(user.users.keys()))
    return getitem_users


def _try_remove_connecting_pytrees(curr_module_node: torch.fx.Node) -> None:
    """
    We want to try to remove extraneous pytree flatten/unflatten calls between modules
    calls. Instead of having the following:
    graph():
        ...
        %foo : [num_users=1] = call_module[target=foo](args = (%getitem_1, %getitem_2), kwargs = {})
        %tree_flatten_spec : [num_users=1] = call_function[target=torch.fx._pytree.tree_flatten_spec](args = (%foo, %_spec_1), kwargs = {})
        %getitem_4 : [num_users=1] = call_function[target=operator.getitem](args = (%tree_flatten_spec, 0), kwargs = {})
        %tree_unflatten_1 : [num_users=2] = call_function[target=torch.utils._pytree.tree_unflatten](args = ([%getitem_4], %_spec_2), kwargs = {})
        %getitem_5 : [num_users=1] = call_function[target=operator.getitem](args = (%tree_unflatten_1, 0), kwargs = {})
        %getitem_7 : [num_users=0] = call_function[target=operator.getitem](args = (%tree_unflatten_1, 1), kwargs = {})
        %getitem_6 : [num_users=1] = call_function[target=operator.getitem](args = (%getitem_5, 0), kwargs = {})
        %bar : [num_users=1] = call_module[target=bar](args = (%getitem_6,), kwargs = {})
        ...

    We could do the following, if we know that all the outputs of `foo` feed into `bar`:
    graph():
        ...
        %foo : [num_users=1] = call_module[target=foo](args = (%getitem_1, %getitem_2), kwargs = {})
        %bar : [num_users=1] = call_module[target=bar](args = (%getitem_6,), kwargs = {})
        ...

    Currently this optimization only works for the case where all of the outputs
    of `foo` go directly into `bar`, and `bar` has no other inputs.
    """  # noqa: B950

    log.debug("Trying to remove pytrees for module call %s", curr_module_node)

    curr_module_users = list(curr_module_node.users.keys())
    assert len(curr_module_users) == 1, (
        f"Expected only one user for module node, instead got {list(curr_module_users)}"
    )
    flatten_node = curr_module_users[0]
    assert (
        flatten_node.op == "call_function"
        and flatten_node.target == fx_pytree.tree_flatten_spec
    )

    flatten_getitem_users = _get_getitem_users(flatten_node)
    if len(flatten_getitem_users) != 1:
        log.debug(
            "More than one user found for flatten node, %s: %s. "
            "Unable to fuse it with another unflatten call.",
            flatten_node,
            flatten_getitem_users,
        )
        return

    unflatten_node = next(iter(flatten_getitem_users))
    if not (
        unflatten_node.op == "call_function"
        and unflatten_node.target == pytree.tree_unflatten
    ):
        log.debug(
            "Flatten node %s's user is not a pytree.tree_unflatten. "
            "Instead it is: %s. Passing...",
            flatten_node,
            unflatten_node,
        )
        return

    for i, arg in enumerate(unflatten_node.args[0]):  # type: ignore[union-attr,arg-type]
        if arg not in flatten_node.users:
            log.debug(
                "Module %s's outputs are not all directly used as inputs to "
                "the subsequent module. Unable to fuse the connecting "
                "flatten/unflatten. The inputs to the subsequent module are: %s. ",
                curr_module_node,
                unflatten_node.args[0],
            )
            return

        if not (
            # pyrefly: ignore  # missing-attribute
            arg.op == "call_function"
            # pyrefly: ignore  # missing-attribute
            and arg.target == operator.getitem
            # pyrefly: ignore  # missing-attribute
            and arg.args[1] == i
        ):
            log.debug(
                "Module %s's outputs are not all directly used in the same "
                "order as outputted. Unable to fuse the connecting "
                "flatten/unflatten. The inputs to the "
                "subsequent module are: %s. ",
                curr_module_node,
                unflatten_node.args[0],
            )
            return

    # Unflatten has two levels of getitem, because it gets the args and kwargs
    unflatten_getitem_getitem_users = set()
    unflatten_getitem_users = _get_getitem_users(unflatten_node)
    for unflatten_getitem_user in unflatten_getitem_users:
        unflatten_getitem_getitem_users.update(
            list(unflatten_getitem_user.users.keys())
        )

    if len(unflatten_getitem_getitem_users) != 1:
        log.debug(
            "More than one user found for unflatten node, %s: %s. "
            "Unable to fuse it with another flatten call.",
            unflatten_node,
            unflatten_getitem_getitem_users,
        )
        return

    next_module_node = next(iter(unflatten_getitem_getitem_users))
    if next_module_node.op != "call_module":
        log.debug(
            "Unflatten node %s's user is not a call_module. "
            "Instead it is: %s. Passing...",
            unflatten_node,
            next_module_node,
        )
        return

    # Directly put the outputs of the current module into the next module
    next_module_node.args = (curr_module_node,)


def _remove_extraneous_pytrees(gm: torch.fx.GraphModule) -> None:
    """
    Remove extraneous pytree flatten/unflatten calls.

    We try a couple of optimizations here:
        1. Remove pytree flatten/unflatten calls between modules
        2. TODO: Remove module's in_spec + initial unflatten call
        3. TODO: Remove module's out_spec + final flatten call
    """

    for node in gm.graph.nodes:
        if node.op == "call_module" and node.target != "_guards_fn":
            _try_remove_connecting_pytrees(node)

    gm.graph.eliminate_dead_code()


def _construct_inputs(
    gm: torch.fx.GraphModule,
    signature: ModuleCallSignature,
    node_name_map: dict[str, torch.fx.Node],
) -> tuple[list[torch.fx.Node], dict[str, torch.fx.Node]]:
    tree_unflatten_args: list[Optional[torch.fx.Node]] = []
    for input_ in signature.inputs:
        if isinstance(input_, ConstantArgument) and input_.value is None:
            # Constants should be directly embedded into the graph and not used
            # as inputs
            tree_unflatten_args.append(None)
        elif input_.name not in node_name_map:
            # For unused inputs
            tree_unflatten_args.append(None)
        else:
            tree_unflatten_args.append(node_name_map[input_.name])

    # Insert unflatten call
    from .unflatten import _generate_unflatten

    unflatten_node = _generate_unflatten(gm, tree_unflatten_args, signature.in_spec)

    assert signature.in_spec.num_children == 2
    assert signature.in_spec.type is tuple
    args_spec, kwargs_spec = signature.in_spec.children()
    assert args_spec.type is tuple
    assert kwargs_spec.type is dict

    args_node = gm.graph.call_function(operator.getitem, (unflatten_node, 0))
    args_nodes = [
        gm.graph.call_function(operator.getitem, (args_node, i))
        for i in range(args_spec.num_children)
    ]
    kwargs_node = gm.graph.call_function(operator.getitem, (unflatten_node, 1))
    kwargs_nodes = {
        k: gm.graph.call_function(operator.getitem, (kwargs_node, k))
        for k in kwargs_spec.context
    }
    return args_nodes, kwargs_nodes


def _insert_call_module(
    gm: torch.fx.GraphModule,
    args_nodes: list[torch.fx.Node],
    kwargs_nodes: dict[str, torch.fx.Node],
    module_to_swap: torch.nn.Module,
    name: str,
) -> torch.fx.Node:
    from .unflatten import _assign_attr, _AttrKind

    _assign_attr(module_to_swap, gm, name, _AttrKind.MODULE)
    module_node = gm.graph.call_module(name, tuple(args_nodes), kwargs_nodes)  # type: ignore[arg-type]
    return module_node


def _deconstruct_outputs(
    gm: torch.fx.GraphModule,
    signature: ModuleCallSignature,
    module_node: torch.fx.Node,
    node_name_map: dict[str, torch.fx.Node],
    orig_outputs: tuple[torch.fx.Node, ...],
) -> None:
    from .unflatten import _generate_flatten_spec

    flatten_node = _generate_flatten_spec(gm, module_node, signature.out_spec)

    for i, orig_output in enumerate(orig_outputs):
        # Use Proxy to record getitem access.
        proxy_out = torch.fx.Proxy(flatten_node)[i].node  # type: ignore[index]
        orig_output.replace_all_uses_with(proxy_out, propagate_meta=True)

        node_name_map[orig_output.name] = proxy_out


def _swap_module_helper(
    gm: torch.fx.GraphModule,
    modules_to_swap: dict[str, torch.nn.Module],
    module_call_graph: dict[str, ModuleCallSignature],
) -> torch.fx.GraphModule:
    log.debug("Starting graph:")
    log.debug(gm.graph)

    legalize_graph(gm)

    partitions: dict[str, NodeList] = defaultdict(list)

    node_name_map: dict[str, torch.fx.Node] = {
        node.name: node for node in gm.graph.nodes
    }

    # TODO: Handle the duplicate module case
    for node in gm.graph.nodes:
        if nn_module_stack := node.meta.get("nn_module_stack"):
            for path, _ in nn_module_stack.values():
                if path in modules_to_swap:
                    partitions[path].append(node)
                    break

    for name, nodes in partitions.items():
        """
        Given a graph like the following, and we want to swap out the submodule "foo":
        graph():
            %x : [num_users=1] = placeholder[target=x]
            %y : [num_users=2] = placeholder[target=y]
            %add : [num_users=1] = call_function[target=torch.ops.aten.add.Tensor](args = (%y, %x), kwargs = {}), nn_module_stack = {"foo": ("foo", torch.nn.Module)}
            %sub : [num_users=1] = call_function[target=torch.ops.aten.sub.Tensor](args = (%y, %add), kwargs = {}), nn_module_stack = {"bar": ("bar", torch.nn.Module)}
            return (sub,)

        We will first partition out foo's subgraph:
        graph():
            %x : [num_users=1] = placeholder[target=x]
            %y : [num_users=2] = placeholder[target=y]
            %add : [num_users=1] = call_function[target=torch.ops.aten.add.Tensor](args = (%y, %x), kwargs = {})
            return add

        And then insert an unflatten + call_module + flatten to replace the subgraph:
        graph():
            %x : [num_users=1] = placeholder[target=x]
            %y : [num_users=1] = placeholder[target=y]

            %_spec_0 : [num_users=1] = get_attr[target=_spec_0]
            %tree_unflatten : [num_users=2] = call_function[target=torch.utils._pytree.tree_unflatten](args = ([%x, %y], %_spec_0), kwargs = {})
            %getitem : [num_users=2] = call_function[target=operator.getitem](args = (%tree_unflatten, 0), kwargs = {})
            %getitem_1 : [num_users=1] = call_function[target=operator.getitem](args = (%getitem, 0), kwargs = {})
            %getitem_2 : [num_users=1] = call_function[target=operator.getitem](args = (%getitem, 1), kwargs = {})
            %getitem_3 : [num_users=0] = call_function[target=operator.getitem](args = (%tree_unflatten, 1), kwargs = {})
            %foo : [num_users=0] = call_module[target=foo](args = (%getitem_1, %getitem_2), kwargs = {})
            %_spec_1 : [num_users=1] = get_attr[target=_spec_1]
            %tree_flatten_spec : [num_users=1] = call_function[target=torch.fx._pytree.tree_flatten_spec](args = (None, %_spec_1), kwargs = {})
            %getitem_4 : [num_users=1] = call_function[target=operator.getitem](args = (%tree_flatten_spec, 0), kwargs = {})

            %sub : [num_users=1] = call_function[target=torch.ops.aten.sub.Tensor](args = (%y, %getitem_4), kwargs = {})
            return (%sub,)

        The `tree_unflatten` call will construct tensor inputs into the input
        format needed by the swapped eager module.
        The `call_module` node should now reference the swapped torch.nn.Module.
        The `tree_flatten_spec` call will deconstruct the eager outputs of the
        swapped module into tensors.
        """  # noqa: B950

        submod_name = name.replace(".", "_")
        sub_gm, orig_inputs, orig_outputs = fuse_as_graphmodule(
            gm, nodes, f"fused_{submod_name}"
        )

        log.debug("Fused subgraph nodes:")
        log.debug(sub_gm.graph)

        signature: ModuleCallSignature = module_call_graph[name]

        args_nodes, kwargs_nodes = _construct_inputs(gm, signature, node_name_map)
        module_node = _insert_call_module(
            gm, args_nodes, kwargs_nodes, modules_to_swap[name], name
        )
        _deconstruct_outputs(gm, signature, module_node, node_name_map, orig_outputs)

        erase_nodes(gm, nodes)

        log.debug("Swapped graph:")
        log.debug(gm.graph)

    legalize_graph(gm)

    log.debug("Before removing extraneous pytrees:")
    log.debug(gm.graph)

    _remove_extraneous_pytrees(gm)
    log.debug("After removing extraneous pytrees:")
    log.debug(gm.graph)

    gm.recompile()

    return gm


def _fix_input_output_signature(
    gm: torch.fx.GraphModule, signature: ModuleCallSignature
) -> None:
    """
    Given the unlifted module from calling ep.module(), we want to remove the
    pytree processing from the graph module's PyTreeCodeGen and instead make it
    nodes inside of the graph. This allows us to do some optimizations, like
    remove these pytree calls if it is unnecessary, and makes the PyTree part
    more obvious to graph passes.
    """
    from torch.export.unflatten import _generate_flatten, _generate_unflatten

    # Remove the registered pytree codegen because we will take care of it
    # through inserting pytree nodes into the graph
    gm.graph._codegen = torch.fx.graph.CodeGen()

    old_placeholders = [node for node in gm.graph.nodes if node.op == "placeholder"]

    new_placeholders = []
    forward_arg_names = signature.forward_arg_names
    if forward_arg_names is None:
        forward_arg_names = []
        assert signature.in_spec.num_children == 2
<<<<<<< HEAD
        arg_spec = signature.in_spec.child(0)
        kwarg_spec = signature.in_spec.child(1)
        assert arg_spec.type == tuple
        assert kwarg_spec.type == dict
=======
        arg_spec = signature.in_spec.children_specs[0]
        kwarg_spec = signature.in_spec.children_specs[1]
        assert arg_spec.type is tuple
        assert kwarg_spec.type is dict
>>>>>>> f80695e0
        for i in range(arg_spec.num_children):
            forward_arg_names.append(f"arg_{i}")
        forward_arg_names.extend(kwarg_spec.context)

    for arg in forward_arg_names:
        with gm.graph.inserting_before(old_placeholders[0]):
            new_placeholders.append(gm.graph.placeholder(arg))

    # Insert flatten call for the inputs
    with gm.graph.inserting_before(old_placeholders[0]):
        flat_node = _generate_flatten(gm, tuple(new_placeholders))
        for i, old_placeholder in enumerate(old_placeholders):
            old_placeholder.op = "call_function"
            old_placeholder.target = operator.getitem
            old_placeholder.args = (flat_node, i)

    # Insert unflatten call for the outputs
    output_node = next(node for node in gm.graph.nodes if node.op == "output")
    with gm.graph.inserting_before(output_node):
        unflat = _generate_unflatten(gm, output_node.args[0], signature.out_spec)
        output_node.args = (unflat,)

    gm.recompile()


def _swap_modules(
    ep: ExportedProgram, modules_to_swap: dict[str, torch.nn.Module]
) -> torch.fx.GraphModule:
    """
    Unlifts the given ExportedProgram into a fx.GraphModule, and then swaps
    previously traced modules with new eager modules specified. Returns a
    fx.GraphModule with a custom forward function.

    Args:
        ep (ExportedProgram): Exported program to modify
        modules_to_swap (Dict[str, torch.nn.Module]): Mapping from module fqn to
            eager module to swap with. The specified module fqn should have also
            been specified in the `preserve_module_call_signature` argument to
            torch.export so that we know how to restore the calling convention
            to this argument.
        run_with_interpreter: Whether or not to run the graph using
            fx.Interpreter. Setting to true will help result in better error
            messages and easier debugging, but it has found to result in a QPS
            drop.
    """
    module_call_graph = {
        entry.fqn: entry.signature for entry in ep.module_call_graph if entry.signature
    }

    gm = ep.module()
    gm.validate_inputs = False  # type: ignore[assignment]
    gm.graph.eliminate_dead_code()  # type: ignore[operator, union-attr]
    assert isinstance(gm, torch.fx.GraphModule)
    _fix_input_output_signature(gm, ep.module_call_graph[0].signature)

    gm.module_call_graph = ep.module_call_graph
    gm.train = types.MethodType(type(gm).train, gm)  # type: ignore[assignment]
    gm.eval = types.MethodType(type(gm).eval, gm)  # type: ignore[assignment]

    assert isinstance(gm, torch.fx.GraphModule)
    gm = _swap_module_helper(gm, modules_to_swap, module_call_graph)

    return gm<|MERGE_RESOLUTION|>--- conflicted
+++ resolved
@@ -371,17 +371,10 @@
     if forward_arg_names is None:
         forward_arg_names = []
         assert signature.in_spec.num_children == 2
-<<<<<<< HEAD
         arg_spec = signature.in_spec.child(0)
         kwarg_spec = signature.in_spec.child(1)
-        assert arg_spec.type == tuple
-        assert kwarg_spec.type == dict
-=======
-        arg_spec = signature.in_spec.children_specs[0]
-        kwarg_spec = signature.in_spec.children_specs[1]
         assert arg_spec.type is tuple
         assert kwarg_spec.type is dict
->>>>>>> f80695e0
         for i in range(arg_spec.num_children):
             forward_arg_names.append(f"arg_{i}")
         forward_arg_names.extend(kwarg_spec.context)
