<<<<<<< HEAD
import builtins
import copy
import dataclasses
import inspect
=======
import logging
>>>>>>> eaa5d9d3
import os
import sys
import typing
import warnings
import zipfile
from collections.abc import Iterator
from enum import auto, Enum
from typing import Any, Callable, Optional, TYPE_CHECKING, Union

import torch
import torch.utils._pytree as pytree
from torch.fx._compatibility import compatibility
from torch.fx.passes.infra.pass_base import PassResult
from torch.fx.passes.infra.pass_manager import PassManager
from torch.types import FileLike
from torch.utils._pytree import (
    FlattenFunc,
    FromDumpableContextFn,
    ToDumpableContextFn,
    UnflattenFunc,
)


if TYPE_CHECKING:
    # Import the following modules during type checking to enable code intelligence features,
    # Do not import unconditionally, as they import sympy and importing sympy is very slow
    from torch._ops import OpOverload
    from torch.fx.experimental.symbolic_shapes import StrictMinMaxConstraint


__all__ = [
    "Constraint",
    "Dim",
    "ExportBackwardSignature",
    "ExportGraphSignature",
    "ExportedProgram",
    "CustomDecompTable",
    "ModuleCallEntry",
    "ModuleCallSignature",
    "default_decompositions",
    "dims",
    "export",
    "export_for_training",
    "load",
    "register_dataclass",
    "save",
    "unflatten",
    "FlatArgsAdapter",
    "UnflattenedModule",
    "AdditionalInputs",
    "draft_export",
]

# To make sure export specific custom ops are loaded
import torch.export.custom_ops

from .decomp_utils import CustomDecompTable
from .dynamic_shapes import AdditionalInputs, Constraint, Dim, dims, ShapesCollection
from .exported_program import (
    default_decompositions,
    ExportedProgram,
    ModuleCallEntry,
    ModuleCallSignature,
)
from .graph_signature import ExportBackwardSignature, ExportGraphSignature
from .unflatten import FlatArgsAdapter, unflatten, UnflattenedModule


PassType = Callable[[torch.fx.GraphModule], Optional[PassResult]]

log: logging.Logger = logging.getLogger(__name__)


def export_for_training(
    mod: torch.nn.Module,
    args: tuple[Any, ...],
    kwargs: Optional[dict[str, Any]] = None,
    *,
    dynamic_shapes: Optional[Union[dict[str, Any], tuple[Any], list[Any]]] = None,
    strict: bool = False,
    preserve_module_call_signature: tuple[str, ...] = (),
) -> ExportedProgram:
    """
    :func:`export_for_training` takes any nn.Module along with example inputs, and produces a traced graph representing
    only the Tensor computation of the function in an Ahead-of-Time (AOT) fashion,
    which can subsequently be executed with different inputs or serialized. The
    traced graph (1) produces normalized operators in the all ATen operator set
    (as well as any user-specified custom operators), (2) has eliminated all Python control
    flow and data structures (with certain exceptions), and (3) records the set of
    shape constraints needed to show that this normalization and control-flow elimination
    is sound for future inputs. This API is intended for PT2 quantization training use cases
    and will soon be the default IR of torch.export.export in the near future. To read further about
    the motivation behind this change, please refer to
    https://dev-discuss.pytorch.org/t/why-pytorch-does-not-need-a-new-standardized-operator-set/2206
    With this API, and :func:`run_decompositions()`, you should be able to get inference IR with
    your custom decomposition behaviour.

    **Soundness Guarantee**

    See :func:`export()` docstring for more details.

    Args:
        mod: We will trace the forward method of this module.

        args: Example positional inputs.

        kwargs: Optional example keyword inputs.

        dynamic_shapes:
         An optional argument where the type should either be:
         1) a dict from argument names of ``f`` to their dynamic shape specifications,
         2) a tuple that specifies dynamic shape specifications for each input in original order.
         If you are specifying dynamism on keyword args, you will need to pass them in the order that
         is defined in the original function signature.

         The dynamic shape of a tensor argument can be specified as either
         (1) a dict from dynamic dimension indices to :func:`Dim` types, where it is
         not required to include static dimension indices in this dict, but when they are,
         they should be mapped to None; or (2) a tuple / list of :func:`Dim` types or None,
         where the :func:`Dim` types correspond to dynamic dimensions, and static dimensions
         are denoted by None. Arguments that are dicts or tuples / lists of tensors are
         recursively specified by using mappings or sequences of contained specifications.

        strict: When enabled (default), the export function will trace the program through
         TorchDynamo which will ensure the soundness of the resulting graph. Otherwise, the
         exported program will not validate the implicit assumptions baked into the graph and
         may cause behavior divergence between the original model and the exported one. This is
         useful when users need to workaround bugs in the tracer, or simply want incrementally
         enable safety in their models. Note that this does not affect the resulting IR spec
         to be different and the model will be serialized in the same way regardless of what value
         is passed here.
         WARNING: This option is experimental and use this at your own risk.

        preserve_module_call_signature: A list of submodule paths for which the original
         calling conventions are preserved as metadata. The metadata will be used when calling
         torch.export.unflatten to preserve the original calling conventions of modules.

    Returns:
        An :class:`ExportedProgram` containing the traced callable.

    **Acceptable input/output types**

    Acceptable types of inputs (for ``args`` and ``kwargs``) and outputs include:

    - Primitive types, i.e. ``torch.Tensor``, ``int``, ``float``, ``bool`` and ``str``.
    - Dataclasses, but they must be registered by calling :func:`register_dataclass` first.
    - (Nested) Data structures comprising of ``dict``, ``list``, ``tuple``, ``namedtuple`` and
      ``OrderedDict`` containing all above types.

    """
    from ._trace import _export_for_training

    if not isinstance(mod, torch.nn.Module):
        raise ValueError(
            f"Expected `mod` to be an instance of `torch.nn.Module`, got {type(mod)}."
        )
    if isinstance(mod, torch.jit.ScriptModule):
        raise ValueError(
            "Exporting a ScriptModule is not supported. "
            "Maybe try converting your ScriptModule to an ExportedProgram "
            "using `TS2EPConverter(mod, args, kwargs).convert()` instead."
        )
    return _export_for_training(
        mod,
        args,
        kwargs,
        dynamic_shapes,
        strict=strict,
        preserve_module_call_signature=preserve_module_call_signature,
    )


def export(
    mod: torch.nn.Module,
    args: tuple[Any, ...],
    kwargs: Optional[dict[str, Any]] = None,
    *,
    dynamic_shapes: Optional[Union[dict[str, Any], tuple[Any], list[Any]]] = None,
    strict: bool = False,
    preserve_module_call_signature: tuple[str, ...] = (),
) -> ExportedProgram:
    """
    :func:`export` takes any nn.Module along with example inputs, and produces a traced graph representing
    only the Tensor computation of the function in an Ahead-of-Time (AOT) fashion,
    which can subsequently be executed with different inputs or serialized.  The
    traced graph (1) produces normalized operators in the functional ATen operator set
    (as well as any user-specified custom operators), (2) has eliminated all Python control
    flow and data structures (with certain exceptions), and (3) records the set of
    shape constraints needed to show that this normalization and control-flow elimination
    is sound for future inputs.

    **Soundness Guarantee**

    While tracing, :func:`export()` takes note of shape-related assumptions
    made by the user program and the underlying PyTorch operator kernels.
    The output :class:`ExportedProgram` is considered valid only when these
    assumptions hold true.

    Tracing makes assumptions on the shapes (not values) of input tensors.
    Such assumptions must be validated at graph capture time for :func:`export`
    to succeed. Specifically:

    - Assumptions on static shapes of input tensors are automatically validated without additional effort.
    - Assumptions on dynamic shape of input tensors require explicit specification
      by using the :func:`Dim` API to construct dynamic dimensions and by associating
      them with example inputs through the ``dynamic_shapes`` argument.

    If any assumption can not be validated, a fatal error will be raised. When that happens,
    the error message will include suggested fixes to the specification that are needed
    to validate the assumptions. For example :func:`export` might suggest the
    following fix to the definition of a dynamic dimension ``dim0_x``, say appearing in the
    shape associated with input ``x``, that was previously defined as ``Dim("dim0_x")``::

        dim = Dim("dim0_x", max=5)

    This example means the generated code requires dimension 0 of input ``x`` to be less
    than or equal to 5 to be valid. You can inspect the suggested fixes to dynamic dimension
    definitions and then copy them verbatim into your code without needing to change the
    ``dynamic_shapes`` argument to your :func:`export` call.

    Args:
        mod: We will trace the forward method of this module.

        args: Example positional inputs.

        kwargs: Optional example keyword inputs.

        dynamic_shapes:
         An optional argument where the type should either be:
         1) a dict from argument names of ``f`` to their dynamic shape specifications,
         2) a tuple that specifies dynamic shape specifications for each input in original order.
         If you are specifying dynamism on keyword args, you will need to pass them in the order that
         is defined in the original function signature.

         The dynamic shape of a tensor argument can be specified as either
         (1) a dict from dynamic dimension indices to :func:`Dim` types, where it is
         not required to include static dimension indices in this dict, but when they are,
         they should be mapped to None; or (2) a tuple / list of :func:`Dim` types or None,
         where the :func:`Dim` types correspond to dynamic dimensions, and static dimensions
         are denoted by None. Arguments that are dicts or tuples / lists of tensors are
         recursively specified by using mappings or sequences of contained specifications.

        strict: When disabled (default), the export function will trace the program through
         Python runtime, which by itself will not validate some of the implicit assumptions
         baked into the graph. It will still validate most critical assumptions like shape
         safety. When enabled (by setting ``strict=True``), the export function will trace
         the program through TorchDynamo which will ensure the soundness of the resulting
         graph. TorchDynamo has limited Python feature coverage, thus you may experience more
         errors. Note that toggling this argument does not affect the resulting IR spec to be
         different and the model will be serialized in the same way regardless of what value
         is passed here.

        preserve_module_call_signature: A list of submodule paths for which the original
         calling conventions are preserved as metadata. The metadata will be used when calling
         torch.export.unflatten to preserve the original calling conventions of modules.

    Returns:
        An :class:`ExportedProgram` containing the traced callable.

    **Acceptable input/output types**

    Acceptable types of inputs (for ``args`` and ``kwargs``) and outputs include:

    - Primitive types, i.e. ``torch.Tensor``, ``int``, ``float``, ``bool`` and ``str``.
    - Dataclasses, but they must be registered by calling :func:`register_dataclass` first.
    - (Nested) Data structures comprising of ``dict``, ``list``, ``tuple``, ``namedtuple`` and
      ``OrderedDict`` containing all above types.

    """
    from ._trace import _export

    if not isinstance(mod, torch.nn.Module):
        raise ValueError(
            f"Expected `mod` to be an instance of `torch.nn.Module`, got {type(mod)}."
        )
    if isinstance(mod, torch.jit.ScriptModule):
        raise ValueError(
            "Exporting a ScriptModule is not supported. "
            "Maybe try converting your ScriptModule to an ExportedProgram "
            "using `TS2EPConverter(mod, args, kwargs).convert()` instead."
        )

    try:
        return _export(
            mod,
            args,
            kwargs,
            dynamic_shapes,
            strict=strict,
            preserve_module_call_signature=preserve_module_call_signature,
            pre_dispatch=True,
        )
    except Exception as e:
        draft_export_msg = (
            "The error above occurred when calling torch.export.export. If you would "
            "like to view some more information about this error, and get a list "
            "of all other errors that may occur in your export call, you can "
            "replace your `export()` call with `draft_export()`."
        )

        # For errors that we know can be caught by draft-export, add the message
        # to ask users to try out draft-export
        if isinstance(
            e,
            (
                torch.fx.experimental.symbolic_shapes.GuardOnDataDependentSymNode,
                torch._subclasses.fake_tensor.UnsupportedOperatorException,
                torch._dynamo.exc.UserError,
                torch.fx.experimental.symbolic_shapes.ConstraintViolationError,
            ),
        ):
            new_msg = str(e) + "\n\n" + draft_export_msg
            e.args = (new_msg,)
        elif isinstance(e, RuntimeError) and "no fake impl registered" in str(e):
            new_msg = str(e) + "\n\n" + draft_export_msg
            e.args = (new_msg,)
        raise e


DEFAULT_PICKLE_PROTOCOL = 2


def save(
    ep: ExportedProgram,
    f: FileLike,
    *,
    extra_files: Optional[dict[str, Any]] = None,
    opset_version: Optional[dict[str, int]] = None,
    pickle_protocol: int = DEFAULT_PICKLE_PROTOCOL,
) -> None:
    """

    .. warning::
        Under active development, saved files may not be usable in newer versions
        of PyTorch.

    Saves an :class:`ExportedProgram` to a file-like object. It can then be
    loaded using the Python API :func:`torch.export.load <torch.export.load>`.

    Args:
        ep (ExportedProgram): The exported program to save.

        f (str | os.PathLike[str] | IO[bytes]) A file-like object (has to
         implement write and flush) or a string containing a file name.

        extra_files (Optional[Dict[str, Any]]): Map from filename to contents
         which will be stored as part of f.

        opset_version (Optional[Dict[str, int]]): A map of opset names
         to the version of this opset

        pickle_protocol: can be specified to override the default protocol

    Example::

        import torch
        import io

        class MyModule(torch.nn.Module):
            def forward(self, x):
                return x + 10

        ep = torch.export.export(MyModule(), (torch.randn(5),))

        # Save to file
        torch.export.save(ep, 'exported_program.pt2')

        # Save to io.BytesIO buffer
        buffer = io.BytesIO()
        torch.export.save(ep, buffer)

        # Save with extra files
        extra_files = {'foo.txt': b'bar'.decode('utf-8')}
        torch.export.save(ep, 'exported_program.pt2', extra_files=extra_files)

    """
    if not isinstance(ep, ExportedProgram):
        raise TypeError(
            f"The 'ep' parameter must be an instance of 'ExportedProgram', got '{type(ep).__name__}' instead."
        )

    from torch.export.pt2_archive._package import package_pt2

    package_pt2(
        f,
        exported_programs={"model": ep},
        extra_files=extra_files,
        pickle_protocol=pickle_protocol,
        opset_version=opset_version,
    )


def load(
    f: FileLike,
    *,
    extra_files: Optional[dict[str, Any]] = None,
    expected_opset_version: Optional[dict[str, int]] = None,
) -> ExportedProgram:
    """

    .. warning::
        Under active development, saved files may not be usable in newer versions
        of PyTorch.

    Loads an :class:`ExportedProgram` previously saved with
    :func:`torch.export.save <torch.export.save>`.

    Args:
        f (str | os.PathLike[str] | IO[bytes]): A file-like object (has to
         implement write and flush) or a string containing a file name.

        extra_files (Optional[Dict[str, Any]]): The extra filenames given in
         this map would be loaded and their content would be stored in the
         provided map.

        expected_opset_version (Optional[Dict[str, int]]): A map of opset names
         to expected opset versions

    Returns:
        An :class:`ExportedProgram` object

    Example::

        import torch
        import io

        # Load ExportedProgram from file
        ep = torch.export.load('exported_program.pt2')

        # Load ExportedProgram from io.BytesIO object
        with open('exported_program.pt2', 'rb') as f:
            buffer = io.BytesIO(f.read())
        buffer.seek(0)
        ep = torch.export.load(buffer)

        # Load with extra files.
        extra_files = {'foo.txt': ''}  # values will be replaced with data
        ep = torch.export.load('exported_program.pt2', extra_files=extra_files)
        print(extra_files['foo.txt'])
        print(ep(torch.randn(5)))
    """
    if isinstance(f, (str, os.PathLike)):
        f = os.fspath(f)

    extra_files = extra_files or {}

    from torch.export.pt2_archive._package import load_pt2, PT2ArchiveContents

    try:
        pt2_contents = load_pt2(
            f,
            expected_opset_version=expected_opset_version,
        )
    except RuntimeError as e:
        log.warning("Ran into the following error when deserializing: %s", e)
        pt2_contents = PT2ArchiveContents({}, {}, {})

    if len(pt2_contents.exported_programs) > 0 or len(pt2_contents.extra_files) > 0:
        for k, v in pt2_contents.extra_files.items():
            extra_files[k] = v

        return pt2_contents.exported_programs["model"]

    # TODO: For backward compatibility, we support loading a zip file from 2.7. Delete this path in 2.9(?)
    with zipfile.ZipFile(f, "r") as zipf:
        if "version" not in zipf.namelist():
            raise RuntimeError(
                "We ran into an error when deserializing the saved file. "
                "Please check the warnings above for possible errors. "
            )

        log.warning(
            "Trying to deserialize for the older format. This version of file is "
            "deprecated. Please generate a new pt2 saved file."
        )

        # Check the version
        version = zipf.read("version").decode().split(".")
        from torch._export.serde.schema import (
            SCHEMA_VERSION,  # todo change archive version to schema version
        )

        assert len(version) == len(SCHEMA_VERSION)
        if version[0] != str(SCHEMA_VERSION[0]):
            raise RuntimeError(
                f"Serialized version {version} does not match our current "
                f"schema version {SCHEMA_VERSION}."
            )

        from torch._export.serde.serialize import deserialize, SerializedArtifact

        # Load serialized_ep and serialized_state_dict from the zip file

        serialized_exported_program: Optional[bytes] = None
        serialized_state_dict: Optional[bytes] = None
        serialized_constants: Optional[bytes] = None
        serialized_example_inputs: Optional[bytes] = None

        for file_info in zipf.infolist():
            file_content = zipf.read(file_info.filename)

            if file_info.filename == "serialized_exported_program.json":
                serialized_exported_program = file_content
            elif file_info.filename == "serialized_state_dict.json":
                warnings.warn("This version of file is deprecated")
                serialized_state_dict = file_content
            elif file_info.filename == "serialized_constants.json":
                warnings.warn("This version of file is deprecated")
                serialized_constants = file_content
            elif file_info.filename == "serialized_state_dict.pt":
                serialized_state_dict = file_content
            elif file_info.filename == "serialized_constants.pt":
                serialized_constants = file_content
            elif file_info.filename == "serialized_example_inputs.pt":
                serialized_example_inputs = file_content
            elif file_info.filename.startswith("extra_files"):
                filename = file_info.filename.split("/", 1)[1]
                extra_files[filename] = file_content.decode("utf-8")

        assert serialized_exported_program is not None
        assert serialized_state_dict is not None
        assert serialized_constants is not None
        assert serialized_example_inputs is not None
        artifact: SerializedArtifact = SerializedArtifact(
            serialized_exported_program,
            serialized_state_dict,
            serialized_constants,
            serialized_example_inputs,
        )

        # Deserialize ExportedProgram
        ep = deserialize(artifact, expected_opset_version)

        return ep


def draft_export(
    mod: torch.nn.Module,
    args: tuple[Any, ...],
    kwargs: Optional[dict[str, Any]] = None,
    *,
    dynamic_shapes: Optional[Union[dict[str, Any], tuple[Any], list[Any]]] = None,
    preserve_module_call_signature: tuple[str, ...] = (),
    strict: bool = False,
) -> ExportedProgram:
    """
    A version of torch.export.export which is designed to consistently produce
    an ExportedProgram, even if there are potential soundness issues, and to
    generate a report listing the issues found.
    """
    from ._draft_export import draft_export

    return draft_export(
        mod=mod,
        args=args,
        kwargs=kwargs,
        dynamic_shapes=dynamic_shapes,
        preserve_module_call_signature=preserve_module_call_signature,
        strict=strict,
    )


def register_dataclass(
    cls: type[Any],
    *,
    serialized_type_name: Optional[str] = None,
) -> None:
    """
    Registers a dataclass as a valid input/output type for :func:`torch.export.export`.

    Args:
        cls: the dataclass type to register
        serialized_type_name: The serialized name for the dataclass. This is
        required if you want to serialize the pytree TreeSpec containing this
        dataclass.

    Example::

        import torch
        from dataclasses import dataclass

        @dataclass
        class InputDataClass:
            feature: torch.Tensor
            bias: int

        @dataclass
        class OutputDataClass:
            res: torch.Tensor

        torch.export.register_dataclass(InputDataClass)
        torch.export.register_dataclass(OutputDataClass)

        class Mod(torch.nn.Module):
            def forward(self, x: InputDataClass) -> OutputDataClass:
                res = x.feature + x.bias
                return OutputDataClass(res=res)

        ep = torch.export.export(Mod(), (InputDataClass(torch.ones(2, 2), 1), ))
        print(ep)

    """
    pytree.register_dataclass(cls, serialized_type_name=serialized_type_name)<|MERGE_RESOLUTION|>--- conflicted
+++ resolved
@@ -1,62 +1,39 @@
-<<<<<<< HEAD
-import builtins
-import copy
-import dataclasses
-import inspect
-=======
 import logging
->>>>>>> eaa5d9d3
 import os
-import sys
-import typing
 import warnings
 import zipfile
-from collections.abc import Iterator
-from enum import auto, Enum
-from typing import Any, Callable, Optional, TYPE_CHECKING, Union
+from collections.abc import Mapping
+from typing import Any, Callable, Optional, Union
+from typing_extensions import deprecated
 
 import torch
 import torch.utils._pytree as pytree
-from torch.fx._compatibility import compatibility
 from torch.fx.passes.infra.pass_base import PassResult
-from torch.fx.passes.infra.pass_manager import PassManager
 from torch.types import FileLike
-from torch.utils._pytree import (
-    FlattenFunc,
-    FromDumpableContextFn,
-    ToDumpableContextFn,
-    UnflattenFunc,
-)
-
-
-if TYPE_CHECKING:
-    # Import the following modules during type checking to enable code intelligence features,
-    # Do not import unconditionally, as they import sympy and importing sympy is very slow
-    from torch._ops import OpOverload
-    from torch.fx.experimental.symbolic_shapes import StrictMinMaxConstraint
 
 
 __all__ = [
+    "AdditionalInputs",
     "Constraint",
+    "CustomDecompTable",
+    "default_decompositions",
     "Dim",
+    "dims",
+    "draft_export",
+    "export_for_training",
+    "export",
     "ExportBackwardSignature",
+    "ExportedProgram",
     "ExportGraphSignature",
-    "ExportedProgram",
-    "CustomDecompTable",
+    "FlatArgsAdapter",
+    "load",
     "ModuleCallEntry",
     "ModuleCallSignature",
-    "default_decompositions",
-    "dims",
-    "export",
-    "export_for_training",
-    "load",
     "register_dataclass",
     "save",
+    "ShapesCollection",
     "unflatten",
-    "FlatArgsAdapter",
     "UnflattenedModule",
-    "AdditionalInputs",
-    "draft_export",
 ]
 
 # To make sure export specific custom ops are loaded
@@ -79,12 +56,17 @@
 log: logging.Logger = logging.getLogger(__name__)
 
 
+@deprecated(
+    "`torch.export.export_for_training` is deprecated and will be removed in PyTorch 2.10. "
+    "Please use `torch.export.export` instead, which is functionally equivalent.",
+    category=FutureWarning,
+)
 def export_for_training(
     mod: torch.nn.Module,
     args: tuple[Any, ...],
-    kwargs: Optional[dict[str, Any]] = None,
+    kwargs: Optional[Mapping[str, Any]] = None,
     *,
-    dynamic_shapes: Optional[Union[dict[str, Any], tuple[Any], list[Any]]] = None,
+    dynamic_shapes: Optional[Union[dict[str, Any], tuple[Any, ...], list[Any]]] = None,
     strict: bool = False,
     preserve_module_call_signature: tuple[str, ...] = (),
 ) -> ExportedProgram:
@@ -181,9 +163,9 @@
 def export(
     mod: torch.nn.Module,
     args: tuple[Any, ...],
-    kwargs: Optional[dict[str, Any]] = None,
+    kwargs: Optional[Mapping[str, Any]] = None,
     *,
-    dynamic_shapes: Optional[Union[dict[str, Any], tuple[Any], list[Any]]] = None,
+    dynamic_shapes: Optional[Union[dict[str, Any], tuple[Any, ...], list[Any]]] = None,
     strict: bool = False,
     preserve_module_call_signature: tuple[str, ...] = (),
 ) -> ExportedProgram:
@@ -364,22 +346,24 @@
         import torch
         import io
 
+
         class MyModule(torch.nn.Module):
             def forward(self, x):
                 return x + 10
 
+
         ep = torch.export.export(MyModule(), (torch.randn(5),))
 
         # Save to file
-        torch.export.save(ep, 'exported_program.pt2')
+        torch.export.save(ep, "exported_program.pt2")
 
         # Save to io.BytesIO buffer
         buffer = io.BytesIO()
         torch.export.save(ep, buffer)
 
         # Save with extra files
-        extra_files = {'foo.txt': b'bar'.decode('utf-8')}
-        torch.export.save(ep, 'exported_program.pt2', extra_files=extra_files)
+        extra_files = {"foo.txt": b"bar".decode("utf-8")}
+        torch.export.save(ep, "exported_program.pt2", extra_files=extra_files)
 
     """
     if not isinstance(ep, ExportedProgram):
@@ -433,18 +417,18 @@
         import io
 
         # Load ExportedProgram from file
-        ep = torch.export.load('exported_program.pt2')
+        ep = torch.export.load("exported_program.pt2")
 
         # Load ExportedProgram from io.BytesIO object
-        with open('exported_program.pt2', 'rb') as f:
+        with open("exported_program.pt2", "rb") as f:
             buffer = io.BytesIO(f.read())
         buffer.seek(0)
         ep = torch.export.load(buffer)
 
         # Load with extra files.
-        extra_files = {'foo.txt': ''}  # values will be replaced with data
-        ep = torch.export.load('exported_program.pt2', extra_files=extra_files)
-        print(extra_files['foo.txt'])
+        extra_files = {"foo.txt": ""}  # values will be replaced with data
+        ep = torch.export.load("exported_program.pt2", extra_files=extra_files)
+        print(extra_files["foo.txt"])
         print(ep(torch.randn(5)))
     """
     if isinstance(f, (str, os.PathLike)):
@@ -488,7 +472,9 @@
             SCHEMA_VERSION,  # todo change archive version to schema version
         )
 
-        assert len(version) == len(SCHEMA_VERSION)
+        assert len(version) == len(SCHEMA_VERSION), (
+            "Version in the saved file has incorrect length, double check if the file is generated by torch.export.save()"
+        )
         if version[0] != str(SCHEMA_VERSION[0]):
             raise RuntimeError(
                 f"Serialized version {version} does not match our current "
@@ -545,9 +531,9 @@
 def draft_export(
     mod: torch.nn.Module,
     args: tuple[Any, ...],
-    kwargs: Optional[dict[str, Any]] = None,
+    kwargs: Optional[Mapping[str, Any]] = None,
     *,
-    dynamic_shapes: Optional[Union[dict[str, Any], tuple[Any], list[Any]]] = None,
+    dynamic_shapes: Optional[Union[dict[str, Any], tuple[Any, ...], list[Any]]] = None,
     preserve_module_call_signature: tuple[str, ...] = (),
     strict: bool = False,
 ) -> ExportedProgram:
@@ -587,24 +573,29 @@
         import torch
         from dataclasses import dataclass
 
+
         @dataclass
         class InputDataClass:
             feature: torch.Tensor
             bias: int
 
+
         @dataclass
         class OutputDataClass:
             res: torch.Tensor
 
+
         torch.export.register_dataclass(InputDataClass)
         torch.export.register_dataclass(OutputDataClass)
+
 
         class Mod(torch.nn.Module):
             def forward(self, x: InputDataClass) -> OutputDataClass:
                 res = x.feature + x.bias
                 return OutputDataClass(res=res)
 
-        ep = torch.export.export(Mod(), (InputDataClass(torch.ones(2, 2), 1), ))
+
+        ep = torch.export.export(Mod(), (InputDataClass(torch.ones(2, 2), 1),))
         print(ep)
 
     """
