--- conflicted
+++ resolved
@@ -298,10 +298,7 @@
             *[example_grads[i] for i in filtered_grads_idx],
         ]
         if fake_mode and fake_mode.shape_env:
-<<<<<<< HEAD
-=======
             # TODO: we need a better way to handle unbacked symbols that are contained within the HOP subgraphs
->>>>>>> c6aedcd8
             fake_mode.shape_env.pending_fresh_unbacked_symbols.clear()  # type: ignore[union-attr]
         joint_hop_gm = make_fx(joint_f)(*primals_and_tangents)
         from torch._functorch._aot_autograd.graph_capture import (
@@ -541,12 +538,8 @@
     from torch._guards import detect_fake_mode
 
     fake_mode = detect_fake_mode(args)
-<<<<<<< HEAD
-    if fake_mode and fake_mode.shape_env is not None:
-=======
     if fake_mode and fake_mode.shape_env:
         # TODO: we need a better way to handle unbacked symbols that are contained within the HOP subgraphs
->>>>>>> c6aedcd8
         fake_mode.shape_env.pending_fresh_unbacked_symbols.clear()  # type: ignore[union-attr]
 
     return track_tensor_tree(
