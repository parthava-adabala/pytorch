--- conflicted
+++ resolved
@@ -8,11 +8,7 @@
 import functools
 from collections.abc import Callable, Generator
 from contextlib import contextmanager
-<<<<<<< HEAD
-from typing import Any, Callable, Optional, Sequence, TypeAlias
-=======
 from typing import Any, Optional, Sequence, TypeAlias
->>>>>>> 3a110c9b
 
 import torch
 import torch.utils._pytree as pytree
@@ -56,12 +52,9 @@
     new_stride: Optional[Sequence[int]] = None,
 ) -> Any:
     if isinstance(t, torch.Tensor):
-<<<<<<< HEAD
-=======
         assert type(t) in (FunctionalTensor, FakeTensor, torch.Tensor), (
             f"No subclasses support for now, found {type(t)}"
         )
->>>>>>> 3a110c9b
         return torch.empty_strided(
             t.size() if new_shape is None else new_shape,
             t.stride() if new_stride is None else new_stride,
@@ -81,10 +74,6 @@
 ) -> GraphArg:
     from torch._dispatch.python import suspend_functionalization
     from torch._guards import detect_fake_mode
-<<<<<<< HEAD
-    from torch._subclasses.fake_tensor import FakeTensor
-=======
->>>>>>> 3a110c9b
     from torch._subclasses.functional_tensor import disable_functional_mode
     from torch.fx.experimental.proxy_tensor import disable_proxy_modes_tracing
 
