--- conflicted
+++ resolved
@@ -18,9 +18,7 @@
 import threading
 import time
 from collections import namedtuple
-<<<<<<< HEAD
 from typing import (
-    Optional,
     Any,
     Callable,
     Generic,
@@ -30,9 +28,6 @@
     TypeVar,
     Union,
 )
-=======
-from typing import Any, Callable, Generic, Literal, TYPE_CHECKING, TypeVar, Union
->>>>>>> d2f6677a
 
 import torch
 from torch._dynamo.utils import counters, set_feature_use
@@ -2935,13 +2930,19 @@
 
 
 def match_target_block_product(
-    size_hints, tiling_scores, target_block_product, min_block_size=1, min_red_block: Optional[int] = 4,
+    size_hints,
+    tiling_scores,
+    target_block_product,
+    min_block_size=1,
+    min_red_block: Optional[int] = 4,
 ):
     """
     Distribute block sizes across dimensions according to tiling scores,
     aiming to match a target product of block sizes.
     """
-    min_red_block = min_block_size if min_red_block is None else max(min_red_block, min_block_size)
+    min_red_block = (
+        min_block_size if min_red_block is None else max(min_red_block, min_block_size)
+    )
     total_score = sum(tiling_scores.values())
     if total_score == 0:
         # just assume even score with no minimum block size
@@ -2954,7 +2955,7 @@
     curr_block_product = 1
 
     for dim, score in tiling_scores.items():
-        if score == 0 and not "r" in dim:
+        if score == 0 and "r" not in dim:
             block_sizes[dim] = 1
             continue
 
