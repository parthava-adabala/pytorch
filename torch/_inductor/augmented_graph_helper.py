--- conflicted
+++ resolved
@@ -10,32 +10,25 @@
     """
     Graph helper that augments the original graph with additional
     dependencies and uses, plus tracks node equivalences for coalescing.
+
     TODO: if this becomes too large of compile time, consider binding
     graphcycles.cc
     """
 
     def __init__(
-<<<<<<< HEAD
-        self, graph: fx.Graph, node_to_idx: Optional[dict[fx.Node, int]] = None
-=======
         self,
         graph: fx.Graph,
         node_ancestors: Optional[dict[fx.Node, OrderedSet[fx.Node]]] = None,
->>>>>>> 7778a58e
     ):
         # Each node starts in its own singleton set
         self.graph = graph
         self.merge_sets = {node: OrderedSet([node]) for node in graph.nodes}
+
         # Extra dependencies: node depends on dep (dep must come before node)
         self.extra_deps: dict[fx.Node, OrderedSet[fx.Node]] = defaultdict(OrderedSet)
-<<<<<<< HEAD
-        # Optional node to index mapping for bounded searches
-        self.node_to_idx = node_to_idx
-=======
         # Note: only reflect original ancestors, not maintained through additional deps
         # or merge sets
         self.node_ancestors = node_ancestors
->>>>>>> 7778a58e
 
     def add_extra_dep(self, *, n: fx.Node, dep: fx.Node) -> None:
         """Add extra dependency: node depends on dep."""
@@ -48,8 +41,10 @@
         existing_set = self.merge_sets[existing_node]
         new_set = self.merge_sets[new_node]
         assert len(new_set) == 1
+
         # Add all nodes from new_set to existing_set
         existing_set.update(new_set)
+
         # Update all nodes from new_set to point to existing_set
         for node in new_set:
             self.merge_sets[node] = existing_set
@@ -57,11 +52,14 @@
     def unmerge_node(self, node: fx.Node) -> None:
         """Remove a node from its merge set, making it singleton."""
         old_set = self.merge_sets[node]
+
         # If already singleton, nothing to do
         if len(old_set) == 1:
             return
+
         # Remove from old set
         old_set.remove(node)
+
         # Make node singleton
         self.merge_sets[node] = OrderedSet([node])
 
@@ -73,29 +71,22 @@
         2. Extra deps of node and its merge equivalents
         """
         deps: OrderedSet[fx.Node] = OrderedSet()
+
         # For each node in the merge set
         for merged_node in self.merge_sets[node]:
             # Add direct dependencies from all_input_nodes
             deps.update(merged_node.all_input_nodes)
             # Add extra dependencies
             deps.update(self.extra_deps[merged_node])
+
         return deps
 
     def has_cycle(self) -> bool:
         merged_deps = {n: self.get_merged_deps(n) for n in self.graph.nodes}
         return torch._dynamo.graph_deduplication._has_cycle(self.graph, merged_deps)
 
-    def has_path(
-        self,
-        source: fx.Node,
-        target: fx.Node,
-        bounded_search_range: Optional[tuple[int, int]] = None,
-    ) -> bool:
-        """
-        Check if there's a path from source to target.
-
-        If bounds are provided, only searches nodes within the idx of these ranges.
-        """
+    def has_path(self, source: fx.Node, target: fx.Node) -> bool:
+        """Check if there's a path from source to target."""
         # we should not be checking path from node to itself
         assert self.merge_sets[source] is not self.merge_sets[target]
 
@@ -108,14 +99,6 @@
             current = queue.pop()
 
             for dep in self.get_merged_deps(current):
-                # If using bounds, skip nodes outside the range
-                if bounded_search_range is not None and self.node_to_idx is not None:
-                    min_idx, max_idx = bounded_search_range
-                    dep_idx = self.node_to_idx.get(dep)
-                    assert dep_idx is not None
-                    if dep_idx < min_idx or dep_idx > max_idx:
-                        continue
-
                 # Check if we reached source or its equivalent
                 if dep in self.merge_sets[source]:
                     return True
