--- conflicted
+++ resolved
@@ -2553,12 +2553,6 @@
         original_fxnode_name=None,
     ):
         device = device or V.graph.get_current_device_or_throw()
-<<<<<<< HEAD
-        if not (
-            triton or device.type not in ("cpu", "mps")
-        ):  # TODO: Fix me, MPS does not expose streams now
-            self.writeline(self.wrap_kernel_call(kernel_name, call_args))
-=======
         if not triton and device.type != "cuda":
             if device.type == "cpu":
                 self.writeline(self.wrap_kernel_call(kernel_name, call_args))
@@ -2569,7 +2563,6 @@
                 )
             else:
                 raise RuntimeError(f"device {device.type} nyi")
->>>>>>> 3eb3da9b
             return
 
         call_args_str = self.prepare_triton_kernel_call(call_args)
