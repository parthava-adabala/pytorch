# mypy: allow-untyped-defs
import functools
import logging
from typing import Any, Optional

import sympy

import torch
from torch._dynamo.utils import counters
from torch._inductor.autoheuristic.autoheuristic import AutoHeuristicSelectAlgorithm
from torch._inductor.autoheuristic.autoheuristic_utils import (
    AHContext,
    context_add_strides,
    context_add_using_tf32,
    mm_operations,
)
from torch._inductor.codegen.cpp_gemm_template import CppGemmTemplate
from torch._inductor.remote_gemm_autotune_cache import gen_best_config
from torch._inductor.virtualized import V
from torch.fx.experimental.proxy_tensor import make_fx
from torch.torch_version import TorchVersion

from .. import config as inductor_config
from ..codegen.cuda.gemm_template import CUTLASS2xGemmTemplate, CUTLASS3xGemmTemplate
from ..codegen.rocm.ck_tile_universal_gemm_template import CKTileGemmTemplate
from ..codegen.rocm.ck_universal_gemm_template import CKGemmTemplate
from ..codegen.subgraph import SubgraphTemplate
from ..ir import FlexibleLayout, is_triton
from ..kernel_inputs import MMKernelInputs
from ..lowering import (
    add_layout_constraint,
    constrain_to_fx_strides,
    lowerings as L,
    register_lowering,
)
from ..select_algorithm import (
    autotune_select_algorithm,
    ExternKernelChoice,
    realize_inputs,
    TritonTemplate,
)
from ..utils import (
    get_k_splits,
    get_tma_workspace_arg,
    use_aten_gemm_kernels,
    use_ck_gemm_template,
    use_cpp_gemm_template,
    use_cutlass_template,
    use_decompose_k_choice,
    use_max_autotune,
    use_triton_template,
    use_triton_tma_template,
)
from .mm_common import (
    _is_static_problem,
    addmm_epilogue,
    mm_args,
    mm_grid,
    persistent_mm_grid,
    scale_mm_epilogue,
)


try:
    import triton

    triton_version = TorchVersion(triton.__version__)
    has_triton = True
except ImportError:
    triton_version = TorchVersion("0.0.0")
    has_triton = False

log = logging.getLogger(__name__)
aten = torch.ops.aten
prims = torch.ops.prims

mm_template = TritonTemplate(
    name="mm",
    grid=mm_grid,
    source=(
        r"""
{{def_kernel("A", "B")}}
    M = {{size("A", 0)}}
    N = {{size("B", 1)}}
    K = {{size("A", 1)}}
    if M * N == 0:
        # early exit due to zero-size input(s)
        return
    stride_am = {{stride("A", 0)}}
    stride_ak = {{stride("A", 1)}}
    stride_bk = {{stride("B", 0)}}
    stride_bn = {{stride("B", 1)}}

    # based on triton.ops.matmul
    pid = tl.program_id(0)
    grid_m = (M + BLOCK_M - 1) // BLOCK_M
    grid_n = (N + BLOCK_N - 1) // BLOCK_N

    # re-order program ID for better L2 performance
    width = GROUP_M * grid_n
    group_id = pid // width
    group_size = min(grid_m - group_id * GROUP_M, GROUP_M)
    pid_m = group_id * GROUP_M + (pid % group_size)
    pid_n = (pid % width) // (group_size)
    tl.assume(pid_m >= 0)
    tl.assume(pid_n >= 0)

    rm = pid_m * BLOCK_M + tl.arange(0, BLOCK_M)
    rn = pid_n * BLOCK_N + tl.arange(0, BLOCK_N)
    if ((stride_am == 1 and stride_ak == M) or (stride_am == K and stride_ak == 1)) and M >= BLOCK_M:
        offs_a_m = tl.max_contiguous(tl.multiple_of(rm % M, BLOCK_M), BLOCK_M)
    else:
        offs_a_m = rm % M
    if ((stride_bk == 1 and stride_bn == K) or (stride_bk == N and stride_bn == 1)) and N >= BLOCK_N:
        offs_b_n = tl.max_contiguous(tl.multiple_of(rn % N, BLOCK_N), BLOCK_N)
    else:
        offs_b_n = rn % N
    offs_k = tl.arange(0, BLOCK_K)
    acc = tl.zeros((BLOCK_M, BLOCK_N), dtype=ACC_TYPE)

    for k_idx in range(0, tl.cdiv(K, BLOCK_K)):
        {% if not EVEN_K %}
        a_mask = offs_k[None, :] < (K - k_idx * BLOCK_K)
        b_mask = offs_k[:, None] < (K - k_idx * BLOCK_K)
        {% endif %}
        a_k_idx_vals = offs_k[None, :] + (k_idx * BLOCK_K)
        b_k_idx_vals = offs_k[:, None] + (k_idx * BLOCK_K)

        idx_m = offs_a_m[:, None]
        idx_n = a_k_idx_vals
        {{load_input("A", "a", ("idx_m", "idx_n"), mask=None if EVEN_K else "a_mask", indent_width=8)}}

        idx_m = b_k_idx_vals
        idx_n = offs_b_n[None, :]
        {{load_input("B", "b", ("idx_m", "idx_n"), mask=None if EVEN_K else "b_mask", indent_width=8)}}

        {% if USE_FAST_ACCUM %}
        acc = tl.dot(a, b, acc, allow_tf32=ALLOW_TF32, out_dtype=ACC_TYPE)
        {% else %}
        acc += tl.dot(a, b, allow_tf32=ALLOW_TF32, out_dtype=ACC_TYPE)
        {% endif %}

    # rematerialize rm and rn to save registers
    rm = pid_m * BLOCK_M + tl.arange(0, BLOCK_M)
    rn = pid_n * BLOCK_N + tl.arange(0, BLOCK_N)
    idx_m = rm[:, None]
    idx_n = rn[None, :]
    mask = (idx_m < M) & (idx_n < N)

    # inductor generates a suffix
    {{store_output(("idx_m", "idx_n"), "acc", "mask")}}
"""
        if (torch.version.hip is None) or triton_version >= "3.3.0"
        # FIXME: To get around rocm failures like https://github.com/pytorch/pytorch/actions/runs/13123783322/job/36617154943
        # The only difference between the two templates is M >= BLOCK_M and N >= BLOCK_N checking.
        # See more details in https://github.com/pytorch/pytorch/pull/146293
        else r"""
{{def_kernel("A", "B")}}
    M = {{size("A", 0)}}
    N = {{size("B", 1)}}
    K = {{size("A", 1)}}
    if M * N == 0:
        # early exit due to zero-size input(s)
        return
    stride_am = {{stride("A", 0)}}
    stride_ak = {{stride("A", 1)}}
    stride_bk = {{stride("B", 0)}}
    stride_bn = {{stride("B", 1)}}

    # based on triton.ops.matmul
    pid = tl.program_id(0)
    grid_m = (M + BLOCK_M - 1) // BLOCK_M
    grid_n = (N + BLOCK_N - 1) // BLOCK_N

    # re-order program ID for better L2 performance
    width = GROUP_M * grid_n
    group_id = pid // width
    group_size = min(grid_m - group_id * GROUP_M, GROUP_M)
    pid_m = group_id * GROUP_M + (pid % group_size)
    pid_n = (pid % width) // (group_size)
    tl.assume(pid_m >= 0)
    tl.assume(pid_n >= 0)

    rm = pid_m * BLOCK_M + tl.arange(0, BLOCK_M)
    rn = pid_n * BLOCK_N + tl.arange(0, BLOCK_N)
    if (stride_am == 1 and stride_ak == M) or (stride_am == K and stride_ak == 1):
        offs_a_m = tl.max_contiguous(tl.multiple_of(rm % M, BLOCK_M), BLOCK_M)
    else:
        offs_a_m = rm % M
    if (stride_bk == 1 and stride_bn == K) or (stride_bk == N and stride_bn == 1):
        offs_b_n = tl.max_contiguous(tl.multiple_of(rn % N, BLOCK_N), BLOCK_N)
    else:
        offs_b_n = rn % N
    offs_k = tl.arange(0, BLOCK_K)
    acc = tl.zeros((BLOCK_M, BLOCK_N), dtype=ACC_TYPE)

    for k_idx in range(0, tl.cdiv(K, BLOCK_K)):
        {% if not EVEN_K %}
        a_mask = offs_k[None, :] < (K - k_idx * BLOCK_K)
        b_mask = offs_k[:, None] < (K - k_idx * BLOCK_K)
        {% endif %}
        a_k_idx_vals = offs_k[None, :] + (k_idx * BLOCK_K)
        b_k_idx_vals = offs_k[:, None] + (k_idx * BLOCK_K)

        idx_m = offs_a_m[:, None]
        idx_n = a_k_idx_vals
        {{load_input("A", "a", ("idx_m", "idx_n"), mask=None if EVEN_K else "a_mask", indent_width=8)}}

        idx_m = b_k_idx_vals
        idx_n = offs_b_n[None, :]
        {{load_input("B", "b", ("idx_m", "idx_n"), mask=None if EVEN_K else "b_mask", indent_width=8)}}
        {% if USE_FAST_ACCUM %}
        acc = tl.dot(a, b, acc, allow_tf32=ALLOW_TF32, out_dtype=ACC_TYPE)
        {% else %}
        acc += tl.dot(a, b, allow_tf32=ALLOW_TF32, out_dtype=ACC_TYPE)
        {% endif %}

    # rematerialize rm and rn to save registers
    rm = pid_m * BLOCK_M + tl.arange(0, BLOCK_M)
    rn = pid_n * BLOCK_N + tl.arange(0, BLOCK_N)
    idx_m = rm[:, None]
    idx_n = rn[None, :]
    mask = (idx_m < M) & (idx_n < N)

    # inductor generates a suffix
    {{store_output(("idx_m", "idx_n"), "acc", "mask")}}
"""
    ),
    cache_codegen_enabled_for_template=True,
    prologue_loads_all_inputs=True,
)

persistent_tma_mm_template = TritonTemplate(
    name="mm_persistent_tma",
    grid=persistent_mm_grid,
    source=r"""
{{def_kernel("A", "B")}}
    M = {{size("A", 0)}}
    N = {{size("B", 1)}}
    K = {{size("A", 1)}}
    if M * N == 0:
        # early exit due to zero-size input(s)
        return

    start_pid = tl.program_id(0)
    grid_m = tl.cdiv(M, BLOCK_M)
    grid_n = tl.cdiv(N, BLOCK_N)
    k_tiles = tl.cdiv(K, BLOCK_K)
    num_tiles = grid_m * grid_n
    tiles_per_SM = num_tiles // NUM_SMS
    if start_pid < num_tiles % NUM_SMS:
        tiles_per_SM += 1

    tile_id = start_pid - NUM_SMS
    ki = -1

    width = GROUP_M * grid_n
    rk_for_mask = tl.arange(0, BLOCK_K)
    acc = tl.zeros((BLOCK_M, BLOCK_N), dtype=ACC_TYPE)

    workspace_base = ws_ptr + start_pid * 2 * TMA_SIZE
    a_desc_ptr = workspace_base
    b_desc_ptr = workspace_base + TMA_SIZE

    triton.language.extra.cuda.experimental_device_tensormap_create2d(
        desc_ptr=a_desc_ptr,
        global_address=A,
        load_size=[BLOCK_M, BLOCK_K] if A_ROW_MAJOR else [BLOCK_K, BLOCK_M],
        global_size=[M, K] if A_ROW_MAJOR else [K, M],
        element_ty=A.dtype.element_ty,
    )
    triton.language.extra.cuda.experimental_device_tensormap_create2d(
        desc_ptr=b_desc_ptr,
        global_address=B,
        load_size=[BLOCK_K, BLOCK_N] if B_ROW_MAJOR else [BLOCK_N, BLOCK_K],
        global_size=[K, N] if B_ROW_MAJOR else [N, K],
        element_ty=B.dtype.element_ty,
    )

    tl.extra.cuda.experimental_tensormap_fenceproxy_acquire(a_desc_ptr)
    tl.extra.cuda.experimental_tensormap_fenceproxy_acquire(b_desc_ptr)

<<<<<<< HEAD
=======
    {%- else %}
    stride_am = {{stride("A", 0)}}
    stride_ak = {{stride("A", 1)}}
    stride_bk = {{stride("B", 0)}}
    stride_bn = {{stride("B", 1)}}
    a_desc = triton.language.make_tensor_descriptor(
        base=A,
        shape=[M, K] if A_ROW_MAJOR else [K, M],
        strides=[stride_am, 1] if A_ROW_MAJOR else [stride_ak, 1],
        block_shape=[BLOCK_M, BLOCK_K] if A_ROW_MAJOR else [BLOCK_K, BLOCK_M],
    )
    b_desc = triton.language.make_tensor_descriptor(
        base=B,
        shape=[K, N] if B_ROW_MAJOR else [N, K],
        strides=[stride_bk, 1] if B_ROW_MAJOR else [stride_bn, 1],
        block_shape=[BLOCK_K, BLOCK_N] if B_ROW_MAJOR else [BLOCK_N, BLOCK_K],
    )
    {%- endif %}

>>>>>>> eaa5d9d3
    pid_m = 0
    pid_n = 0
    rm = 0
    rn = 0

    for _ in range(0, k_tiles * tiles_per_SM):
        ki = tl.where(ki == k_tiles - 1, 0, ki + 1)
        if ki == 0:
            tile_id += NUM_SMS
            # re-order program ID for better L2 performance
            group_id = tile_id // width
            group_size = min(grid_m - group_id * GROUP_M, GROUP_M)
            pid_m = group_id * GROUP_M + (tile_id % group_size)
            pid_n = (tile_id % width) // (group_size)

            rm = pid_m * BLOCK_M
            rn = pid_n * BLOCK_N

        rk = ki * BLOCK_K

        a = tl._experimental_descriptor_load(
            a_desc_ptr,
            [rm, rk] if A_ROW_MAJOR else [rk, rm],
            [BLOCK_M, BLOCK_K] if A_ROW_MAJOR else [BLOCK_K, BLOCK_M],
            A.dtype.element_ty,
        )
        b = tl._experimental_descriptor_load(
            b_desc_ptr,
            [rk, rn] if B_ROW_MAJOR else [rn, rk],
            [BLOCK_K, BLOCK_N] if B_ROW_MAJOR else [BLOCK_N, BLOCK_K],
            B.dtype.element_ty,
        )
        acc += tl.dot(
            a if A_ROW_MAJOR else a.T,
            b if B_ROW_MAJOR else b.T,
            allow_tf32=ALLOW_TF32,
        )

        if ki == k_tiles - 1:
            # rematerialize rm and rn to save registers
            rcm = rm + tl.arange(0, BLOCK_M)
            rcn = rn + tl.arange(0, BLOCK_N)
            idx_m = rcm[:, None]
            idx_n = rcn[None, :]
            mask = (idx_m < M) & (idx_n < N)

            # inductor generates a suffix
            {{store_output(("idx_m", "idx_n"), "acc", "mask", indent_width=12)}}
            acc = tl.zeros((BLOCK_M, BLOCK_N), dtype=ACC_TYPE)

""",
)

load_scales = r"""
@triton.jit
def load_scales(a_scale_ptr, b_scale_ptr, SCALING_ROWWISE: tl.constexpr):
    if SCALING_ROWWISE:
        # For row-wise scaling, we'll return the pointers
        return a_scale_ptr, b_scale_ptr
    else:
        # For per-tensor scaling, we'll load the scalar values
        a_scale = tl.load(a_scale_ptr)
        b_scale = tl.load(b_scale_ptr)
        return a_scale, b_scale
"""


apply_scaling = r"""
@triton.jit
def apply_scaling(
    accumulator,
    a_scale,
    b_scale,
    SCALING_ROWWISE: tl.constexpr,
    offs_cm,
    offs_cn,
    M,
    N,
    stride_a_scale_m,
    stride_b_scale_n,
):
    if SCALING_ROWWISE:
        # For row-wise scaling, we need to load the scales for each row/column
        a_scales = tl.load(
            a_scale + (offs_cm * stride_a_scale_m),
            mask=offs_cm < M,
            other=0.0,
        )
        b_scales = tl.load(
            b_scale + (offs_cn * stride_b_scale_n),
            mask=offs_cn < N,
            other=0.0,
        )
        acc_scale = a_scales[:, None] * b_scales[None, :]
    else:
        # For per-tensor scaling, we can directly use the loaded scalar values
        acc_scale = a_scale * b_scale

    return accumulator * acc_scale
"""


device_tma = r"""
{{def_kernel("A", "B", "A_inverse_scale", "B_inverse_scale")}}
    M = {{size("A", 0)}}
    N = {{size("B", 1)}}
    K = {{size("A", 1)}}
    if M * N == 0:
        # early exit due to zero-size input(s)
        return

    stride_am = {{stride("A", 0)}}
    stride_ak = {{stride("A", 1)}}
    stride_bk = {{stride("B", 0)}}
    stride_bn = {{stride("B", 1)}}

    if SCALING_ROWWISE:
        stride_a_scale_m = 1
        stride_b_scale_n = 1
    else:
        stride_a_scale_m = 0
        stride_b_scale_n = 0

    start_pid = tl.program_id(axis=0)
    num_pid_m = tl.cdiv(M, BLOCK_M)
    num_pid_n = tl.cdiv(N, BLOCK_N)
    k_tiles = tl.cdiv(K, BLOCK_K)
    num_tiles = num_pid_m * num_pid_n

    workspace_base = ws_ptr + start_pid * 2 * TMA_SIZE
    a_desc_ptr = workspace_base
    b_desc_ptr = workspace_base + TMA_SIZE

    triton.language.extra.cuda.experimental_device_tensormap_create2d(
        desc_ptr=a_desc_ptr,
        global_address=A,
        load_size=[BLOCK_M, BLOCK_K],
        global_size=[M, K],
        element_ty=A.dtype.element_ty,
    )
    triton.language.extra.cuda.experimental_device_tensormap_create2d(
        desc_ptr=b_desc_ptr,
        global_address=B,
        load_size=[BLOCK_N, BLOCK_K],
        global_size=[N, K],
        element_ty=B.dtype.element_ty,
    )

    tl.extra.cuda.experimental_tensormap_fenceproxy_acquire(a_desc_ptr)
    tl.extra.cuda.experimental_tensormap_fenceproxy_acquire(b_desc_ptr)

<<<<<<< HEAD
=======
    {%- else %}
    stride_am = {{stride("A", 0)}}
    stride_bn = {{stride("B", 1)}}
    a_desc = triton.language.make_tensor_descriptor(
        base=A,
        shape=[M, K],
        strides=[stride_am, 1],
        block_shape=[BLOCK_M, BLOCK_K],
    )
    b_desc = triton.language.make_tensor_descriptor(
        base=B,
        shape=[N, K],
        strides=[stride_bn, 1],
        block_shape=[BLOCK_N, BLOCK_K],
    )
    {%- endif %}

>>>>>>> eaa5d9d3
    tiles_per_SM = num_tiles // NUM_SMS
    if start_pid < num_tiles % NUM_SMS:
        tiles_per_SM += 1

    tile_id = start_pid - NUM_SMS
    ki = -1

    pid_m = 0
    pid_n = 0
    offs_am = 0
    offs_bn = 0

    num_pid_in_group = GROUP_M * num_pid_n
    accumulator = tl.zeros((BLOCK_M, BLOCK_N), dtype=ACC_TYPE)
    a_scale, b_scale = load_scales(A_inverse_scale, B_inverse_scale, SCALING_ROWWISE)

    for _ in range(0, k_tiles * tiles_per_SM):
        ki = tl.where(ki == k_tiles - 1, 0, ki + 1)
        if ki == 0:
            tile_id += NUM_SMS
            group_id = tile_id // num_pid_in_group
            first_pid_m = group_id * GROUP_M
            group_size_m = min(num_pid_m - first_pid_m, GROUP_M)
            pid_m = first_pid_m + (tile_id % group_size_m)
            pid_n = (tile_id % num_pid_in_group) // group_size_m

            offs_am = pid_m * BLOCK_M
            offs_bn = pid_n * BLOCK_N

        offs_k = ki * BLOCK_K

        a = tl._experimental_descriptor_load(
            a_desc_ptr, [offs_am, offs_k], [BLOCK_M, BLOCK_K],  A.dtype.element_ty
        )
        b = tl._experimental_descriptor_load(
            b_desc_ptr, [offs_bn, offs_k], [BLOCK_N, BLOCK_K],  B.dtype.element_ty
        )
        if USE_FAST_ACCUM:
            accumulator = tl.dot(a, b.T, accumulator)
        else:
            accumulator += tl.dot(a, b.T)

        if ki == k_tiles - 1:
            # Apply inverse scaling
            offs_cm = offs_am + tl.arange(0, BLOCK_M)
            offs_cn = offs_bn + tl.arange(0, BLOCK_N)
            # Apply scaling
            accumulator = apply_scaling(
                accumulator,
                a_scale,
                b_scale,
                SCALING_ROWWISE,
                offs_cm,
                offs_cn,
                M,
                N,
                stride_a_scale_m,
                stride_b_scale_n,
            )

            idx_m = offs_cm[:, None]
            idx_n = offs_cn[None, :]
            mask = (idx_m < M) & (idx_n < N)
            # inductor generates a suffix
            {{store_output(("idx_m", "idx_n"), "accumulator", "mask", indent_width=12)}}
            accumulator = tl.zeros((BLOCK_M, BLOCK_N), dtype=tl.float32)
"""


scaled_mm_device_tma_template = TritonTemplate(
    name="scaled_mm_device_tma",
    grid=persistent_mm_grid,
    source=device_tma + load_scales + apply_scaling,
)


# prevent duplication registration of extern functions
@functools.lru_cache(None)
def lazy_register_extern_choice(fn):
    return ExternKernelChoice(fn)


aten_mm = ExternKernelChoice(torch.mm, "at::mm_out")

aten_addmm = ExternKernelChoice(
    torch.addmm, "at::addmm_out", op_overload=aten.addmm.default
)

aten__int_mm = ExternKernelChoice(torch._int_mm, "at::_int_mm_out")

aten__sparse_semi_structured_mm = ExternKernelChoice(
    torch._sparse_semi_structured_mm,
    "at::_sparse_semi_structured_mm",
    has_out_variant=False,
)

aten__fp8_mm = ExternKernelChoice(
    torch._scaled_mm, "at::_scaled_mm_out", op_overload=aten._scaled_mm.out
)


def _is_int8_mat(mat):
    return mat.get_dtype() in (torch.int8, torch.uint8)


@functools.lru_cache
def using_b200() -> bool:
    """Returns true if the device is a NVIDIA B200, otherwise returns false."""
    if not torch.cuda.is_available():
        return False
    # compute capability 10.0 or 10.0a is NVIDIA B200
    device_properties = torch.cuda.get_device_properties(torch.cuda.current_device())
    return device_properties.major == 10


def bias_addmm(inp, mat1, mat2, *, out=None, alpha=1, beta=1):
    """
    Giving torch.addmm a 1D tensor calls a different (faster) cublasLt
    kernel under the hood.  There are a few shapes where this is slower,
    but they are rare.
    """
    if inp.stride(0) == 0 or inp.size(0) == 1:
        return torch.addmm(inp[0], mat1, mat2, out=out, alpha=alpha, beta=beta)
    return torch.addmm(inp, mat1, mat2, out=out, alpha=alpha, beta=beta)


def check_supported_striding(mat_a, mat_b) -> None:
    def is_row_major(stride) -> bool:
        return V.graph.sizevars.statically_known_equals(stride[1], 1)

    def is_col_major(stride) -> bool:
        return V.graph.sizevars.statically_known_equals(stride[0], 1)

    def has_zero_dim(size) -> bool:
        return bool(
            V.graph.sizevars.statically_known_equals(size[0], 0)
            or V.graph.sizevars.statically_known_equals(size[1], 0)
        )

    # Check mat_a (self) stride requirements
    torch._check(
        is_row_major(mat_a.get_stride()) or has_zero_dim(mat_a.get_size()),
        lambda: f"mat_a must be row_major, got stride {mat_a.get_stride()}",
    )

    # Check mat_b stride requirements
    torch._check(
        is_col_major(mat_b.get_stride()) or has_zero_dim(mat_b.get_size()),
        lambda: f"mat_b must be col_major, got stride {mat_b.get_stride()}",
    )


aten_bias_addmm = ExternKernelChoice(bias_addmm, None)


def decomposeK(a, b, k_splits):
    m = a.shape[0]
    n = b.shape[1]
    k = a.shape[1]

    k_parts = k // k_splits
    B = k_splits
    a_reshaped = torch.permute(a.reshape(m, B, k_parts), (1, 0, 2))
    b_reshaped = b.reshape(B, k_parts, n)
    result = torch.bmm(a_reshaped, b_reshaped, out_dtype=torch.float32)
    reduced_buf = torch.sum(result, 0)
    return reduced_buf.to(a.dtype)


@register_lowering(aten.mm, type_promotion_kind=None)
def tuned_mm(mat1, mat2, *, layout=None):
    """
    Lowering for autotuning aten.mm with different backends (Aten, Triton, CUTLASS, etc.)
    """
    # TODO(coconutruben): integrate into MMKernelInputs when all callsites use that
    m, n, k, layout, mat1, mat2 = mm_args(mat1, mat2, layout=layout)
    static_shape, is_nonzero = _is_static_problem(layout)
    name = "mm"

    # Create MMKernelInputs for standard MM at the top
    kernel_inputs = MMKernelInputs([mat1, mat2])

    # below is for getting an overview logging info of inductor mms
    counters["aten_mm_info"][f"aten.mm_{m}_{n}_{k}"] += 1
    log.info(
        "Tuned aten.mm: m=%s, n=%s, k=%s, mat1_dtype=%s, mat2_dtype=%s, output_layout=%s",
        m,
        n,
        k,
        mat1.get_dtype(),
        mat2.get_dtype(),
        layout,
    )

    aten_layout = layout
    if not use_max_autotune():
        aten_layout = FlexibleLayout(
            device=layout.device, dtype=layout.dtype, size=layout.size
        )

    # options to tune from
    choices = (
        [aten_mm.bind(kernel_inputs.nodes(), aten_layout)]
        if use_aten_gemm_kernels()
        else []
    )
    static_shape, is_nonzero = _is_static_problem(layout)

<<<<<<< HEAD
    mm_configs = V.choices.get_base_mm_configs(device_type)
    persistent_mm_configs = V.choices.get_persistent_mm_configs(device_type)
    extra_mm_configs = V.choices.get_extra_mm_configs(device_type)

    if is_nonzero and use_triton_template(layout):
        for config in mm_configs(
            m,
            n,
            k,
            **mm_config_kwargs(device_type, _is_large_block_for_cpu),
=======
    if is_nonzero and use_triton_template(layout):
        # Get template params using the new unified function
        for kwargs in V.choices.get_mm_configs(
            kernel_inputs, layout, mm_template.name, "mm"
>>>>>>> eaa5d9d3
        ):
            mm_template.maybe_append_choice(
                choices,
                input_nodes=kernel_inputs.nodes(),
                layout=layout,
                **kwargs,
            )

        if use_triton_tma_template(mat1, mat2):
<<<<<<< HEAD
            for config in persistent_mm_configs(
                m,
                n,
                k,
                **mm_config_kwargs(device_type, _is_large_block_for_cpu),
=======
            # Get TMA template params using the new unified function
            for kwargs in V.choices.get_mm_configs(
                kernel_inputs, layout, persistent_tma_mm_template.name, "mm"
>>>>>>> eaa5d9d3
            ):
                persistent_tma_mm_template.maybe_append_choice(
                    choices,
                    input_nodes=kernel_inputs.nodes(),
                    layout=layout,
                    workspace_arg=get_tma_workspace_arg(
                        num_tma_descriptors=2,
                        device=mat1.get_device(),
                    ),
                    **kwargs,
                )

        from torch._inductor.ir import get_free_symbols

        # Only do split-k optimization if K is much larger than m, n and m, n are small
        # and if there aren't any unbacked symbols
        unbacked_symbols = any(
            len(get_free_symbols(itr, unbacked_only=True)) > 0
            for itr in (
                mat1.get_size(),
                mat1.get_stride(),
                mat2.get_size(),
                mat2.get_stride(),
            )
        )
        if use_decompose_k_choice(m, n, k) and not unbacked_symbols:
            from torch._dispatch.python import enable_python_dispatcher

            from ..decomposition import select_decomp_table

            k_splits = get_k_splits(m, n, k)
            for k_split in k_splits:
                if not V.graph.sizevars.is_expr_static_and_true(
                    sympy.Eq(sympy.Mod(k, k_split), 0)
                ):
                    continue

                with enable_python_dispatcher():
                    decompositions = select_decomp_table()

                    decompose_k_subgraph_template = SubgraphTemplate(
                        name=f"decompose_k_mm_{k_split}_split",
                        make_fx_graph=make_fx(
                            functools.partial(decomposeK, k_splits=k_split),
                            decompositions,
                        ),
                    )

                decompose_k_subgraph_template.maybe_append_choice(
                    choices,
                    input_nodes=(mat1, mat2),
                    layout=layout,
                )

<<<<<<< HEAD
    if is_nonzero and use_cutlass_template(layout, m, n, k):
        CUTLASS3xGemmTemplate.add_cutlass_gemm_choices(choices, layout, [mat1, mat2])

    if is_nonzero and use_ck_gemm_template(layout, m, n, k):
        CKGemmTemplate.add_ck_gemm_choices(choices, layout, [mat1, mat2])
        CKTileGemmTemplate.add_choices(choices, layout, [mat1, mat2])
=======
    if (
        is_nonzero
        and use_cutlass_template(layout, m, n, k)
        and _use_cutlass_for_op("mm")
    ):
        CUTLASS3xGemmTemplate.add_cutlass_gemm_choices(
            choices, layout, kernel_inputs.nodes()
        )

    if is_nonzero and use_ck_gemm_template(layout, m, n, k):
        CKGemmTemplate.add_ck_gemm_choices(choices, layout, kernel_inputs.nodes())
    if is_nonzero and use_ck_tile_gemm_template(layout, m, n, k):
        CKTileGemmTemplate.add_choices(choices, layout, kernel_inputs.nodes())
>>>>>>> eaa5d9d3

    if use_cpp_gemm_template(layout, mat1, mat2):
        CppGemmTemplate.add_choices(
            choices,
            layout,
            kernel_inputs.nodes(),
        )

    input_nodes = [mat1, mat2]
    if (
        is_nonzero
        and use_triton_template(layout)
        and torch._inductor.config.run_autoheuristic(name)
        and is_triton(mat1)
    ):
        always_included = []
        if use_aten_gemm_kernels():
            always_included.append("extern_mm")
        num_choices_before_extra_configs = len(choices)
        for kwargs in V.choices.get_mm_configs(
            # TODO(coconutruben): remove once we deprecate ah
            # mm-extra is a hack to keep the ah functionality alive
            # while we transition to the unified kwargs retrieval
            kernel_inputs,
            layout,
            "mm-ah",
            "mm",
        ):
            mm_template.maybe_append_choice(
                choices,
                input_nodes=kernel_inputs.nodes(),
                layout=layout,
                **kwargs,
            )

        # using AutoHeuristic for ranking
        ah_choices = mm_autoheuristic(
            mat1,
            mat2,
            m,
            n,
            k,
            choices,
            name,
            input_nodes,
            mm_operations(),
            None,
            top_k=10,
            always_included=always_included,
        )
        if not torch._inductor.config.collect_autoheuristic(name):
            # if we are collecting data, we do not want to modify choices
            if ah_choices is not None and len(ah_choices) > 0:
                # the order in which autoheuristic returns choices is not the same as
                # as the order of choices, which affects things like epilogue fusion.
                # once epilogue fusion benchmarks choices in sorted order, I think we can
                # just use the order returned by autoheuristic
                choices = [choice for choice in choices if choice in ah_choices]
            else:
                choices = choices[:num_choices_before_extra_configs]

    for k in inductor_config.external_matmul:
        choices.append(
            lazy_register_extern_choice(k).bind(kernel_inputs.nodes(), layout)
        )

    best_config_future = None
    # Purposely not awaiting the future here - this kicks off the best config lookup at lowering time
    # The future will be awaited at scheduling time in select_algorithm.py
    if torch._inductor.config.remote_gemm_autotune_cache:
        best_config_future = gen_best_config(mat1, mat2)

    return autotune_select_algorithm(
        name,
        choices,
        kernel_inputs.nodes(),
        layout,
        best_config_future=best_config_future,
    )


@register_lowering(aten._int_mm, type_promotion_kind=None)
def tuned_int_mm(mat1, mat2, *, layout=None):
    # TODO(coconutruben): integrate into MMKernelInputs when all callsites use that
    m, n, k, layout, mat1, mat2 = mm_args(
        mat1, mat2, layout=layout, out_dtype=torch.int32
    )

    # below is for getting an overview logging info of inductor mms
    counters["aten_mm_info"][f"aten._int_mm_{m}_{n}_{k}"] += 1
    log.info(
        "Tuned aten._int_mm: m=%s, n=%s, k=%s, mat1_dtype=%s, mat2_dtype=%s, output_layout=%s",
        m,
        n,
        k,
        mat1.get_dtype(),
        mat2.get_dtype(),
        layout,
    )

    static_shape, is_nonzero = _is_static_problem(layout)
    use_cutlass = static_shape and is_nonzero and use_cutlass_template(layout, m, n, k)

    choices = (
        [aten__int_mm.bind((mat1, mat2), layout)] if use_aten_gemm_kernels() else []
    )

<<<<<<< HEAD
    if use_cutlass:
=======
    # Create MMKernelInputs for Int MM
    kernel_inputs = MMKernelInputs([mat1, mat2])

    if use_cutlass and _use_cutlass_for_op("int_mm"):
>>>>>>> eaa5d9d3
        CUTLASS3xGemmTemplate.add_cutlass_gemm_choices(
            choices, layout, kernel_inputs.nodes(), fuseable=True, non_fuseable=True
        )

    if is_nonzero and use_triton_template(layout, enable_int32=True):
        for kwargs in V.choices.get_mm_configs(
            kernel_inputs, layout, mm_template.name, "int_mm"
        ):
            mm_template.maybe_append_choice(
                choices,
                input_nodes=kernel_inputs.nodes(),
                layout=layout,
                **kwargs,
            )

    return autotune_select_algorithm("int_mm", choices, kernel_inputs.nodes(), layout)


@register_lowering(aten.addmm, type_promotion_kind=None)
def tuned_addmm(inp, mat1, mat2, *, alpha=1, beta=1, layout=None):
    # TODO(coconutruben): integrate into MMKernelInputs when all callsites use that
    m, n, k, layout, mat1, mat2, inp_expanded = mm_args(mat1, mat2, inp, layout=layout)
    static_shape, is_nonzero = _is_static_problem(layout)

    # Create MMKernelInputs for AddMM at the top
    kernel_inputs = MMKernelInputs([inp_expanded, mat1, mat2])

    # below is for getting an overview logging info of inductor mms
    counters["aten_mm_info"][f"aten.addmm_{m}_{n}_{k}"] += 1
    log.info(
        "Tuned aten.addmm: m=%s, n=%s, k=%s, mat1_dtype=%s, mat2_dtype=%s, output_layout=%s",
        m,
        n,
        k,
        mat1.get_dtype(),
        mat2.get_dtype(),
        layout,
    )

    if (not is_nonzero) or (not use_max_autotune()):
        # Use a FlexibleLayout if we are not autotuning.
        # This allows padding strides for the output.
        from torch._inductor.ir import FixedLayout, FlexibleLayout

        if isinstance(layout, FixedLayout):
            layout = FlexibleLayout(
                device=layout.device, dtype=layout.dtype, size=layout.size
            )
        choices = (
            [
                aten_addmm.bind(
                    # TODO(coconutruben): replace with kernel_inputs.nodes()
                    # once that supports the unexpanded nodes as well
                    [inp, mat1, mat2],
                    layout,
                    alpha=alpha,
                    beta=beta,
                )
            ]
            if use_aten_gemm_kernels()
            else []
        )
        return autotune_select_algorithm(
            # TODO(coconutruben): replace with kernel_inputs.nodes()
            # once that supports the unexpanded nodes as well
            "addmm",
            choices,
            [inp, mat1, mat2],
            layout,
        )

    choices = (
        [
            aten_addmm.bind(
                kernel_inputs.nodes(),
                layout,
                alpha=alpha,
                beta=beta,
            )
        ]
        if use_aten_gemm_kernels()
        else []
    )

    if (
        use_aten_gemm_kernels()
        and inp_expanded.get_stride()[0] == 0
        and inp_expanded.get_device().type == "cuda"
        and inductor_config.triton.autotune_cublasLt
    ):
        # unexpand inp to make sure fused addmm from cublasLt is used
        choices.insert(
            0,
            aten_bias_addmm.bind(
                kernel_inputs.nodes(),
                layout,
                alpha=alpha,
                beta=beta,
            ),
        )

<<<<<<< HEAD
    mm_configs = V.choices.get_base_mm_configs(device_type)
    persistent_mm_configs = V.choices.get_persistent_mm_configs(device_type)

    if is_nonzero and use_triton_template(layout):
        for config in mm_configs(
            m, n, k, **mm_config_kwargs(device_type, _is_large_block_for_cpu)
=======
    if is_nonzero and use_triton_template(layout):
        # Get template params using the new unified function
        for kwargs in V.choices.get_mm_configs(
            kernel_inputs, layout, mm_template.name, "addmm"
>>>>>>> eaa5d9d3
        ):
            mm_template.maybe_append_choice(
                choices,
                input_nodes=kernel_inputs.nodes(),
                layout=layout,
                **kwargs,
                prefix_args=1,
                epilogue_fn=addmm_epilogue(layout.dtype, alpha, beta),
                epilogue_fn_hash=str(["addmm_epilogue", layout.dtype, alpha, beta]),
            )

        if use_triton_tma_template(mat1, mat2):
<<<<<<< HEAD
            for config in persistent_mm_configs(
                m, n, k, **mm_config_kwargs(device_type, _is_large_block_for_cpu)
=======
            # Get TMA template params using the new unified function
            for kwargs in V.choices.get_mm_configs(
                kernel_inputs, layout, persistent_tma_mm_template.name, "addmm"
>>>>>>> eaa5d9d3
            ):
                persistent_tma_mm_template.maybe_append_choice(
                    choices,
                    input_nodes=kernel_inputs.nodes(),
                    layout=layout,
                    workspace_arg=get_tma_workspace_arg(
                        num_tma_descriptors=2,
                        device=mat1.get_device(),
                    ),
                    **kwargs,
                    prefix_args=1,
                    epilogue_fn=addmm_epilogue(layout.dtype, alpha, beta),
                )

    if is_nonzero and use_cutlass_template(layout, m, n, k):
        CUTLASS3xGemmTemplate.add_cutlass_gemm_choices(
            choices,
            layout,
            # reorder here because CUTLASS expects (x, w, bias) but torch
            # is bias, x, w
            kernel_inputs.nodes(reorder=[1, 2, 0]),
            alpha=alpha,
            beta=beta,
        )

    if is_nonzero and use_ck_gemm_template(layout, m, n, k):
        CKGemmTemplate.add_ck_gemm_choices(
            choices,
            layout,
            # reorder here because CK expects (x, w, bias) but torch
            # is bias, x, w
            kernel_inputs.nodes(reorder=[1, 2, 0]),
            alpha=alpha,
            beta=beta,
            input_reorder=[2, 0, 1],
        )

    if use_cpp_gemm_template(layout, mat1, mat2):
        CppGemmTemplate.add_choices(
            choices,
            layout,
            kernel_inputs.nodes(),
            alpha=alpha,
            beta=beta,
            has_bias=True,
        )

    return autotune_select_algorithm("addmm", choices, kernel_inputs.nodes(), layout)


@register_lowering(aten._sparse_semi_structured_mm, type_promotion_kind=None)
def tuned_sparse_semi_structured_mm(
    mat1, mat1_meta, mat2, *, out_dtype=None, layout=None
):
    from torch._inductor.select_algorithm import realize_inputs

    mat1, mat1_meta, mat2 = realize_inputs(mat1, mat1_meta, mat2)
    m1, k1 = mat1.get_size()
    m2, _ = mat1_meta.get_size()
    k2, n = mat2.get_size()
    m = V.graph.sizevars.guard_equals(m1, m2)
    k = V.graph.sizevars.guard_equals(2 * k1, k2)

    if layout is None:
        from torch._inductor.ir import FixedLayout

        layout = FixedLayout(
            mat2.get_device(),
            out_dtype if out_dtype else mat2.get_dtype(),
            [m, n],
            [n, 1],
        )
    else:
        assert out_dtype is None, "out_dtype is ignored if layout is specified."

    choices = (
        [
            aten__sparse_semi_structured_mm.bind(
                (mat1, mat1_meta, mat2), layout, out_dtype=out_dtype
            )
        ]
        if use_aten_gemm_kernels()
        else []
    )

    if m * n != 0 and use_cutlass_template(layout, m, n, k):
        CUTLASS2xGemmTemplate.add_cutlass_gemm_choices(
            choices, layout, [mat1, mat2, mat1_meta], fuseable=True, non_fuseable=True
        )

    return autotune_select_algorithm(
        "sparse_semi_structured_mm", choices, (mat1, mat1_meta, mat2), layout
    )


add_layout_constraint(aten._scaled_mm.default, constrain_to_fx_strides)


@register_lowering(aten._scaled_mm.default, type_promotion_kind=None)  # type: ignore[misc]
def tuned_scaled_mm(
    mat_a,
    mat_b,
    scale_a,
    scale_b,
    bias=None,
    scale_result=None,
    out_dtype=None,
    use_fast_accum=False,
    layout=None,
):
<<<<<<< HEAD
=======
    """
    Performs an optimized matrix multiplication where scaling factors are applied
    to the inputs and/or output.

    Args:
        mat1 (Tensor): First input matrix
        mat2 (Tensor): Second input matrix
        scale1 (Tensor): Scale factor applied to mat1 (supports broadcasting)
        scale2 (Tensor): Scale factor applied to mat2 (supports broadcasting)
        bias (Tensor, optional): Optional bias tensor to add to the result
        layout: Layout hint for optimization

    Returns:
        Tensor: The result of the scaled matrix multiplication
    """
    # TODO(coconutruben): integrate into MMKernelInputs when all callsites use that
>>>>>>> eaa5d9d3
    m, n, k, layout, mat_a, mat_b = mm_args(
        mat_a, mat_b, layout=layout, out_dtype=out_dtype
    )
    # below is for getting an overview logging info of inductor mms
    counters["aten_mm_info"][f"aten._scaled_mm.default_{m}_{n}_{k}"] += 1
    log.info(
        "Tuned aten._scaled_mm.default: m=%s, n=%s, k=%s, mat1_dtype=%s, mat2_dtype=%s, output_layout=%s",
        m,
        n,
        k,
        mat_a.get_dtype(),
        mat_b.get_dtype(),
        layout,
    )

    check_supported_striding(mat_a, mat_b)

    scale_a_real, scale_b_real = realize_inputs(scale_a, scale_b)

    input_nodes: tuple[Any, ...]

    if not bias:
        input_nodes = (mat_a, mat_b, scale_a_real, scale_b_real)
    else:
        bias_real = realize_inputs(bias)
        input_nodes = (mat_a, mat_b, scale_a_real, scale_b_real, bias_real)

    aten_choice = aten__fp8_mm.bind(
        input_nodes, layout, out_dtype=out_dtype, use_fast_accum=use_fast_accum
    )

    choices = []
    if use_aten_gemm_kernels():
        choices.append(aten_choice)

    # We dont have triton lowerings for the MX variants yet
    if scale_a.dtype != torch.float32:
        return autotune_select_algorithm("scaled_mm", choices, input_nodes, layout)

    _, is_nonzero = _is_static_problem(layout)

    # Prepare triton input nodes and create kernel_inputs at the top
    triton_input_nodes: list[Any]
    if bias and len(mat_b.get_size()) == len(bias.get_size()) + 1:
        # Need to unsqueeze bias from [N] -> [1, N]
        triton_bias = L[aten.unsqueeze](bias, 0)
    else:
        triton_bias = bias

    if len(scale_a.get_size()) == 0 or len(scale_b.get_size()) == 0:
        assert len(scale_a.get_size()) == len(scale_b.get_size())
        # Need to unsqueeze scale from [] -> [1, 1]
        triton_scale_a = L[aten.unsqueeze](L[aten.unsqueeze](scale_a, 0), 1)
        triton_scale_b = L[aten.unsqueeze](L[aten.unsqueeze](scale_b, 0), 1)
    else:
        triton_scale_a = scale_a
        triton_scale_b = scale_b

    if bias:
        triton_input_nodes = [
            mat_a,
            mat_b,
            triton_scale_a,
            triton_scale_b,
            triton_bias,
        ]
        suffix_args = 3
    else:
        triton_input_nodes = [mat_a, mat_b, triton_scale_a, triton_scale_b]
        suffix_args = 2

    # Create MMKernelInputs for Scaled MM (matrices are at indices 0, 1)
    kernel_inputs = MMKernelInputs(triton_input_nodes, mat1_idx=0, mat2_idx=1)

    if is_nonzero and use_triton_template(layout, enable_float8=True):
        # TODO (paulzhan): There is no template that exists for bias and TMA
        # Don't run tma template currently if bias exists
        if use_triton_tma_template(mat_a, mat_b) and not bias:
            # Get TMA template params using the new unified function
            for kwargs in V.choices.get_mm_configs(
                kernel_inputs, layout, scaled_mm_device_tma_template.name, "scaled_mm"
            ):
                kwargs["USE_FAST_ACCUM"] = use_fast_accum
                scaled_mm_device_tma_template.maybe_append_choice(
                    choices,
                    input_nodes=kernel_inputs.nodes(),
                    layout=layout,
                    workspace_arg=get_tma_workspace_arg(
                        num_tma_descriptors=2,
                        device=mat_a.get_device(),
                    ),
                    **kwargs,
                )

        # Get template params using the new unified function
        for kwargs in V.choices.get_mm_configs(
            kernel_inputs, layout, mm_template.name, "scaled_mm"
        ):
            kwargs["USE_FAST_ACCUM"] = use_fast_accum
            if V.graph.sizevars.guard_or_false(sympy.Le(k, 16)):
                # Triton crashes however uncommon for real workloads
                continue

            # On NVIDIA B200 GPUs, K dim must be >= 32 for tcgen05.mma.kind::f8f6f4.* PTX instruction to be valid
            # source: https://docs.nvidia.com/cuda/parallel-thread-execution/#tcgen05-matrix-shape
            if using_b200() and V.graph.sizevars.guard_or_false(sympy.Lt(k, 32)):
                continue

            # possibly appends a TritonTemplateCaller to choices
            mm_template.maybe_append_choice(
                choices,
                input_nodes=kernel_inputs.nodes(),
                layout=layout,
                **kwargs,
                suffix_args=suffix_args,
                epilogue_fn=scale_mm_epilogue(),
                epilogue_fn_hash="scale_mm_epilogue",
            )

<<<<<<< HEAD
    if is_nonzero and use_cutlass_template(layout, m, n, k):
        if use_fast_accum:
            log.warning(
                "use_fast_accum=True is not supported by cutlass template, skipping cutlass choices"
            )
        else:
            CUTLASS3xGemmTemplate.add_cutlass_gemm_choices(choices, layout, input_nodes)  # type: ignore[arg-type]
=======
    if (
        is_nonzero
        and use_cutlass_template(layout, m, n, k)
        and _use_cutlass_for_op("scaled_mm")
    ):
        CUTLASS3xGemmTemplate.add_cutlass_gemm_choices(
            choices,
            layout,
            kernel_inputs.nodes(),  # type: ignore[arg-type]
            use_fast_accum=use_fast_accum,  # type: ignore[arg-type]
        )
>>>>>>> eaa5d9d3

    if is_nonzero and use_ck_gemm_template(layout, m, n, k):
        CKGemmTemplate.add_ck_gemm_choices(choices, layout, kernel_inputs.nodes())

    return autotune_select_algorithm("scaled_mm", choices, input_nodes, layout)


@functools.lru_cache(None)
def _is_sm7x_or_older_gpu(index: Optional[int]) -> bool:
    props = torch.cuda.get_device_properties(index or 0)
    return props.major <= 7


def dims_are_int(dims):
    return all(isinstance(dim, int) for dim in dims)


def mm_autoheuristic(
    mat1,
    mat2,
    m,
    n,
    k,
    choices,
    name,
    input_nodes,
    ops,
    precondition,
    top_k: Optional[int] = None,
    always_included=None,
):
    m, n, k = get_size_hints(mat1, mat2, m, n, k)
    if not dims_are_int([m, n, k]):
        return None
    mat1_stride, mat2_stride = get_size_hints_strides(mat1, mat2)

    def get_context(m, k, n, mat1, mat2, mat1_stride, mat2_stride):
        context = AHContext()
        context.add_feature("m", m)
        context.add_feature("k", k)
        context.add_feature("n", n)
        context.add_feature("mat1_dtype", mat1.layout.dtype, is_categorical=True)
        context.add_feature("mat2_dtype", mat2.layout.dtype, is_categorical=True)
        context_add_strides(context, "mat1", mat1_stride)
        context_add_strides(context, "mat2", mat2_stride)
        context.add_feature(
            "mat1_iscontig", mat1.layout.is_contiguous(), is_categorical=True
        )
        context.add_feature(
            "mat2_iscontig", mat2.layout.is_contiguous(), is_categorical=True
        )
        if name == "mm":
            context_add_using_tf32(context, mat1.layout.dtype)
        return context

    def fallback():
        return None

    context = get_context(m, k, n, mat1, mat2, mat1_stride, mat2_stride)
    autoheuristic = AutoHeuristicSelectAlgorithm(
        fallback=fallback,
        choices=choices,
        input_nodes=input_nodes,
        context=context,
        name=name,
        augment_context=ops,
        precondition=precondition,
    )

    if top_k is not None:
        # TODO: is there a cleaner way to ensure aten.mm is always included?
        return autoheuristic.get_top_k_choices_caller(
            top_k, always_included=always_included
        )

    return autoheuristic.get_choice_caller()


def get_size_hints(mat1, mat2, m, n, k):
    if not isinstance(m, int) or not isinstance(k, int):
        (m, k) = V.graph.sizevars.size_hints(
            mat1.get_size(),
            fallback=torch._inductor.config.unbacked_symint_fallback,
        )

    if not isinstance(n, int) or not isinstance(k, int):
        (k, n) = V.graph.sizevars.size_hints(
            mat2.get_size(),
            fallback=torch._inductor.config.unbacked_symint_fallback,
        )
    return m, n, k


def get_size_hints_strides(mat1, mat2):
    mat1_stride = mat1.layout.stride
    mat2_stride = mat2.layout.stride
    strides = [mat1_stride, mat2_stride]
    strides_hints = []
    for stride in strides:
        if not isinstance(stride, int):
            stride = V.graph.sizevars.size_hints(
                stride,
                fallback=torch._inductor.config.unbacked_symint_fallback,
            )
        strides_hints.append(stride)
    return strides_hints[0], strides_hints[1]<|MERGE_RESOLUTION|>--- conflicted
+++ resolved
@@ -40,14 +40,15 @@
     TritonTemplate,
 )
 from ..utils import (
+    _use_cutlass_for_op,
     get_k_splits,
     get_tma_workspace_arg,
     use_aten_gemm_kernels,
     use_ck_gemm_template,
+    use_ck_tile_gemm_template,
     use_cpp_gemm_template,
     use_cutlass_template,
     use_decompose_k_choice,
-    use_max_autotune,
     use_triton_template,
     use_triton_tma_template,
 )
@@ -107,11 +108,11 @@
 
     rm = pid_m * BLOCK_M + tl.arange(0, BLOCK_M)
     rn = pid_n * BLOCK_N + tl.arange(0, BLOCK_N)
-    if ((stride_am == 1 and stride_ak == M) or (stride_am == K and stride_ak == 1)) and M >= BLOCK_M:
+    if ((stride_am == 1 and stride_ak == M) or (stride_am == K and stride_ak == 1)) and (M >= BLOCK_M and K > 1):
         offs_a_m = tl.max_contiguous(tl.multiple_of(rm % M, BLOCK_M), BLOCK_M)
     else:
         offs_a_m = rm % M
-    if ((stride_bk == 1 and stride_bn == K) or (stride_bk == N and stride_bn == 1)) and N >= BLOCK_N:
+    if ((stride_bk == 1 and stride_bn == K) or (stride_bk == N and stride_bn == 1)) and (N >= BLOCK_N and K > 1):
         offs_b_n = tl.max_contiguous(tl.multiple_of(rn % N, BLOCK_N), BLOCK_N)
     else:
         offs_b_n = rn % N
@@ -258,6 +259,7 @@
     rk_for_mask = tl.arange(0, BLOCK_K)
     acc = tl.zeros((BLOCK_M, BLOCK_N), dtype=ACC_TYPE)
 
+    {%- if TMA_EXPERIMENTAL_API %}
     workspace_base = ws_ptr + start_pid * 2 * TMA_SIZE
     a_desc_ptr = workspace_base
     b_desc_ptr = workspace_base + TMA_SIZE
@@ -280,8 +282,6 @@
     tl.extra.cuda.experimental_tensormap_fenceproxy_acquire(a_desc_ptr)
     tl.extra.cuda.experimental_tensormap_fenceproxy_acquire(b_desc_ptr)
 
-<<<<<<< HEAD
-=======
     {%- else %}
     stride_am = {{stride("A", 0)}}
     stride_ak = {{stride("A", 1)}}
@@ -301,7 +301,6 @@
     )
     {%- endif %}
 
->>>>>>> eaa5d9d3
     pid_m = 0
     pid_n = 0
     rm = 0
@@ -322,18 +321,29 @@
 
         rk = ki * BLOCK_K
 
+        {%- if TMA_EXPERIMENTAL_API %}
         a = tl._experimental_descriptor_load(
-            a_desc_ptr,
+            a_desc,
             [rm, rk] if A_ROW_MAJOR else [rk, rm],
             [BLOCK_M, BLOCK_K] if A_ROW_MAJOR else [BLOCK_K, BLOCK_M],
             A.dtype.element_ty,
         )
         b = tl._experimental_descriptor_load(
-            b_desc_ptr,
+            b_desc,
             [rk, rn] if B_ROW_MAJOR else [rn, rk],
             [BLOCK_K, BLOCK_N] if B_ROW_MAJOR else [BLOCK_N, BLOCK_K],
             B.dtype.element_ty,
         )
+        {%- else %}
+        a = tl.load_tensor_descriptor(
+            a_desc,
+            [rm, rk] if A_ROW_MAJOR else [rk, rm],
+        )
+        b = tl.load_tensor_descriptor(
+            b_desc,
+            [rk, rn] if B_ROW_MAJOR else [rn, rk],
+        )
+        {%- endif %}
         acc += tl.dot(
             a if A_ROW_MAJOR else a.T,
             b if B_ROW_MAJOR else b.T,
@@ -431,6 +441,7 @@
     k_tiles = tl.cdiv(K, BLOCK_K)
     num_tiles = num_pid_m * num_pid_n
 
+    {%- if TMA_EXPERIMENTAL_API %}
     workspace_base = ws_ptr + start_pid * 2 * TMA_SIZE
     a_desc_ptr = workspace_base
     b_desc_ptr = workspace_base + TMA_SIZE
@@ -453,8 +464,6 @@
     tl.extra.cuda.experimental_tensormap_fenceproxy_acquire(a_desc_ptr)
     tl.extra.cuda.experimental_tensormap_fenceproxy_acquire(b_desc_ptr)
 
-<<<<<<< HEAD
-=======
     {%- else %}
     stride_am = {{stride("A", 0)}}
     stride_bn = {{stride("B", 1)}}
@@ -472,7 +481,6 @@
     )
     {%- endif %}
 
->>>>>>> eaa5d9d3
     tiles_per_SM = num_tiles // NUM_SMS
     if start_pid < num_tiles % NUM_SMS:
         tiles_per_SM += 1
@@ -504,12 +512,17 @@
 
         offs_k = ki * BLOCK_K
 
+        {%- if TMA_EXPERIMENTAL_API %}
         a = tl._experimental_descriptor_load(
             a_desc_ptr, [offs_am, offs_k], [BLOCK_M, BLOCK_K],  A.dtype.element_ty
         )
         b = tl._experimental_descriptor_load(
             b_desc_ptr, [offs_bn, offs_k], [BLOCK_N, BLOCK_K],  B.dtype.element_ty
         )
+        {%- else %}
+        a = tl.load_tensor_descriptor(a_desc, [offs_am, offs_k])
+        b = tl.load_tensor_descriptor(b_desc, [offs_bn, offs_k])
+        {%- endif %}
         if USE_FAST_ACCUM:
             accumulator = tl.dot(a, b.T, accumulator)
         else:
@@ -550,7 +563,7 @@
 
 
 # prevent duplication registration of extern functions
-@functools.lru_cache(None)
+@functools.cache
 def lazy_register_extern_choice(fn):
     return ExternKernelChoice(fn)
 
@@ -668,7 +681,7 @@
     )
 
     aten_layout = layout
-    if not use_max_autotune():
+    if not (inductor_config.max_autotune or inductor_config.max_autotune_gemm):
         aten_layout = FlexibleLayout(
             device=layout.device, dtype=layout.dtype, size=layout.size
         )
@@ -681,23 +694,10 @@
     )
     static_shape, is_nonzero = _is_static_problem(layout)
 
-<<<<<<< HEAD
-    mm_configs = V.choices.get_base_mm_configs(device_type)
-    persistent_mm_configs = V.choices.get_persistent_mm_configs(device_type)
-    extra_mm_configs = V.choices.get_extra_mm_configs(device_type)
-
-    if is_nonzero and use_triton_template(layout):
-        for config in mm_configs(
-            m,
-            n,
-            k,
-            **mm_config_kwargs(device_type, _is_large_block_for_cpu),
-=======
     if is_nonzero and use_triton_template(layout):
         # Get template params using the new unified function
         for kwargs in V.choices.get_mm_configs(
             kernel_inputs, layout, mm_template.name, "mm"
->>>>>>> eaa5d9d3
         ):
             mm_template.maybe_append_choice(
                 choices,
@@ -707,17 +707,9 @@
             )
 
         if use_triton_tma_template(mat1, mat2):
-<<<<<<< HEAD
-            for config in persistent_mm_configs(
-                m,
-                n,
-                k,
-                **mm_config_kwargs(device_type, _is_large_block_for_cpu),
-=======
             # Get TMA template params using the new unified function
             for kwargs in V.choices.get_mm_configs(
                 kernel_inputs, layout, persistent_tma_mm_template.name, "mm"
->>>>>>> eaa5d9d3
             ):
                 persistent_tma_mm_template.maybe_append_choice(
                     choices,
@@ -750,7 +742,7 @@
 
             k_splits = get_k_splits(m, n, k)
             for k_split in k_splits:
-                if not V.graph.sizevars.is_expr_static_and_true(
+                if not V.graph.sizevars.statically_known_true(
                     sympy.Eq(sympy.Mod(k, k_split), 0)
                 ):
                     continue
@@ -772,14 +764,6 @@
                     layout=layout,
                 )
 
-<<<<<<< HEAD
-    if is_nonzero and use_cutlass_template(layout, m, n, k):
-        CUTLASS3xGemmTemplate.add_cutlass_gemm_choices(choices, layout, [mat1, mat2])
-
-    if is_nonzero and use_ck_gemm_template(layout, m, n, k):
-        CKGemmTemplate.add_ck_gemm_choices(choices, layout, [mat1, mat2])
-        CKTileGemmTemplate.add_choices(choices, layout, [mat1, mat2])
-=======
     if (
         is_nonzero
         and use_cutlass_template(layout, m, n, k)
@@ -793,7 +777,6 @@
         CKGemmTemplate.add_ck_gemm_choices(choices, layout, kernel_inputs.nodes())
     if is_nonzero and use_ck_tile_gemm_template(layout, m, n, k):
         CKTileGemmTemplate.add_choices(choices, layout, kernel_inputs.nodes())
->>>>>>> eaa5d9d3
 
     if use_cpp_gemm_template(layout, mat1, mat2):
         CppGemmTemplate.add_choices(
@@ -901,14 +884,10 @@
         [aten__int_mm.bind((mat1, mat2), layout)] if use_aten_gemm_kernels() else []
     )
 
-<<<<<<< HEAD
-    if use_cutlass:
-=======
     # Create MMKernelInputs for Int MM
     kernel_inputs = MMKernelInputs([mat1, mat2])
 
     if use_cutlass and _use_cutlass_for_op("int_mm"):
->>>>>>> eaa5d9d3
         CUTLASS3xGemmTemplate.add_cutlass_gemm_choices(
             choices, layout, kernel_inputs.nodes(), fuseable=True, non_fuseable=True
         )
@@ -948,7 +927,9 @@
         layout,
     )
 
-    if (not is_nonzero) or (not use_max_autotune()):
+    if (not is_nonzero) or (
+        not (inductor_config.max_autotune or inductor_config.max_autotune_gemm)
+    ):
         # Use a FlexibleLayout if we are not autotuning.
         # This allows padding strides for the output.
         from torch._inductor.ir import FixedLayout, FlexibleLayout
@@ -1010,19 +991,10 @@
             ),
         )
 
-<<<<<<< HEAD
-    mm_configs = V.choices.get_base_mm_configs(device_type)
-    persistent_mm_configs = V.choices.get_persistent_mm_configs(device_type)
-
-    if is_nonzero and use_triton_template(layout):
-        for config in mm_configs(
-            m, n, k, **mm_config_kwargs(device_type, _is_large_block_for_cpu)
-=======
     if is_nonzero and use_triton_template(layout):
         # Get template params using the new unified function
         for kwargs in V.choices.get_mm_configs(
             kernel_inputs, layout, mm_template.name, "addmm"
->>>>>>> eaa5d9d3
         ):
             mm_template.maybe_append_choice(
                 choices,
@@ -1035,14 +1007,9 @@
             )
 
         if use_triton_tma_template(mat1, mat2):
-<<<<<<< HEAD
-            for config in persistent_mm_configs(
-                m, n, k, **mm_config_kwargs(device_type, _is_large_block_for_cpu)
-=======
             # Get TMA template params using the new unified function
             for kwargs in V.choices.get_mm_configs(
                 kernel_inputs, layout, persistent_tma_mm_template.name, "addmm"
->>>>>>> eaa5d9d3
             ):
                 persistent_tma_mm_template.maybe_append_choice(
                     choices,
@@ -1057,7 +1024,11 @@
                     epilogue_fn=addmm_epilogue(layout.dtype, alpha, beta),
                 )
 
-    if is_nonzero and use_cutlass_template(layout, m, n, k):
+    if (
+        is_nonzero
+        and use_cutlass_template(layout, m, n, k)
+        and _use_cutlass_for_op("addmm")
+    ):
         CUTLASS3xGemmTemplate.add_cutlass_gemm_choices(
             choices,
             layout,
@@ -1103,8 +1074,8 @@
     m1, k1 = mat1.get_size()
     m2, _ = mat1_meta.get_size()
     k2, n = mat2.get_size()
-    m = V.graph.sizevars.guard_equals(m1, m2)
-    k = V.graph.sizevars.guard_equals(2 * k1, k2)
+    m = V.graph.sizevars.check_equals_and_simplify(m1, m2)
+    k = V.graph.sizevars.check_equals_and_simplify(2 * k1, k2)
 
     if layout is None:
         from torch._inductor.ir import FixedLayout
@@ -1128,7 +1099,11 @@
         else []
     )
 
-    if m * n != 0 and use_cutlass_template(layout, m, n, k):
+    if (
+        m * n != 0
+        and use_cutlass_template(layout, m, n, k)
+        and _use_cutlass_for_op("sparse_semi_structured_mm")
+    ):
         CUTLASS2xGemmTemplate.add_cutlass_gemm_choices(
             choices, layout, [mat1, mat2, mat1_meta], fuseable=True, non_fuseable=True
         )
@@ -1153,8 +1128,6 @@
     use_fast_accum=False,
     layout=None,
 ):
-<<<<<<< HEAD
-=======
     """
     Performs an optimized matrix multiplication where scaling factors are applied
     to the inputs and/or output.
@@ -1171,7 +1144,6 @@
         Tensor: The result of the scaled matrix multiplication
     """
     # TODO(coconutruben): integrate into MMKernelInputs when all callsites use that
->>>>>>> eaa5d9d3
     m, n, k, layout, mat_a, mat_b = mm_args(
         mat_a, mat_b, layout=layout, out_dtype=out_dtype
     )
@@ -1291,15 +1263,6 @@
                 epilogue_fn_hash="scale_mm_epilogue",
             )
 
-<<<<<<< HEAD
-    if is_nonzero and use_cutlass_template(layout, m, n, k):
-        if use_fast_accum:
-            log.warning(
-                "use_fast_accum=True is not supported by cutlass template, skipping cutlass choices"
-            )
-        else:
-            CUTLASS3xGemmTemplate.add_cutlass_gemm_choices(choices, layout, input_nodes)  # type: ignore[arg-type]
-=======
     if (
         is_nonzero
         and use_cutlass_template(layout, m, n, k)
@@ -1311,7 +1274,6 @@
             kernel_inputs.nodes(),  # type: ignore[arg-type]
             use_fast_accum=use_fast_accum,  # type: ignore[arg-type]
         )
->>>>>>> eaa5d9d3
 
     if is_nonzero and use_ck_gemm_template(layout, m, n, k):
         CKGemmTemplate.add_ck_gemm_choices(choices, layout, kernel_inputs.nodes())
@@ -1319,7 +1281,7 @@
     return autotune_select_algorithm("scaled_mm", choices, input_nodes, layout)
 
 
-@functools.lru_cache(None)
+@functools.cache
 def _is_sm7x_or_older_gpu(index: Optional[int]) -> bool:
     props = torch.cuda.get_device_properties(index or 0)
     return props.major <= 7
