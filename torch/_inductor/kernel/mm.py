# mypy: allow-untyped-defs
import functools
import logging
<<<<<<< HEAD
from typing import Any, Optional, Union
=======
from typing import Any, Optional
>>>>>>> 1aa74768

import torch
from torch._dynamo.utils import counters
from torch._inductor.autoheuristic.autoheuristic import AutoHeuristicSelectAlgorithm
from torch._inductor.autoheuristic.autoheuristic_utils import (
    AHContext,
    context_add_strides,
    context_add_using_tf32,
    mm_operations,
)
from torch._inductor.codegen.cpp_gemm_template import CppGemmTemplate
from torch._inductor.remote_gemm_autotune_cache import gen_best_config
from torch._inductor.virtualized import V
from torch.fx.experimental.proxy_tensor import make_fx
from torch.torch_version import TorchVersion

from .. import config as inductor_config
from ..codegen.cuda.gemm_template import CUTLASS2xGemmTemplate, CUTLASS3xGemmTemplate
from ..codegen.rocm.ck_tile_universal_gemm_template import CKTileGemmTemplate
from ..codegen.rocm.ck_universal_gemm_template import CKGemmTemplate
from ..codegen.subgraph import SubgraphChoiceCaller, SubgraphTemplate
from ..ir import Buffer, ChoiceCaller, is_triton, Layout
from ..kernel_inputs import MMKernelInputs
from ..lowering import add_layout_constraint, constrain_to_fx_strides, register_lowering
from ..select_algorithm import (
    autotune_select_algorithm,
    ExternKernelChoice,
    KernelTemplate,
    realize_inputs,
    TritonTemplate,
)
from ..utils import (
    _use_cutlass_for_op,
    use_aten_gemm_kernels,
    use_ck_gemm_template,
    use_ck_tile_gemm_template,
    use_contiguous,
    use_cpp_gemm_template,
    use_cutlass_template,
    use_decompose_k_choice,
    use_triton_template,
    use_triton_tma_template,
)
from .mm_common import _is_static_problem, mm_args, mm_grid, persistent_mm_grid


try:
    import triton

    triton_version = TorchVersion(triton.__version__)
    has_triton = True
except ImportError:
    triton_version = TorchVersion("0.0.0")
    has_triton = False

log = logging.getLogger(__name__)
aten = torch.ops.aten
prims = torch.ops.prims

mm_template = TritonTemplate(
    name="mm",
    grid=mm_grid,
    source=(
        r"""
{{def_kernel("A", "B")}}
    M = {{size("A", 0)}}
    N = {{size("B", 1)}}
    K = {{size("A", 1)}}
    if M * N == 0:
        # early exit due to zero-size input(s)
        return
    stride_am = {{stride("A", 0)}}
    stride_ak = {{stride("A", 1)}}
    stride_bk = {{stride("B", 0)}}
    stride_bn = {{stride("B", 1)}}

    # based on triton.ops.matmul
    pid = tl.program_id(0)
    grid_m = (M + BLOCK_M - 1) // BLOCK_M
    grid_n = (N + BLOCK_N - 1) // BLOCK_N

    # re-order program ID for better L2 performance
    width = GROUP_M * grid_n
    group_id = pid // width
    group_size = min(grid_m - group_id * GROUP_M, GROUP_M)
    pid_m = group_id * GROUP_M + (pid % group_size)
    pid_n = (pid % width) // (group_size)
    tl.assume(pid_m >= 0)
    tl.assume(pid_n >= 0)

    rm = pid_m * BLOCK_M + tl.arange(0, BLOCK_M)
    rn = pid_n * BLOCK_N + tl.arange(0, BLOCK_N)
    if ((stride_am == 1 and stride_ak == M) or (stride_am == K and stride_ak == 1)) and (M >= BLOCK_M and K > 1):
        offs_a_m = tl.max_contiguous(tl.multiple_of(rm % M, BLOCK_M), BLOCK_M)
    else:
        offs_a_m = rm % M
    if ((stride_bk == 1 and stride_bn == K) or (stride_bk == N and stride_bn == 1)) and (N >= BLOCK_N and K > 1):
        offs_b_n = tl.max_contiguous(tl.multiple_of(rn % N, BLOCK_N), BLOCK_N)
    else:
        offs_b_n = rn % N
    offs_k = tl.arange(0, BLOCK_K)
    acc = tl.zeros((BLOCK_M, BLOCK_N), dtype=ACC_TYPE)

    for k_idx in range(0, tl.cdiv(K, BLOCK_K)):
        {% if not EVEN_K %}
        a_mask = offs_k[None, :] < (K - k_idx * BLOCK_K)
        b_mask = offs_k[:, None] < (K - k_idx * BLOCK_K)
        {% endif %}
        a_k_idx_vals = offs_k[None, :] + (k_idx * BLOCK_K)
        b_k_idx_vals = offs_k[:, None] + (k_idx * BLOCK_K)

        idx_m = offs_a_m[:, None]
        idx_n = a_k_idx_vals
        {{load_input("A", "a", ("idx_m", "idx_n"), mask=None if EVEN_K else "a_mask", indent_width=8)}}

        idx_m = b_k_idx_vals
        idx_n = offs_b_n[None, :]
        {{load_input("B", "b", ("idx_m", "idx_n"), mask=None if EVEN_K else "b_mask", indent_width=8)}}

        {% if USE_FAST_ACCUM %}
        acc = tl.dot(a, b, acc, allow_tf32=ALLOW_TF32, out_dtype=ACC_TYPE)
        {% else %}
        acc += tl.dot(a, b, allow_tf32=ALLOW_TF32, out_dtype=ACC_TYPE)
        {% endif %}

    # rematerialize rm and rn to save registers
    rm = pid_m * BLOCK_M + tl.arange(0, BLOCK_M)
    rn = pid_n * BLOCK_N + tl.arange(0, BLOCK_N)
    idx_m = rm[:, None]
    idx_n = rn[None, :]
    mask = (idx_m < M) & (idx_n < N)

    # inductor generates a suffix
    {{store_output(("idx_m", "idx_n"), "acc", "mask")}}
"""
        if (torch.version.hip is None) or triton_version >= "3.3.0"
        # FIXME: To get around rocm failures like https://github.com/pytorch/pytorch/actions/runs/13123783322/job/36617154943
        # The only difference between the two templates is M >= BLOCK_M and N >= BLOCK_N checking.
        # See more details in https://github.com/pytorch/pytorch/pull/146293
        else r"""
{{def_kernel("A", "B")}}
    M = {{size("A", 0)}}
    N = {{size("B", 1)}}
    K = {{size("A", 1)}}
    if M * N == 0:
        # early exit due to zero-size input(s)
        return
    stride_am = {{stride("A", 0)}}
    stride_ak = {{stride("A", 1)}}
    stride_bk = {{stride("B", 0)}}
    stride_bn = {{stride("B", 1)}}

    # based on triton.ops.matmul
    pid = tl.program_id(0)
    grid_m = (M + BLOCK_M - 1) // BLOCK_M
    grid_n = (N + BLOCK_N - 1) // BLOCK_N

    # re-order program ID for better L2 performance
    width = GROUP_M * grid_n
    group_id = pid // width
    group_size = min(grid_m - group_id * GROUP_M, GROUP_M)
    pid_m = group_id * GROUP_M + (pid % group_size)
    pid_n = (pid % width) // (group_size)
    tl.assume(pid_m >= 0)
    tl.assume(pid_n >= 0)

    rm = pid_m * BLOCK_M + tl.arange(0, BLOCK_M)
    rn = pid_n * BLOCK_N + tl.arange(0, BLOCK_N)
    if (stride_am == 1 and stride_ak == M) or (stride_am == K and stride_ak == 1):
        offs_a_m = tl.max_contiguous(tl.multiple_of(rm % M, BLOCK_M), BLOCK_M)
    else:
        offs_a_m = rm % M
    if (stride_bk == 1 and stride_bn == K) or (stride_bk == N and stride_bn == 1):
        offs_b_n = tl.max_contiguous(tl.multiple_of(rn % N, BLOCK_N), BLOCK_N)
    else:
        offs_b_n = rn % N
    offs_k = tl.arange(0, BLOCK_K)
    acc = tl.zeros((BLOCK_M, BLOCK_N), dtype=ACC_TYPE)

    for k_idx in range(0, tl.cdiv(K, BLOCK_K)):
        {% if not EVEN_K %}
        a_mask = offs_k[None, :] < (K - k_idx * BLOCK_K)
        b_mask = offs_k[:, None] < (K - k_idx * BLOCK_K)
        {% endif %}
        a_k_idx_vals = offs_k[None, :] + (k_idx * BLOCK_K)
        b_k_idx_vals = offs_k[:, None] + (k_idx * BLOCK_K)

        idx_m = offs_a_m[:, None]
        idx_n = a_k_idx_vals
        {{load_input("A", "a", ("idx_m", "idx_n"), mask=None if EVEN_K else "a_mask", indent_width=8)}}

        idx_m = b_k_idx_vals
        idx_n = offs_b_n[None, :]
        {{load_input("B", "b", ("idx_m", "idx_n"), mask=None if EVEN_K else "b_mask", indent_width=8)}}
        {% if USE_FAST_ACCUM %}
        acc = tl.dot(a, b, acc, allow_tf32=ALLOW_TF32, out_dtype=ACC_TYPE)
        {% else %}
        acc += tl.dot(a, b, allow_tf32=ALLOW_TF32, out_dtype=ACC_TYPE)
        {% endif %}

    # rematerialize rm and rn to save registers
    rm = pid_m * BLOCK_M + tl.arange(0, BLOCK_M)
    rn = pid_n * BLOCK_N + tl.arange(0, BLOCK_N)
    idx_m = rm[:, None]
    idx_n = rn[None, :]
    mask = (idx_m < M) & (idx_n < N)

    # inductor generates a suffix
    {{store_output(("idx_m", "idx_n"), "acc", "mask")}}
"""
    ),
    cache_codegen_enabled_for_template=True,
    prologue_loads_all_inputs=True,
)

persistent_tma_mm_template = TritonTemplate(
    name="mm_persistent_tma",
    grid=persistent_mm_grid,
    source=r"""
{{def_kernel("A", "B")}}
    M = {{size("A", 0)}}
    N = {{size("B", 1)}}
    K = {{size("A", 1)}}
    if M * N == 0:
        # early exit due to zero-size input(s)
        return

    start_pid = tl.program_id(0)
    grid_m = tl.cdiv(M, BLOCK_M)
    grid_n = tl.cdiv(N, BLOCK_N)
    k_tiles = tl.cdiv(K, BLOCK_K)
    num_tiles = grid_m * grid_n
    tiles_per_SM = num_tiles // NUM_SMS
    if start_pid < num_tiles % NUM_SMS:
        tiles_per_SM += 1

    tile_id = start_pid - NUM_SMS
    ki = -1

    width = GROUP_M * grid_n
    rk_for_mask = tl.arange(0, BLOCK_K)
    acc = tl.zeros((BLOCK_M, BLOCK_N), dtype=ACC_TYPE)

    {%- if TMA_EXPERIMENTAL_API %}
    workspace_base = ws_ptr + start_pid * 2 * TMA_SIZE
    a_desc_ptr = workspace_base
    b_desc_ptr = workspace_base + TMA_SIZE

    triton.language.extra.cuda.experimental_device_tensormap_create2d(
        desc_ptr=a_desc_ptr,
        global_address=A,
        load_size=[BLOCK_M, BLOCK_K] if A_ROW_MAJOR else [BLOCK_K, BLOCK_M],
        global_size=[M, K] if A_ROW_MAJOR else [K, M],
        element_ty=A.dtype.element_ty,
    )
    triton.language.extra.cuda.experimental_device_tensormap_create2d(
        desc_ptr=b_desc_ptr,
        global_address=B,
        load_size=[BLOCK_K, BLOCK_N] if B_ROW_MAJOR else [BLOCK_N, BLOCK_K],
        global_size=[K, N] if B_ROW_MAJOR else [N, K],
        element_ty=B.dtype.element_ty,
    )

    tl.extra.cuda.experimental_tensormap_fenceproxy_acquire(a_desc_ptr)
    tl.extra.cuda.experimental_tensormap_fenceproxy_acquire(b_desc_ptr)

    {%- else %}
    stride_am = {{stride("A", 0)}}
    stride_ak = {{stride("A", 1)}}
    stride_bk = {{stride("B", 0)}}
    stride_bn = {{stride("B", 1)}}
    a_desc = triton.language.make_tensor_descriptor(
        base=A,
        shape=[M, K] if A_ROW_MAJOR else [K, M],
        strides=[stride_am, 1] if A_ROW_MAJOR else [stride_ak, 1],
        block_shape=[BLOCK_M, BLOCK_K] if A_ROW_MAJOR else [BLOCK_K, BLOCK_M],
    )
    b_desc = triton.language.make_tensor_descriptor(
        base=B,
        shape=[K, N] if B_ROW_MAJOR else [N, K],
        strides=[stride_bk, 1] if B_ROW_MAJOR else [stride_bn, 1],
        block_shape=[BLOCK_K, BLOCK_N] if B_ROW_MAJOR else [BLOCK_N, BLOCK_K],
    )
    {%- endif %}

    pid_m = 0
    pid_n = 0
    rm = 0
    rn = 0

    for _ in range(0, k_tiles * tiles_per_SM):
        ki = tl.where(ki == k_tiles - 1, 0, ki + 1)
        if ki == 0:
            tile_id += NUM_SMS
            # re-order program ID for better L2 performance
            group_id = tile_id // width
            group_size = min(grid_m - group_id * GROUP_M, GROUP_M)
            pid_m = group_id * GROUP_M + (tile_id % group_size)
            pid_n = (tile_id % width) // (group_size)

            rm = pid_m * BLOCK_M
            rn = pid_n * BLOCK_N

        rk = ki * BLOCK_K

        {%- if TMA_EXPERIMENTAL_API %}
        a = tl._experimental_descriptor_load(
            a_desc_ptr,
            [rm, rk] if A_ROW_MAJOR else [rk, rm],
            [BLOCK_M, BLOCK_K] if A_ROW_MAJOR else [BLOCK_K, BLOCK_M],
            A.dtype.element_ty,
        )
        b = tl._experimental_descriptor_load(
            b_desc_ptr,
            [rk, rn] if B_ROW_MAJOR else [rn, rk],
            [BLOCK_K, BLOCK_N] if B_ROW_MAJOR else [BLOCK_N, BLOCK_K],
            B.dtype.element_ty,
        )
        {%- else %}
        a = tl.load_tensor_descriptor(
            a_desc,
            [rm, rk] if A_ROW_MAJOR else [rk, rm],
        )
        b = tl.load_tensor_descriptor(
            b_desc,
            [rk, rn] if B_ROW_MAJOR else [rn, rk],
        )
        {%- endif %}
        acc += tl.dot(
            a if A_ROW_MAJOR else a.T,
            b if B_ROW_MAJOR else b.T,
            allow_tf32=ALLOW_TF32,
        )

        if ki == k_tiles - 1:
            # rematerialize rm and rn to save registers
            rcm = rm + tl.arange(0, BLOCK_M)
            rcn = rn + tl.arange(0, BLOCK_N)
            idx_m = rcm[:, None]
            idx_n = rcn[None, :]
            mask = (idx_m < M) & (idx_n < N)

            # inductor generates a suffix
            {{store_output(("idx_m", "idx_n"), "acc", "mask", indent_width=12)}}
            acc = tl.zeros((BLOCK_M, BLOCK_N), dtype=ACC_TYPE)

""",
)

load_scales = r"""
@triton.jit
def load_scales(a_scale_ptr, b_scale_ptr, SCALING_ROWWISE: tl.constexpr):
    if SCALING_ROWWISE:
        # For row-wise scaling, we'll return the pointers
        return a_scale_ptr, b_scale_ptr
    else:
        # For per-tensor scaling, we'll load the scalar values
        a_scale = tl.load(a_scale_ptr)
        b_scale = tl.load(b_scale_ptr)
        return a_scale, b_scale
"""


apply_scaling = r"""
@triton.jit
def apply_scaling(
    accumulator,
    a_scale,
    b_scale,
    SCALING_ROWWISE: tl.constexpr,
    offs_cm,
    offs_cn,
    M,
    N,
    stride_a_scale_m,
    stride_b_scale_n,
):
    if SCALING_ROWWISE:
        # For row-wise scaling, we need to load the scales for each row/column
        a_scales = tl.load(
            a_scale + (offs_cm * stride_a_scale_m),
            mask=offs_cm < M,
            other=0.0,
        )
        b_scales = tl.load(
            b_scale + (offs_cn * stride_b_scale_n),
            mask=offs_cn < N,
            other=0.0,
        )
        acc_scale = a_scales[:, None] * b_scales[None, :]
    else:
        # For per-tensor scaling, we can directly use the loaded scalar values
        acc_scale = a_scale * b_scale

    return accumulator * acc_scale
"""


device_tma = r"""
{{def_kernel("A", "B", "A_inverse_scale", "B_inverse_scale")}}
    M = {{size("A", 0)}}
    N = {{size("B", 1)}}
    K = {{size("A", 1)}}
    if M * N == 0:
        # early exit due to zero-size input(s)
        return

    stride_am = {{stride("A", 0)}}
    stride_ak = {{stride("A", 1)}}
    stride_bk = {{stride("B", 0)}}
    stride_bn = {{stride("B", 1)}}

    if SCALING_ROWWISE:
        stride_a_scale_m = 1
        stride_b_scale_n = 1
    else:
        stride_a_scale_m = 0
        stride_b_scale_n = 0

    start_pid = tl.program_id(axis=0)
    num_pid_m = tl.cdiv(M, BLOCK_M)
    num_pid_n = tl.cdiv(N, BLOCK_N)
    k_tiles = tl.cdiv(K, BLOCK_K)
    num_tiles = num_pid_m * num_pid_n

    {%- if TMA_EXPERIMENTAL_API %}
    workspace_base = ws_ptr + start_pid * 2 * TMA_SIZE
    a_desc_ptr = workspace_base
    b_desc_ptr = workspace_base + TMA_SIZE

    triton.language.extra.cuda.experimental_device_tensormap_create2d(
        desc_ptr=a_desc_ptr,
        global_address=A,
        load_size=[BLOCK_M, BLOCK_K],
        global_size=[M, K],
        element_ty=A.dtype.element_ty,
    )
    triton.language.extra.cuda.experimental_device_tensormap_create2d(
        desc_ptr=b_desc_ptr,
        global_address=B,
        load_size=[BLOCK_N, BLOCK_K],
        global_size=[N, K],
        element_ty=B.dtype.element_ty,
    )

    tl.extra.cuda.experimental_tensormap_fenceproxy_acquire(a_desc_ptr)
    tl.extra.cuda.experimental_tensormap_fenceproxy_acquire(b_desc_ptr)

    {%- else %}
    stride_am = {{stride("A", 0)}}
    stride_bn = {{stride("B", 1)}}
    a_desc = triton.language.make_tensor_descriptor(
        base=A,
        shape=[M, K],
        strides=[stride_am, 1],
        block_shape=[BLOCK_M, BLOCK_K],
    )
    b_desc = triton.language.make_tensor_descriptor(
        base=B,
        shape=[N, K],
        strides=[stride_bn, 1],
        block_shape=[BLOCK_N, BLOCK_K],
    )
    {%- endif %}

    tiles_per_SM = num_tiles // NUM_SMS
    if start_pid < num_tiles % NUM_SMS:
        tiles_per_SM += 1

    tile_id = start_pid - NUM_SMS
    ki = -1

    pid_m = 0
    pid_n = 0
    offs_am = 0
    offs_bn = 0

    num_pid_in_group = GROUP_M * num_pid_n
    accumulator = tl.zeros((BLOCK_M, BLOCK_N), dtype=ACC_TYPE)
    a_scale, b_scale = load_scales(A_inverse_scale, B_inverse_scale, SCALING_ROWWISE)

    for _ in range(0, k_tiles * tiles_per_SM):
        ki = tl.where(ki == k_tiles - 1, 0, ki + 1)
        if ki == 0:
            tile_id += NUM_SMS
            group_id = tile_id // num_pid_in_group
            first_pid_m = group_id * GROUP_M
            group_size_m = min(num_pid_m - first_pid_m, GROUP_M)
            pid_m = first_pid_m + (tile_id % group_size_m)
            pid_n = (tile_id % num_pid_in_group) // group_size_m

            offs_am = pid_m * BLOCK_M
            offs_bn = pid_n * BLOCK_N

        offs_k = ki * BLOCK_K

        {%- if TMA_EXPERIMENTAL_API %}
        a = tl._experimental_descriptor_load(
            a_desc_ptr, [offs_am, offs_k], [BLOCK_M, BLOCK_K],  A.dtype.element_ty
        )
        b = tl._experimental_descriptor_load(
            b_desc_ptr, [offs_bn, offs_k], [BLOCK_N, BLOCK_K],  B.dtype.element_ty
        )
        {%- else %}
        a = tl.load_tensor_descriptor(a_desc, [offs_am, offs_k])
        b = tl.load_tensor_descriptor(b_desc, [offs_bn, offs_k])
        {%- endif %}
        if USE_FAST_ACCUM:
            accumulator = tl.dot(a, b.T, accumulator)
        else:
            accumulator += tl.dot(a, b.T)

        if ki == k_tiles - 1:
            # Apply inverse scaling
            offs_cm = offs_am + tl.arange(0, BLOCK_M)
            offs_cn = offs_bn + tl.arange(0, BLOCK_N)
            # Apply scaling
            accumulator = apply_scaling(
                accumulator,
                a_scale,
                b_scale,
                SCALING_ROWWISE,
                offs_cm,
                offs_cn,
                M,
                N,
                stride_a_scale_m,
                stride_b_scale_n,
            )

            idx_m = offs_cm[:, None]
            idx_n = offs_cn[None, :]
            mask = (idx_m < M) & (idx_n < N)
            # inductor generates a suffix
            {{store_output(("idx_m", "idx_n"), "accumulator", "mask", indent_width=12)}}
            accumulator = tl.zeros((BLOCK_M, BLOCK_N), dtype=tl.float32)
"""


scaled_mm_device_tma_template = TritonTemplate(
    name="scaled_mm_device_tma",
    grid=persistent_mm_grid,
    source=device_tma + load_scales + apply_scaling,
)


# prevent duplication registration of extern functions
@functools.cache
def lazy_register_extern_choice(fn):
    return ExternKernelChoice(fn)


aten_mm = ExternKernelChoice(torch.mm, "at::mm_out", op_overload=aten.mm.out)

aten_addmm = ExternKernelChoice(
    torch.addmm, "at::addmm_out", op_overload=aten.addmm.out
)

aten__int_mm = ExternKernelChoice(
    torch._int_mm, "at::_int_mm_out", op_overload=aten._int_mm.out
)

aten__sparse_semi_structured_mm = ExternKernelChoice(
    torch._sparse_semi_structured_mm,
    "at::_sparse_semi_structured_mm",
    has_out_variant=False,
    op_overload=aten._sparse_semi_structured_mm.default,
)

aten__fp8_mm = ExternKernelChoice(
    torch._scaled_mm, "at::_scaled_mm_out", op_overload=aten._scaled_mm.out
)


def _is_int8_mat(mat):
    return mat.get_dtype() in (torch.int8, torch.uint8)


def bias_addmm(inp, mat1, mat2, *, out=None, alpha=1, beta=1):
    """
    Giving torch.addmm a 1D tensor calls a different (faster) cublasLt
    kernel under the hood.  There are a few shapes where this is slower,
    but they are rare.
    """
    if (inp.stride(0) == 0 and inp.size(0) != 0) or inp.size(0) == 1:
        return torch.addmm(inp[0], mat1, mat2, out=out, alpha=alpha, beta=beta)
    return torch.addmm(inp, mat1, mat2, out=out, alpha=alpha, beta=beta)


def check_supported_striding(mat_a, mat_b) -> None:
    def is_row_major(stride) -> bool:
        return V.graph.sizevars.statically_known_equals(stride[1], 1)

    def is_col_major(stride) -> bool:
        return V.graph.sizevars.statically_known_equals(stride[0], 1)

    def has_zero_dim(size) -> bool:
        return bool(
            V.graph.sizevars.statically_known_equals(size[0], 0)
            or V.graph.sizevars.statically_known_equals(size[1], 0)
        )

    # Check mat_a (self) stride requirements
    torch._check(
        is_row_major(mat_a.get_stride()) or has_zero_dim(mat_a.get_size()),
        lambda: f"mat_a must be row_major, got stride {mat_a.get_stride()}",
    )

    # Check mat_b stride requirements
    torch._check(
        is_col_major(mat_b.get_stride()) or has_zero_dim(mat_b.get_size()),
        lambda: f"mat_b must be col_major, got stride {mat_b.get_stride()}",
    )


aten_bias_addmm = ExternKernelChoice(bias_addmm, None)


def decomposeK(a, b, k_splits):
    m = a.shape[0]
    n = b.shape[1]
    k = a.shape[1]

    k_parts = k // k_splits
    B = k_splits
    a_reshaped = torch.permute(a.reshape(m, B, k_parts), (1, 0, 2))
    b_reshaped = b.reshape(B, k_parts, n)
    result = torch.bmm(a_reshaped, b_reshaped, out_dtype=torch.float32)
    reduced_buf = torch.sum(result, 0)
    return reduced_buf.to(a.dtype)


class DecomposeKSugraphTemplate(SubgraphTemplate):
    def __init__(self):
        super().__init__(
            name="decompose_k",
        )

    def generate(  # type: ignore[override]
        self,
        input_nodes: list[Buffer],
        layout: Layout,
        k_split: int,
    ) -> SubgraphChoiceCaller:
        from torch._dispatch.python import enable_python_dispatcher

        from ..decomposition import select_decomp_table

        name = f"decompose_k_mm_{k_split}_split"
        description = f"{k_split=}"

        with enable_python_dispatcher():
            decompositions = select_decomp_table()
            fn = make_fx(
                functools.partial(decomposeK, k_splits=k_split),
                decompositions,
            )

            return super().generate(
                name=name,
                input_nodes=input_nodes,
                layout=layout,
                make_fx_graph=fn,
                description=description,
            )


decompose_k_subgraph_template = DecomposeKSugraphTemplate()


class ContiguousTemplate(SubgraphTemplate):
    def __init__(self, name: str, description: str, fn: Any):
        self.name = name
        self.description = description
        self.fn = fn
        super().__init__(
            name=name,
        )

    def generate(  # type: ignore[override]
        self,
        input_nodes: list[Buffer],
        layout: Layout,
    ) -> SubgraphChoiceCaller:
        from torch._dispatch.python import enable_python_dispatcher

        from ..decomposition import select_decomp_table

        with enable_python_dispatcher():
            decompositions = select_decomp_table()
            fn = make_fx(
                self.fn,
                decompositions,
            )

            return super().generate(
                name=self.name,
                input_nodes=input_nodes,
                layout=layout,
                make_fx_graph=fn,
                description=self.description,
            )


def contiguous_mm(a, b):
    return torch.mm(a, b.contiguous())


def contiguous_addmm(inp, a, b):
    return torch.addmm(inp, a, b.contiguous())


mm_contiguous_subgraph_template = ContiguousTemplate(
    "contiguous_mm", "contiguous mm", contiguous_mm
)
addmm_contiguous_subgraph_template = ContiguousTemplate(
    "contiguous_addmm", "contiguous addmm", contiguous_addmm
)


@register_lowering(aten.mm, type_promotion_kind=None)
def tuned_mm(mat1, mat2, *, layout=None):
    """
    Lowering for autotuning aten.mm with different backends (Aten, Triton, CUTLASS, etc.)
    """
    # TODO(coconutruben): integrate into MMKernelInputs when all callsites use that
    m, n, k, layout, mat1, mat2 = mm_args(mat1, mat2, layout=layout)
    static_shape, is_nonzero = _is_static_problem(layout)
    name = "mm"

    # Create MMKernelInputs for standard MM at the top
    kernel_inputs = MMKernelInputs([mat1, mat2])

    # below is for getting an overview logging info of inductor mms
    counters["aten_mm_info"][f"aten.mm_{m}_{n}_{k}"] += 1
    log.info(
        "Tuned aten.mm: m=%s, n=%s, k=%s, mat1_dtype=%s, mat2_dtype=%s, output_layout=%s",
        m,
        n,
        k,
        mat1.get_dtype(),
        mat2.get_dtype(),
        layout,
    )

    choices: list[ChoiceCaller] = []
    static_shape, is_nonzero = _is_static_problem(layout)

    # Collect all templates for unified call
    templates_to_use: list[Union[ExternKernelChoice, KernelTemplate]] = []
    if use_aten_gemm_kernels():
        templates_to_use.append(aten_mm)

    if is_nonzero and use_triton_template(layout):
<<<<<<< HEAD
        templates_to_use.append(mm_template)

        if use_triton_tma_template(mat1, mat2):
            templates_to_use.append(persistent_tma_mm_template)

        if use_decompose_k_choice(m, n, k):
            templates_to_use.append(decompose_k_subgraph_template)

    # Single unified call for all non-autoheuristic templates
    choices.extend(
        V.choices.get_mm_configs(kernel_inputs, layout, templates_to_use, "mm")
    )
=======
        # Get template params using the new unified function
        for kwargs, extra_kwargs in V.choices.get_mm_configs(
            kernel_inputs, layout, mm_template.name, "mm"
        ):
            mm_template.maybe_append_choice(
                choices,
                **kwargs,
                **extra_kwargs,
            )

        if use_triton_tma_template(mat1, mat2):
            # Get TMA template params using the new unified function
            for kwargs, extra_kwargs in V.choices.get_mm_configs(
                kernel_inputs, layout, persistent_tma_mm_template.name, "mm"
            ):
                persistent_tma_mm_template.maybe_append_choice(
                    choices,
                    **kwargs,
                    **extra_kwargs,
                )

        # Only do split-k optimization if K is much larger than m, n and m, n are small
        if use_decompose_k_choice(m, n, k):
            for kwargs, extra_kwargs in V.choices.get_mm_configs(
                kernel_inputs, layout, decompose_k_subgraph_template.name, "mm"
            ):
                decompose_k_subgraph_template.maybe_append_choice(
                    choices,
                    **kwargs,
                    **extra_kwargs,
                )
        if not mat2.get_layout().is_contiguous() and use_contiguous(m, n, k):
            mm_contiguous_subgraph_template.maybe_append_choice(
                choices,
                input_nodes=(mat1, mat2),
                layout=layout,
            )
>>>>>>> 1aa74768

    if (
        is_nonzero
        and use_cutlass_template(layout, m, n, k)
        and _use_cutlass_for_op("mm")
    ):
        CUTLASS3xGemmTemplate.add_cutlass_gemm_choices(
            choices, layout, kernel_inputs.nodes()
        )

    if is_nonzero and use_ck_gemm_template(layout, m, n, k):
        CKGemmTemplate.add_ck_gemm_choices(choices, layout, kernel_inputs.nodes())
    if is_nonzero and use_ck_tile_gemm_template(layout, m, n, k):
        CKTileGemmTemplate.add_choices(choices, layout, kernel_inputs.nodes())

    if use_cpp_gemm_template(layout, mat1, mat2):
        CppGemmTemplate.add_choices(
            choices,
            layout,
            kernel_inputs.nodes(),
        )

    input_nodes = [mat1, mat2]
    if (
        is_nonzero
        and use_triton_template(layout)
        and (inductor_config.max_autotune or inductor_config.max_autotune_gemm)
        and torch._inductor.config.run_autoheuristic(name)
        and is_triton(mat1)
    ):
        always_included = []
        if use_aten_gemm_kernels():
            always_included.append("extern_mm")
        num_choices_before_extra_configs = len(choices)
<<<<<<< HEAD
        choices.extend(
            V.choices.get_mm_configs(
                # TODO(coconutruben): remove once we deprecate ah
                # mm-extra is a hack to keep the ah functionality alive
                # while we transition to the unified kwargs retrieval
                kernel_inputs,
                layout,
                [mm_template],
                "mm-ah",
=======
        for kwargs, extra_kwargs in V.choices.get_mm_configs(
            # TODO(coconutruben): remove once we deprecate ah
            # mm-extra is a hack to keep the ah functionality alive
            # while we transition to the unified kwargs retrieval
            kernel_inputs,
            layout,
            "mm-ah",
            "mm",
        ):
            assert not kwargs, "mm-ah should not have any extra kwargs"
            mm_template.maybe_append_choice(
                choices,
                input_nodes=kernel_inputs.nodes(),
                layout=layout,
                **kwargs,
>>>>>>> 1aa74768
            )
        )

        # using AutoHeuristic for ranking
        ah_choices = mm_autoheuristic(
            mat1,
            mat2,
            m,
            n,
            k,
            choices,
            name,
            input_nodes,
            mm_operations(),
            None,
            top_k=10,
            always_included=always_included,
        )
        if not torch._inductor.config.collect_autoheuristic(name):
            # if we are collecting data, we do not want to modify choices
            if ah_choices is not None and len(ah_choices) > 0:
                # the order in which autoheuristic returns choices is not the same as
                # as the order of choices, which affects things like epilogue fusion.
                # once epilogue fusion benchmarks choices in sorted order, I think we can
                # just use the order returned by autoheuristic
                choices = [choice for choice in choices if choice in ah_choices]
            else:
                choices = choices[:num_choices_before_extra_configs]

    for k in inductor_config.external_matmul:
        choices.append(
            lazy_register_extern_choice(k).bind(kernel_inputs.nodes(), layout)
        )

    best_config_future = None
    # Purposely not awaiting the future here - this kicks off the best config lookup at lowering time
    # The future will be awaited at scheduling time in select_algorithm.py
    if torch._inductor.config.remote_gemm_autotune_cache:
        best_config_future = gen_best_config(mat1, mat2)

    return autotune_select_algorithm(
        name,
        choices,
        kernel_inputs.nodes(),
        layout,
        best_config_future=best_config_future,
    )


@register_lowering(aten._int_mm, type_promotion_kind=None)
def tuned_int_mm(mat1, mat2, *, layout=None):
    # TODO(coconutruben): integrate into MMKernelInputs when all callsites use that
    m, n, k, layout, mat1, mat2 = mm_args(
        mat1, mat2, layout=layout, out_dtype=torch.int32
    )
    name = "int_mm"
    # below is for getting an overview logging info of inductor mms
    counters["aten_mm_info"][f"aten._int_mm_{m}_{n}_{k}"] += 1
    log.info(
        "Tuned aten._int_mm: m=%s, n=%s, k=%s, mat1_dtype=%s, mat2_dtype=%s, output_layout=%s",
        m,
        n,
        k,
        mat1.get_dtype(),
        mat2.get_dtype(),
        layout,
    )

    static_shape, is_nonzero = _is_static_problem(layout)
    use_cutlass = static_shape and is_nonzero and use_cutlass_template(layout, m, n, k)
    choices: list[ChoiceCaller] = []

    # Create MMKernelInputs for Int MM
    kernel_inputs = MMKernelInputs([mat1, mat2])

    # Collect all templates for unified call
    templates_to_use: list[Union[ExternKernelChoice, KernelTemplate]] = []
    if use_aten_gemm_kernels():
        templates_to_use.append(aten__int_mm)

    if is_nonzero and use_triton_template(layout, enable_int32=True):
        templates_to_use.append(mm_template)

    # Single unified call for all templates
    choices.extend(
        V.choices.get_mm_configs(kernel_inputs, layout, templates_to_use, name)
    )

    if use_cutlass and _use_cutlass_for_op(name):
        CUTLASS3xGemmTemplate.add_cutlass_gemm_choices(
            choices, layout, kernel_inputs.nodes(), fuseable=True, non_fuseable=True
        )

<<<<<<< HEAD
    return autotune_select_algorithm(name, choices, kernel_inputs.nodes(), layout)
=======
    if is_nonzero and use_triton_template(layout, enable_int32=True):
        for kwargs, extra_kwargs in V.choices.get_mm_configs(
            kernel_inputs, layout, mm_template.name, "int_mm"
        ):
            mm_template.maybe_append_choice(
                choices,
                **kwargs,
                **extra_kwargs,
            )

    return autotune_select_algorithm("int_mm", choices, kernel_inputs.nodes(), layout)
>>>>>>> 1aa74768


@register_lowering(aten.addmm, type_promotion_kind=None)
def tuned_addmm(inp, mat1, mat2, *, alpha=1, beta=1, layout=None):
    """
    Lowering for autotuning aten.addmm with different backends (Aten, Triton, CUTLASS, etc.)
    """
    # TODO(coconutruben): integrate into MMKernelInputs when all callsites use that
    m, n, k, layout, mat1, mat2, inp_expanded = mm_args(mat1, mat2, inp, layout=layout)
    static_shape, is_nonzero = _is_static_problem(layout)
    name = "addmm"
    # Create MMKernelInputs for AddMM at the top
    kernel_inputs = MMKernelInputs(
        [inp_expanded, mat1, mat2], scalars=dict(alpha=alpha, beta=beta)
    )
<<<<<<< HEAD
    choices: list[ChoiceCaller] = []
=======
>>>>>>> 1aa74768

    # below is for getting an overview logging info of inductor mms
    counters["aten_mm_info"][f"aten.addmm_{m}_{n}_{k}"] += 1
    log.info(
        "Tuned aten.addmm: m=%s, n=%s, k=%s, mat1_dtype=%s, mat2_dtype=%s, output_layout=%s",
        m,
        n,
        k,
        mat1.get_dtype(),
        mat2.get_dtype(),
        layout,
    )
    aten_layout = layout
    if (not is_nonzero) or (
        not (inductor_config.max_autotune or inductor_config.max_autotune_gemm)
    ):
        # Use a FlexibleLayout if we are not autotuning.
        # This allows padding strides for the output.
        from torch._inductor.ir import FixedLayout, FlexibleLayout

        if isinstance(layout, FixedLayout):
            aten_layout = FlexibleLayout(
                device=layout.device, dtype=layout.dtype, size=layout.size
            )
        # TODO(coconutruben): combine this with the main flow of addmm through
        # a subgraph or something as inp vs inp_expanded causes some slight numeric
        # differences
        kernel_inputs = MMKernelInputs(
            [inp, mat1, mat2], scalars=dict(alpha=alpha, beta=beta)
        )
        choices.extend(
            V.choices.get_mm_configs(
                kernel_inputs,
                aten_layout,
                [aten_addmm],
                name,
            )
        )
        return autotune_select_algorithm(name, choices, kernel_inputs.nodes(), layout)

    # Collect all templates for unified call
    templates_to_use: list[Union[ExternKernelChoice, KernelTemplate]] = []
    if use_aten_gemm_kernels():
        templates_to_use.extend([aten_bias_addmm, aten_addmm])

    if is_nonzero and use_triton_template(layout):
<<<<<<< HEAD
        templates_to_use.append(mm_template)

        if use_triton_tma_template(mat1, mat2):
            templates_to_use.append(persistent_tma_mm_template)

    # Single unified call for all templates
    choices.extend(
        V.choices.get_mm_configs(kernel_inputs, layout, templates_to_use, name)
    )
=======
        # all the triton templates use the extra_kwargs
        # Get template params using the new unified function
        for kwargs, extra_kwargs in V.choices.get_mm_configs(
            kernel_inputs,
            layout,
            mm_template.name,
            "addmm",
        ):
            mm_template.maybe_append_choice(
                choices,
                **kwargs,
                **extra_kwargs,
            )

        if use_triton_tma_template(mat1, mat2):
            # Get TMA template params using the new unified function
            for kwargs, extra_kwargs in V.choices.get_mm_configs(
                kernel_inputs,
                layout,
                persistent_tma_mm_template.name,
                "addmm",
            ):
                persistent_tma_mm_template.maybe_append_choice(
                    choices,
                    **kwargs,
                    **extra_kwargs,
                )
>>>>>>> 1aa74768

        if not mat2.get_layout().is_contiguous() and use_contiguous(m, n, k):
            addmm_contiguous_subgraph_template.maybe_append_choice(
                choices,
                input_nodes=(inp_expanded, mat1, mat2),
                layout=layout,
            )

    if (
        is_nonzero
        and use_cutlass_template(layout, m, n, k)
        and _use_cutlass_for_op(name)
    ):
        CUTLASS3xGemmTemplate.add_cutlass_gemm_choices(
            choices,
            layout,
            # reorder here because CUTLASS expects (x, w, bias) but torch
            # is bias, x, w
            kernel_inputs.nodes(reorder=[1, 2, 0]),
            alpha=alpha,
            beta=beta,
        )

    if is_nonzero and use_ck_gemm_template(layout, m, n, k):
        CKGemmTemplate.add_ck_gemm_choices(
            choices,
            layout,
            # reorder here because CK expects (x, w, bias) but torch
            # is bias, x, w
            kernel_inputs.nodes(reorder=[1, 2, 0]),
            alpha=alpha,
            beta=beta,
            input_reorder=[2, 0, 1],
        )

    if use_cpp_gemm_template(layout, mat1, mat2):
        CppGemmTemplate.add_choices(
            choices,
            layout,
            kernel_inputs.nodes(),
            alpha=alpha,
            beta=beta,
            has_bias=True,
        )

    return autotune_select_algorithm(name, choices, kernel_inputs.nodes(), layout)


@register_lowering(aten._sparse_semi_structured_mm, type_promotion_kind=None)
def tuned_sparse_semi_structured_mm(
    mat1, mat1_meta, mat2, *, out_dtype=None, layout=None
):
    from torch._inductor.select_algorithm import realize_inputs

    # TODO(coconturuben): support V.choices.get_mm_configs for sparse_semi_structured_mm
    mat1, mat1_meta, mat2 = realize_inputs(mat1, mat1_meta, mat2)
    m1, k1 = mat1.get_size()
    m2, _ = mat1_meta.get_size()
    k2, n = mat2.get_size()
    m = V.graph.sizevars.check_equals_and_simplify(m1, m2)
    k = V.graph.sizevars.check_equals_and_simplify(2 * k1, k2)
    if layout is None:
        from torch._inductor.ir import FixedLayout

        layout = FixedLayout(
            mat2.get_device(),
            out_dtype if out_dtype else mat2.get_dtype(),
            [m, n],
            [n, 1],
        )
    else:
        assert out_dtype is None, "out_dtype is ignored if layout is specified."

    choices = (
        [
            aten__sparse_semi_structured_mm.bind(
                (mat1, mat1_meta, mat2), layout, out_dtype=out_dtype
            )
        ]
        if use_aten_gemm_kernels()
        else []
    )

    if (
        m * n != 0
        and use_cutlass_template(layout, m, n, k)
        and _use_cutlass_for_op("sparse_semi_structured_mm")
    ):
        CUTLASS2xGemmTemplate.add_cutlass_gemm_choices(
            choices, layout, [mat1, mat2, mat1_meta], fuseable=True, non_fuseable=True
        )

    return autotune_select_algorithm(
        "sparse_semi_structured_mm", choices, (mat1, mat1_meta, mat2), layout
    )


add_layout_constraint(aten._scaled_mm.default, constrain_to_fx_strides)


@register_lowering(aten._scaled_mm.default, type_promotion_kind=None)  # type: ignore[misc]
def tuned_scaled_mm(
    mat_a,
    mat_b,
    scale_a,
    scale_b,
    bias=None,
    scale_result=None,
    out_dtype=None,
    use_fast_accum=False,
    layout=None,
):
    """
    Performs an optimized matrix multiplication where scaling factors are applied
    to the inputs and/or output.

    Args:
        mat1 (Tensor): First input matrix
        mat2 (Tensor): Second input matrix
        scale1 (Tensor): Scale factor applied to mat1 (supports broadcasting)
        scale2 (Tensor): Scale factor applied to mat2 (supports broadcasting)
        bias (Tensor, optional): Optional bias tensor to add to the result
        layout: Layout hint for optimization

    Returns:
        Tensor: The result of the scaled matrix multiplication
    """
    # TODO(coconutruben): integrate into MMKernelInputs when all callsites use that
    m, n, k, layout, mat_a, mat_b = mm_args(
        mat_a, mat_b, layout=layout, out_dtype=out_dtype
    )
    # below is for getting an overview logging info of inductor mms
    counters["aten_mm_info"][f"aten._scaled_mm.default_{m}_{n}_{k}"] += 1
    log.info(
        "Tuned aten._scaled_mm.default: m=%s, n=%s, k=%s, mat1_dtype=%s, mat2_dtype=%s, output_layout=%s",
        m,
        n,
        k,
        mat_a.get_dtype(),
        mat_b.get_dtype(),
        layout,
    )
    name = "scaled_mm"
    check_supported_striding(mat_a, mat_b)

    scale_a_real, scale_b_real = realize_inputs(scale_a, scale_b)

    input_nodes: list[Any]

    if not bias:
        input_nodes = [mat_a, mat_b, scale_a_real, scale_b_real]
    else:
        bias_real = realize_inputs(bias)
        input_nodes = [mat_a, mat_b, scale_a_real, scale_b_real, bias_real]

    # Create MMKernelInputs for Scaled MM (matrices are at indices 0, 1)
    kernel_inputs = MMKernelInputs(input_nodes, mat1_idx=0, mat2_idx=1)

    choices: list[ChoiceCaller] = []

    # Collect all templates for unified call
    templates_to_use: list[Union[ExternKernelChoice, KernelTemplate]] = []
    kwarg_overrides = {}

    if use_aten_gemm_kernels():
        templates_to_use.append(aten__fp8_mm)
        kwarg_overrides[aten__fp8_mm.uid] = dict(
            out_dtype=out_dtype, use_fast_accum=use_fast_accum
        )

<<<<<<< HEAD
    _, is_nonzero = _is_static_problem(layout)
=======
    if len(scale_a.get_size()) == 0 or len(scale_b.get_size()) == 0:
        assert len(scale_a.get_size()) == len(scale_b.get_size())
        # Need to unsqueeze scale from [] -> [1, 1]
        triton_scale_a = L[aten.unsqueeze](L[aten.unsqueeze](scale_a, 0), 1)
        triton_scale_b = L[aten.unsqueeze](L[aten.unsqueeze](scale_b, 0), 1)
    else:
        triton_scale_a = scale_a
        triton_scale_b = scale_b

    if bias:
        triton_input_nodes = [
            mat_a,
            mat_b,
            triton_scale_a,
            triton_scale_b,
            triton_bias,
        ]
    else:
        triton_input_nodes = [mat_a, mat_b, triton_scale_a, triton_scale_b]
>>>>>>> 1aa74768

    # We dont have triton lowerings for the MX variants yet
    if (
        scale_a.dtype == torch.float32
        and is_nonzero
        and use_triton_template(layout, enable_float8=True)
    ):
        overriders = dict(USE_FAST_ACCUM=use_fast_accum)

<<<<<<< HEAD
        # TODO (paulzhan): There is no template that exists for bias and TMA
        # Don't run tma template currently if bias exists
        if use_triton_tma_template(mat_a, mat_b) and not bias:
            templates_to_use.append(scaled_mm_device_tma_template)
            kwarg_overrides[scaled_mm_device_tma_template.uid] = overriders

        templates_to_use.append(mm_template)
        kwarg_overrides[mm_template.uid] = overriders

    # Single unified call for all templates
    choices.extend(
        V.choices.get_mm_configs(
            kernel_inputs,
            layout,
            templates_to_use,
            name,
            kwarg_overrides=kwarg_overrides,
        )
    )

    # Early return for MX variants
    if scale_a.dtype != torch.float32:
        return autotune_select_algorithm(name, choices, input_nodes, layout)
=======
    if is_nonzero and use_triton_template(layout, enable_float8=True):
        overriders = dict(USE_FAST_ACCUM=use_fast_accum)
        # TODO (paulzhan): There is no template that exists for bias and TMA
        # Don't run tma template currently if bias exists
        if use_triton_tma_template(mat_a, mat_b) and not bias:
            # Get TMA template params using the new unified function
            for kwargs, extra_kwargs in V.choices.get_mm_configs(
                kernel_inputs,
                layout,
                scaled_mm_device_tma_template.name,
                "scaled_mm",
                overriders,
            ):
                scaled_mm_device_tma_template.maybe_append_choice(
                    choices,
                    **kwargs,
                    **extra_kwargs,
                )

        # Get template params using the new unified function
        for kwargs, extra_kwargs in V.choices.get_mm_configs(
            kernel_inputs,
            layout,
            mm_template.name,
            "scaled_mm",
            overriders,
        ):
            # possibly appends a TritonTemplateCaller to choices
            mm_template.maybe_append_choice(
                choices,
                **kwargs,
                **extra_kwargs,
            )
>>>>>>> 1aa74768

    if (
        is_nonzero
        and use_cutlass_template(layout, m, n, k)
        and _use_cutlass_for_op(name)
    ):
        CUTLASS3xGemmTemplate.add_cutlass_gemm_choices(
            choices,
            layout,
            kernel_inputs.nodes(),  # type: ignore[arg-type]
            use_fast_accum=use_fast_accum,  # type: ignore[arg-type]
        )

    if is_nonzero and use_ck_gemm_template(layout, m, n, k):
        CKGemmTemplate.add_ck_gemm_choices(choices, layout, kernel_inputs.nodes())

    return autotune_select_algorithm(name, choices, kernel_inputs.nodes(), layout)


@functools.cache
def _is_sm7x_or_older_gpu(index: Optional[int]) -> bool:
    props = torch.cuda.get_device_properties(index or 0)
    return props.major <= 7


def dims_are_int(dims):
    return all(isinstance(dim, int) for dim in dims)


def mm_autoheuristic(
    mat1,
    mat2,
    m,
    n,
    k,
    choices,
    name,
    input_nodes,
    ops,
    precondition,
    top_k: Optional[int] = None,
    always_included=None,
):
    m, n, k = get_size_hints(mat1, mat2, m, n, k)
    if not dims_are_int([m, n, k]):
        return None
    mat1_stride, mat2_stride = get_size_hints_strides(mat1, mat2)

    def get_context(m, k, n, mat1, mat2, mat1_stride, mat2_stride):
        context = AHContext()
        context.add_feature("m", m)
        context.add_feature("k", k)
        context.add_feature("n", n)
        context.add_feature("mat1_dtype", mat1.layout.dtype, is_categorical=True)
        context.add_feature("mat2_dtype", mat2.layout.dtype, is_categorical=True)
        context_add_strides(context, "mat1", mat1_stride)
        context_add_strides(context, "mat2", mat2_stride)
        context.add_feature(
            "mat1_iscontig", mat1.layout.is_contiguous(), is_categorical=True
        )
        context.add_feature(
            "mat2_iscontig", mat2.layout.is_contiguous(), is_categorical=True
        )
        if name == "mm":
            context_add_using_tf32(context, mat1.layout.dtype)
        return context

    def fallback():
        return None

    context = get_context(m, k, n, mat1, mat2, mat1_stride, mat2_stride)
    autoheuristic = AutoHeuristicSelectAlgorithm(
        fallback=fallback,
        choices=choices,
        input_nodes=input_nodes,
        context=context,
        name=name,
        augment_context=ops,
        precondition=precondition,
    )

    if top_k is not None:
        # TODO: is there a cleaner way to ensure aten.mm is always included?
        return autoheuristic.get_top_k_choices_caller(
            top_k, always_included=always_included
        )

    return autoheuristic.get_choice_caller()


def get_size_hints(mat1, mat2, m, n, k):
    if not isinstance(m, int) or not isinstance(k, int):
        (m, k) = V.graph.sizevars.size_hints(
            mat1.get_size(),
            fallback=torch._inductor.config.unbacked_symint_fallback,
        )

    if not isinstance(n, int) or not isinstance(k, int):
        (k, n) = V.graph.sizevars.size_hints(
            mat2.get_size(),
            fallback=torch._inductor.config.unbacked_symint_fallback,
        )
    return m, n, k


def get_size_hints_strides(mat1, mat2):
    mat1_stride = mat1.layout.stride
    mat2_stride = mat2.layout.stride
    strides = [mat1_stride, mat2_stride]
    strides_hints = []
    for stride in strides:
        if not isinstance(stride, int):
            stride = V.graph.sizevars.size_hints(
                stride,
                fallback=torch._inductor.config.unbacked_symint_fallback,
            )
        strides_hints.append(stride)
    return strides_hints[0], strides_hints[1]<|MERGE_RESOLUTION|>--- conflicted
+++ resolved
@@ -1,11 +1,7 @@
 # mypy: allow-untyped-defs
 import functools
 import logging
-<<<<<<< HEAD
 from typing import Any, Optional, Union
-=======
-from typing import Any, Optional
->>>>>>> 1aa74768
 
 import torch
 from torch._dynamo.utils import counters
@@ -42,7 +38,6 @@
     use_aten_gemm_kernels,
     use_ck_gemm_template,
     use_ck_tile_gemm_template,
-    use_contiguous,
     use_cpp_gemm_template,
     use_cutlass_template,
     use_decompose_k_choice,
@@ -760,7 +755,6 @@
         templates_to_use.append(aten_mm)
 
     if is_nonzero and use_triton_template(layout):
-<<<<<<< HEAD
         templates_to_use.append(mm_template)
 
         if use_triton_tma_template(mat1, mat2):
@@ -768,50 +762,13 @@
 
         if use_decompose_k_choice(m, n, k):
             templates_to_use.append(decompose_k_subgraph_template)
+
+        templates_to_use.append(mm_contiguous_subgraph_template)
 
     # Single unified call for all non-autoheuristic templates
     choices.extend(
         V.choices.get_mm_configs(kernel_inputs, layout, templates_to_use, "mm")
     )
-=======
-        # Get template params using the new unified function
-        for kwargs, extra_kwargs in V.choices.get_mm_configs(
-            kernel_inputs, layout, mm_template.name, "mm"
-        ):
-            mm_template.maybe_append_choice(
-                choices,
-                **kwargs,
-                **extra_kwargs,
-            )
-
-        if use_triton_tma_template(mat1, mat2):
-            # Get TMA template params using the new unified function
-            for kwargs, extra_kwargs in V.choices.get_mm_configs(
-                kernel_inputs, layout, persistent_tma_mm_template.name, "mm"
-            ):
-                persistent_tma_mm_template.maybe_append_choice(
-                    choices,
-                    **kwargs,
-                    **extra_kwargs,
-                )
-
-        # Only do split-k optimization if K is much larger than m, n and m, n are small
-        if use_decompose_k_choice(m, n, k):
-            for kwargs, extra_kwargs in V.choices.get_mm_configs(
-                kernel_inputs, layout, decompose_k_subgraph_template.name, "mm"
-            ):
-                decompose_k_subgraph_template.maybe_append_choice(
-                    choices,
-                    **kwargs,
-                    **extra_kwargs,
-                )
-        if not mat2.get_layout().is_contiguous() and use_contiguous(m, n, k):
-            mm_contiguous_subgraph_template.maybe_append_choice(
-                choices,
-                input_nodes=(mat1, mat2),
-                layout=layout,
-            )
->>>>>>> 1aa74768
 
     if (
         is_nonzero
@@ -846,7 +803,6 @@
         if use_aten_gemm_kernels():
             always_included.append("extern_mm")
         num_choices_before_extra_configs = len(choices)
-<<<<<<< HEAD
         choices.extend(
             V.choices.get_mm_configs(
                 # TODO(coconutruben): remove once we deprecate ah
@@ -856,23 +812,6 @@
                 layout,
                 [mm_template],
                 "mm-ah",
-=======
-        for kwargs, extra_kwargs in V.choices.get_mm_configs(
-            # TODO(coconutruben): remove once we deprecate ah
-            # mm-extra is a hack to keep the ah functionality alive
-            # while we transition to the unified kwargs retrieval
-            kernel_inputs,
-            layout,
-            "mm-ah",
-            "mm",
-        ):
-            assert not kwargs, "mm-ah should not have any extra kwargs"
-            mm_template.maybe_append_choice(
-                choices,
-                input_nodes=kernel_inputs.nodes(),
-                layout=layout,
-                **kwargs,
->>>>>>> 1aa74768
             )
         )
 
@@ -966,21 +905,7 @@
             choices, layout, kernel_inputs.nodes(), fuseable=True, non_fuseable=True
         )
 
-<<<<<<< HEAD
     return autotune_select_algorithm(name, choices, kernel_inputs.nodes(), layout)
-=======
-    if is_nonzero and use_triton_template(layout, enable_int32=True):
-        for kwargs, extra_kwargs in V.choices.get_mm_configs(
-            kernel_inputs, layout, mm_template.name, "int_mm"
-        ):
-            mm_template.maybe_append_choice(
-                choices,
-                **kwargs,
-                **extra_kwargs,
-            )
-
-    return autotune_select_algorithm("int_mm", choices, kernel_inputs.nodes(), layout)
->>>>>>> 1aa74768
 
 
 @register_lowering(aten.addmm, type_promotion_kind=None)
@@ -996,10 +921,7 @@
     kernel_inputs = MMKernelInputs(
         [inp_expanded, mat1, mat2], scalars=dict(alpha=alpha, beta=beta)
     )
-<<<<<<< HEAD
     choices: list[ChoiceCaller] = []
-=======
->>>>>>> 1aa74768
 
     # below is for getting an overview logging info of inductor mms
     counters["aten_mm_info"][f"aten.addmm_{m}_{n}_{k}"] += 1
@@ -1046,52 +968,17 @@
         templates_to_use.extend([aten_bias_addmm, aten_addmm])
 
     if is_nonzero and use_triton_template(layout):
-<<<<<<< HEAD
         templates_to_use.append(mm_template)
 
         if use_triton_tma_template(mat1, mat2):
             templates_to_use.append(persistent_tma_mm_template)
+
+        templates_to_use.append(addmm_contiguous_subgraph_template)
 
     # Single unified call for all templates
     choices.extend(
         V.choices.get_mm_configs(kernel_inputs, layout, templates_to_use, name)
     )
-=======
-        # all the triton templates use the extra_kwargs
-        # Get template params using the new unified function
-        for kwargs, extra_kwargs in V.choices.get_mm_configs(
-            kernel_inputs,
-            layout,
-            mm_template.name,
-            "addmm",
-        ):
-            mm_template.maybe_append_choice(
-                choices,
-                **kwargs,
-                **extra_kwargs,
-            )
-
-        if use_triton_tma_template(mat1, mat2):
-            # Get TMA template params using the new unified function
-            for kwargs, extra_kwargs in V.choices.get_mm_configs(
-                kernel_inputs,
-                layout,
-                persistent_tma_mm_template.name,
-                "addmm",
-            ):
-                persistent_tma_mm_template.maybe_append_choice(
-                    choices,
-                    **kwargs,
-                    **extra_kwargs,
-                )
->>>>>>> 1aa74768
-
-        if not mat2.get_layout().is_contiguous() and use_contiguous(m, n, k):
-            addmm_contiguous_subgraph_template.maybe_append_choice(
-                choices,
-                input_nodes=(inp_expanded, mat1, mat2),
-                layout=layout,
-            )
 
     if (
         is_nonzero
@@ -1255,29 +1142,7 @@
             out_dtype=out_dtype, use_fast_accum=use_fast_accum
         )
 
-<<<<<<< HEAD
     _, is_nonzero = _is_static_problem(layout)
-=======
-    if len(scale_a.get_size()) == 0 or len(scale_b.get_size()) == 0:
-        assert len(scale_a.get_size()) == len(scale_b.get_size())
-        # Need to unsqueeze scale from [] -> [1, 1]
-        triton_scale_a = L[aten.unsqueeze](L[aten.unsqueeze](scale_a, 0), 1)
-        triton_scale_b = L[aten.unsqueeze](L[aten.unsqueeze](scale_b, 0), 1)
-    else:
-        triton_scale_a = scale_a
-        triton_scale_b = scale_b
-
-    if bias:
-        triton_input_nodes = [
-            mat_a,
-            mat_b,
-            triton_scale_a,
-            triton_scale_b,
-            triton_bias,
-        ]
-    else:
-        triton_input_nodes = [mat_a, mat_b, triton_scale_a, triton_scale_b]
->>>>>>> 1aa74768
 
     # We dont have triton lowerings for the MX variants yet
     if (
@@ -1287,7 +1152,6 @@
     ):
         overriders = dict(USE_FAST_ACCUM=use_fast_accum)
 
-<<<<<<< HEAD
         # TODO (paulzhan): There is no template that exists for bias and TMA
         # Don't run tma template currently if bias exists
         if use_triton_tma_template(mat_a, mat_b) and not bias:
@@ -1311,41 +1175,6 @@
     # Early return for MX variants
     if scale_a.dtype != torch.float32:
         return autotune_select_algorithm(name, choices, input_nodes, layout)
-=======
-    if is_nonzero and use_triton_template(layout, enable_float8=True):
-        overriders = dict(USE_FAST_ACCUM=use_fast_accum)
-        # TODO (paulzhan): There is no template that exists for bias and TMA
-        # Don't run tma template currently if bias exists
-        if use_triton_tma_template(mat_a, mat_b) and not bias:
-            # Get TMA template params using the new unified function
-            for kwargs, extra_kwargs in V.choices.get_mm_configs(
-                kernel_inputs,
-                layout,
-                scaled_mm_device_tma_template.name,
-                "scaled_mm",
-                overriders,
-            ):
-                scaled_mm_device_tma_template.maybe_append_choice(
-                    choices,
-                    **kwargs,
-                    **extra_kwargs,
-                )
-
-        # Get template params using the new unified function
-        for kwargs, extra_kwargs in V.choices.get_mm_configs(
-            kernel_inputs,
-            layout,
-            mm_template.name,
-            "scaled_mm",
-            overriders,
-        ):
-            # possibly appends a TritonTemplateCaller to choices
-            mm_template.maybe_append_choice(
-                choices,
-                **kwargs,
-                **extra_kwargs,
-            )
->>>>>>> 1aa74768
 
     if (
         is_nonzero
