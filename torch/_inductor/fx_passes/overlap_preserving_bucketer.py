from collections import defaultdict
from dataclasses import dataclass, field
from typing import Optional

import torch
import torch.fx as fx
from torch._inductor.augmented_graph_helper import AugmentedGraphHelper
from torch._inductor.fx_passes.bucketing import (
    _ag_group_key,
    _rs_group_key,
    is_all_gather_into_tensor as is_all_gather,
    is_reduce_scatter_tensor as is_reduce_scatter,
    is_wait_tensor,
)
from torch._inductor.fx_passes.overlap_scheduling import CollectiveInfo
from torch.utils._ordered_set import OrderedSet


@dataclass(slots=True)
class CollBucket:
    """Track information about a bucket of collectives."""

    collectives: list[fx.Node] = field(
        default_factory=list
    )  # Original collective starts
    total_bytes: int = 0
    min_start_idx: Optional[int] = None  # Minimum index of collective starts
    max_wait_idx: Optional[int] = None  # Maximum index of collective waits

    bucketed_start: Optional[fx.Node] = None  # After bucketing
    bucketed_wait: Optional[fx.Node] = None  # After bucketing

    def add_collective(
        self,
        coll_info: CollectiveInfo,
        node_idx: dict[fx.Node, int],
    ) -> None:
        """
        Add a collective to this bucket and update bucket metadata.

        This handles all updates needed when adding a collective:
        - Appends to collectives list
        - Updates total bytes
        - Updates min_start_idx and max_wait_idx
        """
        collective = coll_info.start_node

        # Add to bucket
        self.collectives.append(collective)
        self.total_bytes += coll_info.size_bytes

        # Update min start index
        start_idx = node_idx[collective]
        if self.min_start_idx is None:
            self.min_start_idx = start_idx
        else:
            self.min_start_idx = min(self.min_start_idx, start_idx)

        # Update max wait index
        wait_idx = node_idx[coll_info.wait_node]
        if self.max_wait_idx is None:
            self.max_wait_idx = wait_idx
        else:
            self.max_wait_idx = max(self.max_wait_idx, wait_idx)


def bucket_key(node: torch.fx.Node) -> Optional[object]:
    if is_all_gather(node):
        return _ag_group_key(node)
    elif is_reduce_scatter(node):
        return _rs_group_key(node)
    else:
        return None


class OverlapPreservingBucketer:
    """
    Buckets collective operations while preserving compute-collective overlap relationships.
    Uses an augmented graph to track dependencies between compute and collective operations.
    """

    def __init__(
        self,
        graph: fx.Graph,
        collective_info: dict[fx.Node, CollectiveInfo],
        node_ancestors: dict[fx.Node, OrderedSet[fx.Node]],
        scheduled: OrderedSet[fx.Node],
        max_bucket_memory_gb: float = 1.0,
        max_coll_distance: int = 1000,
    ):
        self.graph = graph
        self.collective_info = collective_info
        self.node_ancestors = node_ancestors
        self.scheduled = scheduled
        self.max_bucket_memory_gb = max_bucket_memory_gb
        self.node_idx = {n: i for i, n in enumerate(scheduled)}
<<<<<<< HEAD
        self.aug_graph = AugmentedGraphHelper(self.graph, node_to_idx=self.node_idx)
=======
        self.aug_graph = AugmentedGraphHelper(self.graph, self.node_ancestors)
        self.max_coll_distance = max_coll_distance
>>>>>>> 7778a58e

    def bucket_collectives(self) -> None:
        """Main entry point for bucketing collectives."""

        # Add extra dependencies for hidden collectives
        # For each hidden collective, add: compute -> start and wait -> compute
        for start_node, info in self.collective_info.items():
            if info.hiding_node and not info.is_exposed:
                # Add edge: hiding_compute depends on start (start must come before compute)
                self.aug_graph.add_extra_dep(n=info.hiding_node, dep=start_node)
                # Add edge: wait depends on hiding_compute (compute must come before wait)
                self.aug_graph.add_extra_dep(n=info.wait_node, dep=info.hiding_node)

        # Group collectives by bucket key (type, group, etc.)
        grouped_collectives: dict[object, OrderedSet[fx.Node]] = defaultdict(OrderedSet)
        for start in self.collective_info:
            key = bucket_key(start)
            if key is not None:
                grouped_collectives[key].add(start)

        all_buckets: list[CollBucket] = []
        for collective_group in grouped_collectives.values():
            buckets = self._find_buckets(collective_group)
            all_buckets.extend(buckets)

        # Collect all extra dependencies to preserve after bucketing
        additional_deps: dict[fx.Node, OrderedSet[fx.Node]] = defaultdict(OrderedSet)

        # Apply bucketing transformations
        for coll_bucket in all_buckets:
            if len(coll_bucket.collectives) <= 1:
                continue

            bucket_deps = self._apply_bucket(coll_bucket)
            additional_deps.update(bucket_deps)

        # Apply topological sort with all the collected dependencies
        from torch._dynamo.graph_deduplication import _stable_topological_sort

        _stable_topological_sort(self.graph, additional_deps)

        # After topological sort, preserve dependencies using effect tokens
        self._preserve_dependencies_with_tokens(additional_deps)

        self.graph.lint()

    def _find_buckets(
        self,
        collective_group: OrderedSet[fx.Node],
    ) -> list[CollBucket]:
        """Find valid buckets within a group of similar collectives."""

        max_bucket_bytes = int(self.max_bucket_memory_gb * 1024 * 1024 * 1024)
        buckets = []
        processed: OrderedSet[fx.Node] = OrderedSet()

        for start_node in collective_group:
            if start_node in processed:
                continue

            # Initialize bucket with first collective
            bucket_info = CollBucket()
            bucket_info.add_collective(self.collective_info[start_node], self.node_idx)
            processed.add(start_node)
            start_node_idx = self.node_idx[start_node]

            for candidate in collective_group:
                if candidate in processed:
                    continue

                candidate_idx = self.node_idx[candidate]
                # Check if candidate is within max distance from the bucket start
                if abs(candidate_idx - start_node_idx) > self.max_coll_distance:
                    continue

                candidate_bytes = self.collective_info[candidate].size_bytes
                if bucket_info.total_bytes + candidate_bytes > max_bucket_bytes:
                    continue

                if self._can_add_to_bucket(bucket_info, candidate):
<<<<<<< HEAD
                    bucket_info.add_collective(
                        self.collective_info[candidate], self.node_idx
                    )
=======
                    bucket_info.collectives.append(candidate)
                    bucket_info.total_bytes += candidate_bytes
>>>>>>> 7778a58e
                    processed.add(candidate)

            if len(bucket_info.collectives) > 1:
                buckets.append(bucket_info)

        return buckets

    def _ancestor_dep(self, n1: fx.Node, n2: fx.Node) -> bool:
        """Check if there's an ancestor relationship between two nodes."""
        return n1 in self.node_ancestors[n2] or n2 in self.node_ancestors[n1]

    def _has_path(
        self,
        source: fx.Node,
        source_bounds: tuple[int, int],
        target: fx.Node,
        target_bounds: tuple[int, int],
    ) -> bool:
        """Check if there's a path from source to target with bounded search."""

        search_range = (
            min(source_bounds[0], target_bounds[0]),
            max(source_bounds[1], target_bounds[1]),
        )

        return self.aug_graph.has_path(
            source,
            target,
            bounded_search_range=search_range,
        )

    def _can_add_to_bucket(
        self,
        bucket_info: CollBucket,
        candidate: fx.Node,
    ) -> bool:
        """
        Check if candidate can be added to bucket without interfering
        with comm/compute overlap.
        """

        candidate_info = self.collective_info[candidate]
        candidate_wait = candidate_info.wait_node

        # Step 1: Quick check using precomputed ancestors
        # This will not be fully up to date because bucketing changes ancestors,
        # however any ancestor at the start of bucketing will remain an ancestor.
        for coll in bucket_info.collectives:
            if self._ancestor_dep(coll, candidate):
                return False

            coll_wait = self.collective_info[coll].wait_node
            if self._ancestor_dep(candidate_wait, coll_wait):
                return False

            if hiding_node := self.collective_info[coll].hiding_node:
                if self._ancestor_dep(hiding_node, candidate_wait):
                    return False

            if new_hiding_node := candidate_info.hiding_node:
                if self._ancestor_dep(new_hiding_node, coll_wait):
                    return False

        # Step 2: Check and merge starts
        # Check if there's a path between any existing start and candidate start.
        # Because the collectives have already been merged, we can just start from one
        # of them.
        existing_coll = bucket_info.collectives[0]
<<<<<<< HEAD

        # Calculate bounds for path search
        candidate_idx = self.node_idx[candidate]
        candidate_wait_idx = self.node_idx[candidate_wait]

        bucket_min_idx = bucket_info.min_start_idx
        bucket_max_idx = bucket_info.max_wait_idx
        assert bucket_min_idx is not None and bucket_max_idx is not None
        existing_bounds = (bucket_min_idx, bucket_max_idx)
        candidate_bounds = (candidate_idx, candidate_wait_idx)

        if self._has_path(existing_coll, existing_bounds, candidate, candidate_bounds):
            return False
        if self._has_path(candidate, candidate_bounds, existing_coll, existing_bounds):
=======
        if self.aug_graph.has_path(existing_coll, candidate):
            return False
        if self.aug_graph.has_path(candidate, existing_coll):
>>>>>>> 7778a58e
            return False

        # Safe to merge starts - do the merge
        self.aug_graph.merge_to_set(existing_coll, candidate)

        # Step 3: Check and merge waits
        existing_wait = self.collective_info[existing_coll].wait_node
<<<<<<< HEAD

        if self._has_path(
            existing_wait, existing_bounds, candidate_wait, candidate_bounds
        ) or self._has_path(
            candidate_wait, candidate_bounds, existing_wait, existing_bounds
        ):
=======
        candidate_wait = candidate_info.wait_node
        # TODO - as above, limit search by idx
        if self.aug_graph.has_path(
            existing_wait, candidate_wait
        ) or self.aug_graph.has_path(candidate_wait, existing_wait):
>>>>>>> 7778a58e
            # Unmerge the start we just merged
            self.aug_graph.unmerge_node(candidate)
            return False

        self.aug_graph.merge_to_set(existing_wait, candidate_wait)
        return True

    def _apply_bucket(
        self, bucket_info: CollBucket
    ) -> dict[fx.Node, OrderedSet[fx.Node]]:
        """Apply bucketing transformation and return dependencies to preserve."""

        from torch._inductor.fx_passes.bucketing import (
            merge_all_gather_bucket,
            merge_reduce_scatter_bucket,
        )

        bucket = bucket_info.collectives

        # Find where to place the bucketed operations
        next_node = bucket[0]
        while next_node in bucket:
            next_node = next_node.next
        waits = [self.collective_info[n].wait_node for n in bucket]
        first_wait = min(waits, key=lambda w: self.node_idx[w])

        # Create bucketed collective
        if is_all_gather(bucket[0]):
            new_nodes, replacements = merge_all_gather_bucket(
                self.graph,
                bucket,
                wait_insertion_point=first_wait,
                insert_before=next_node,
                mode="custom_ops",
            )
        else:
            assert is_reduce_scatter(bucket[0])
            new_nodes, replacements = merge_reduce_scatter_bucket(
                self.graph,
                bucket,
                wait_insertion_point=first_wait,
                insert_before=next_node,
                mode="custom_ops",
            )

        # Build dependencies to preserve overlap
        # replacements maps old_start -> new_start, old_wait -> new_wait
        new_waits = [n for n in new_nodes if is_wait_tensor(n)]
        assert len(new_waits) == 1

        new_wait = new_waits[0]
        new_start = new_wait.args[0]
        assert isinstance(new_start, fx.Node)

        overlap_deps: dict[fx.Node, OrderedSet[fx.Node]] = defaultdict(OrderedSet)

        # Create dependencies to preserve overlap
        for coll in bucket:
            info = self.collective_info[coll]
            if info.hiding_node and not info.is_exposed:
                # Compute depends on collective start
                overlap_deps[info.hiding_node].add(new_start)
                # Wait depends on compute
                overlap_deps[new_wait].add(info.hiding_node)

        return overlap_deps

    def _preserve_dependencies_with_tokens(
        self, additional_deps: dict[fx.Node, OrderedSet[fx.Node]]
    ) -> None:
        """
        Preserve dependencies using effect tokens and with_effects higher-order op.

        Uses the standalone token_dependencies utility for consistent behavior
        across different overlap scheduling approaches.
        """
        from torch._inductor.fx_passes.control_dependencies import (
            preserve_node_ordering,
        )

        if torch._inductor.config.test_configs.aten_fx_overlap_insert_overlap_deps:
            preserve_node_ordering(self.graph, additional_deps)<|MERGE_RESOLUTION|>--- conflicted
+++ resolved
@@ -1,5 +1,4 @@
 from collections import defaultdict
-from dataclasses import dataclass, field
 from typing import Optional
 
 import torch
@@ -12,56 +11,8 @@
     is_reduce_scatter_tensor as is_reduce_scatter,
     is_wait_tensor,
 )
-from torch._inductor.fx_passes.overlap_scheduling import CollectiveInfo
+from torch._inductor.fx_passes.overlap_scheduling import CollBucket, CollectiveInfo
 from torch.utils._ordered_set import OrderedSet
-
-
-@dataclass(slots=True)
-class CollBucket:
-    """Track information about a bucket of collectives."""
-
-    collectives: list[fx.Node] = field(
-        default_factory=list
-    )  # Original collective starts
-    total_bytes: int = 0
-    min_start_idx: Optional[int] = None  # Minimum index of collective starts
-    max_wait_idx: Optional[int] = None  # Maximum index of collective waits
-
-    bucketed_start: Optional[fx.Node] = None  # After bucketing
-    bucketed_wait: Optional[fx.Node] = None  # After bucketing
-
-    def add_collective(
-        self,
-        coll_info: CollectiveInfo,
-        node_idx: dict[fx.Node, int],
-    ) -> None:
-        """
-        Add a collective to this bucket and update bucket metadata.
-
-        This handles all updates needed when adding a collective:
-        - Appends to collectives list
-        - Updates total bytes
-        - Updates min_start_idx and max_wait_idx
-        """
-        collective = coll_info.start_node
-
-        # Add to bucket
-        self.collectives.append(collective)
-        self.total_bytes += coll_info.size_bytes
-
-        # Update min start index
-        start_idx = node_idx[collective]
-        if self.min_start_idx is None:
-            self.min_start_idx = start_idx
-        else:
-            self.min_start_idx = min(self.min_start_idx, start_idx)
-
-        # Update max wait index
-        wait_idx = node_idx[coll_info.wait_node]
-        if self.max_wait_idx is None:
-            self.max_wait_idx = wait_idx
-        else:
-            self.max_wait_idx = max(self.max_wait_idx, wait_idx)
 
 
 def bucket_key(node: torch.fx.Node) -> Optional[object]:
@@ -94,12 +45,8 @@
         self.scheduled = scheduled
         self.max_bucket_memory_gb = max_bucket_memory_gb
         self.node_idx = {n: i for i, n in enumerate(scheduled)}
-<<<<<<< HEAD
-        self.aug_graph = AugmentedGraphHelper(self.graph, node_to_idx=self.node_idx)
-=======
         self.aug_graph = AugmentedGraphHelper(self.graph, self.node_ancestors)
         self.max_coll_distance = max_coll_distance
->>>>>>> 7778a58e
 
     def bucket_collectives(self) -> None:
         """Main entry point for bucketing collectives."""
@@ -161,11 +108,14 @@
                 continue
 
             # Initialize bucket with first collective
-            bucket_info = CollBucket()
-            bucket_info.add_collective(self.collective_info[start_node], self.node_idx)
+            bucket_info = CollBucket(
+                collectives=[start_node],
+                total_bytes=self.collective_info[start_node].size_bytes,
+            )
             processed.add(start_node)
             start_node_idx = self.node_idx[start_node]
 
+            # TODO - limit within range
             for candidate in collective_group:
                 if candidate in processed:
                     continue
@@ -180,14 +130,8 @@
                     continue
 
                 if self._can_add_to_bucket(bucket_info, candidate):
-<<<<<<< HEAD
-                    bucket_info.add_collective(
-                        self.collective_info[candidate], self.node_idx
-                    )
-=======
                     bucket_info.collectives.append(candidate)
                     bucket_info.total_bytes += candidate_bytes
->>>>>>> 7778a58e
                     processed.add(candidate)
 
             if len(bucket_info.collectives) > 1:
@@ -198,26 +142,6 @@
     def _ancestor_dep(self, n1: fx.Node, n2: fx.Node) -> bool:
         """Check if there's an ancestor relationship between two nodes."""
         return n1 in self.node_ancestors[n2] or n2 in self.node_ancestors[n1]
-
-    def _has_path(
-        self,
-        source: fx.Node,
-        source_bounds: tuple[int, int],
-        target: fx.Node,
-        target_bounds: tuple[int, int],
-    ) -> bool:
-        """Check if there's a path from source to target with bounded search."""
-
-        search_range = (
-            min(source_bounds[0], target_bounds[0]),
-            max(source_bounds[1], target_bounds[1]),
-        )
-
-        return self.aug_graph.has_path(
-            source,
-            target,
-            bounded_search_range=search_range,
-        )
 
     def _can_add_to_bucket(
         self,
@@ -255,27 +179,12 @@
         # Check if there's a path between any existing start and candidate start.
         # Because the collectives have already been merged, we can just start from one
         # of them.
+        # TODO: we have a range of possible idxs of the merged node, and idx of new node.
+        # we should not do path search beyond that range
         existing_coll = bucket_info.collectives[0]
-<<<<<<< HEAD
-
-        # Calculate bounds for path search
-        candidate_idx = self.node_idx[candidate]
-        candidate_wait_idx = self.node_idx[candidate_wait]
-
-        bucket_min_idx = bucket_info.min_start_idx
-        bucket_max_idx = bucket_info.max_wait_idx
-        assert bucket_min_idx is not None and bucket_max_idx is not None
-        existing_bounds = (bucket_min_idx, bucket_max_idx)
-        candidate_bounds = (candidate_idx, candidate_wait_idx)
-
-        if self._has_path(existing_coll, existing_bounds, candidate, candidate_bounds):
-            return False
-        if self._has_path(candidate, candidate_bounds, existing_coll, existing_bounds):
-=======
         if self.aug_graph.has_path(existing_coll, candidate):
             return False
         if self.aug_graph.has_path(candidate, existing_coll):
->>>>>>> 7778a58e
             return False
 
         # Safe to merge starts - do the merge
@@ -283,20 +192,11 @@
 
         # Step 3: Check and merge waits
         existing_wait = self.collective_info[existing_coll].wait_node
-<<<<<<< HEAD
-
-        if self._has_path(
-            existing_wait, existing_bounds, candidate_wait, candidate_bounds
-        ) or self._has_path(
-            candidate_wait, candidate_bounds, existing_wait, existing_bounds
-        ):
-=======
         candidate_wait = candidate_info.wait_node
         # TODO - as above, limit search by idx
         if self.aug_graph.has_path(
             existing_wait, candidate_wait
         ) or self.aug_graph.has_path(candidate_wait, existing_wait):
->>>>>>> 7778a58e
             # Unmerge the start we just merged
             self.aug_graph.unmerge_node(candidate)
             return False
