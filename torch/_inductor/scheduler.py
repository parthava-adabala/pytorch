--- conflicted
+++ resolved
@@ -2185,49 +2185,33 @@
                     torch.ops._c10d_functional.all_gather_into_tensor.default,
                     "nn_module_stack",
                 )
-<<<<<<< HEAD
-                if has_reduce_scatter:
-                    reduce_scatter_plan = manual_bucket_plan.get_reduce_scatter_plan(
-                        self, self.nodes, bucketing_plan
-                    )
-            elif config.simplefsdp.bucketing_type == "auto":
-                print("start auto")
-                plans = auto_bucket_plan.get_bucketing_plan(
-                    self,
-                    self.nodes,
-                    self.name_to_buf,
-                    self.name_to_fused_node,
-                    has_reduce_scatter,
-                    comm_cache,
-                    comp_cache,
-=======
                 reduce_scatter_plan = manual_bucket_plan.get_manual_plan(
                     self,
                     self.nodes,
                     bucketing_plan,
                     torch.ops._c10d_functional.reduce_scatter_tensor.default,
                     "fwd_nn_module_stack",
->>>>>>> 4b42c27b
                 )
-                if has_reduce_scatter:
-                    all_gather_plan, reduce_scatter_plan = plans
-                    print("all_gather_plan", all_gather_plan, len(all_gather_plan))
-                    print(
-                        "reduce_scatter_plan",
-                        reduce_scatter_plan,
-                        len(reduce_scatter_plan),
+            elif config.simplefsdp.bucketing_type == "auto":
+                all_gather_plan, reduce_scatter_plan = (
+                    auto_bucket_plan.get_bucketing_plan(
+                        self,
+                        self.nodes,
+                        self.name_to_buf,
+                        self.name_to_fused_node,
+                        has_reduce_scatter,
+                        comm_cache,
+                        comp_cache,
+                        verbose=True,
                     )
-                else:
-                    all_gather_plan = plans
-                    print("all_gather_plan", all_gather_plan, len(all_gather_plan))
-            elif config.simplefsdp.bucketing_type == "dummy":
+                )
+                print("all_gather_plan", len(all_gather_plan))
+                print("reduce_scatter_plan", len(reduce_scatter_plan))
+            else:
                 all_gather_plan = [[]]
                 reduce_scatter_plan = [[]]
-            else:
-                raise TypeError(
-                    f"Unsupported bucketing_type: {config.simplefsdp.bucketing_type}"
-                )
-
+
+            print("start bucketing")
             self.nodes = bucket.bucket_fsdp_all_gather_concat_on_scheduler_ir(
                 self,
                 self.nodes,
@@ -2243,6 +2227,8 @@
                     self.name_to_fused_node,
                     reduce_scatter_plan,
                 )
+
+            print("start reordering")
             if config.simplefsdp.enable_reorder_ir:
                 node_length = len(self.nodes)
                 self.nodes = reorder.reorder_all_gather(
