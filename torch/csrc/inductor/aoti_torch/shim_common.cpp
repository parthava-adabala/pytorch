#include <ATen/native/quantized/cpu/qlinear.h>
#include <ATen/record_function.h>
#include <c10/core/DeviceType.h>
#include <c10/core/DispatchKey.h>
#include <c10/core/GradMode.h>
#include <c10/core/Layout.h>
#include <c10/core/MemoryFormat.h>
#include <c10/core/ScalarType.h>
#include <c10/util/Exception.h>
#include <torch/csrc/inductor/aoti_runtime/utils.h>
#include <torch/csrc/inductor/aoti_torch/c/shim.h>
#include <torch/csrc/inductor/aoti_torch/mkldnn_tensor.h>
#include <torch/csrc/inductor/aoti_torch/oss_proxy_executor.h>
#include <torch/csrc/inductor/aoti_torch/proxy_executor.h>
#include <torch/csrc/inductor/aoti_torch/tensor_converter.h>
#include <torch/csrc/inductor/aoti_torch/utils.h>
#include <torch/csrc/inductor/inductor_ops.h>
#include <torch/csrc/jit/serialization/pickle.h>
#include <torch/csrc/stable/library.h>
#include <torch/library.h>
#include <cstdint>
#include <cstdio>
#include <cstring>
#include <fstream>
#include <functional>
#include <iostream>
#include <optional>
#include <unordered_map>
#include <vector>

#include <c10/core/Device.h>
#include <c10/core/DeviceGuard.h>
#include <c10/core/Stream.h>
#include <torch/headeronly/dummy.h>

#ifndef AT_PER_OPERATOR_HEADERS
#include <ATen/Functions.h>
#else

#include <ATen/ops/_addmm_activation.h>
#include <ATen/ops/_embedding_bag.h>
#include <ATen/ops/_fft_c2c.h>
#include <ATen/ops/_scaled_dot_product_efficient_attention.h>
#include <ATen/ops/_scaled_dot_product_flash_attention.h>
#include <ATen/ops/_scaled_mm.h>
#include <ATen/ops/_wrapped_linear_prepack.h>
#include <ATen/ops/_wrapped_quantized_linear_prepacked.h>
#include <ATen/ops/addmm.h>
#include <ATen/ops/as_strided.h>
#include <ATen/ops/bmm.h>
#include <ATen/ops/convolution.h>
#include <ATen/ops/empty_strided.h>
#include <ATen/ops/fbgemm_linear_fp16_weight_fp32_activation.h>
#include <ATen/ops/fbgemm_pack_gemm_matrix_fp16.h>
#include <ATen/ops/from_blob.h>
#include <ATen/ops/index_put.h>
#include <ATen/ops/mm.h>
#include <ATen/ops/nonzero.h>
#include <ATen/ops/scalar_tensor.h>
#include <ATen/ops/scatter.h>
#include <ATen/ops/scatter_reduce.h>
#include <ATen/ops/view_as_real_ops.h>
#include <ATen/ops/view_ops.h>

#endif

#ifndef _WIN32
#include <sys/stat.h>
#include <sys/types.h>
#include <unistd.h>
#include <climits>

#else
#include <filesystem>
namespace fs = std::filesystem;
#endif

// HACK for failed builds in ARVR, where it cannot find these symbols within
// std::experimental::filesystem
namespace {
std::string get_current_path() {
#ifdef _WIN32
  return fs::current_path().string();
#else
  // NOLINTNEXTLINE(*array*)
  char currentPath[PATH_MAX]{};
  if (getcwd(currentPath, sizeof(currentPath)) != nullptr) {
    return std::string(currentPath);
  } else {
    throw std::runtime_error("Failed to get current path");
  }
#endif
}

bool file_exists(std::string& path) {
#ifdef _WIN32
  return fs::exists(path);
#else
  struct stat rc{};
  return lstat(path.c_str(), &rc) == 0;
#endif
}

bool create_directories(const std::string& path) {
#ifdef _WIN32
  return fs::create_directories(path);
#else
  if (mkdir(path.c_str(), 0777) == -1) {
    throw std::runtime_error("Failed to create directory");
  }
  return true;
#endif
}
} // namespace

using namespace torch::aot_inductor;

namespace {
static c10::Device c10_device(int32_t device_type, int32_t device_index) {
  if (device_type == aoti_torch_device_type_cpu()) {
    return c10::Device(static_cast<c10::DeviceType>(device_type));
  } else {
    return c10::Device(
        static_cast<c10::DeviceType>(device_type),
        static_cast<c10::DeviceIndex>(device_index));
  }
}
} // namespace

const int AOTI_TORCH_MAX_NUMEL_TO_PRINT = 64;

#define AOTI_TORCH_DEVICE_TYPE_IMPL(device_str, device_type) \
  int32_t aoti_torch_device_type_##device_str() {            \
    return (int32_t)c10::DeviceType::device_type;            \
  }

AOTI_TORCH_DEVICE_TYPE_IMPL(cpu, CPU)
AOTI_TORCH_DEVICE_TYPE_IMPL(cuda, CUDA)
AOTI_TORCH_DEVICE_TYPE_IMPL(meta, Meta)
AOTI_TORCH_DEVICE_TYPE_IMPL(xpu, XPU)
AOTI_TORCH_DEVICE_TYPE_IMPL(mps, MPS)
AOTI_TORCH_DEVICE_TYPE_IMPL(privateuse1, PrivateUse1)
#undef AOTI_TORCH_DEVICE_TYPE_IMPL

#define AOTI_TORCH_DTYPE_IMPL(dtype, stype) \
  int32_t aoti_torch_dtype_##dtype() {      \
    return (int32_t)c10::ScalarType::stype; \
  }

AOTI_TORCH_DTYPE_IMPL(float8_e5m2, Float8_e5m2)
AOTI_TORCH_DTYPE_IMPL(float8_e4m3fn, Float8_e4m3fn)
AOTI_TORCH_DTYPE_IMPL(float8_e5m2fnuz, Float8_e5m2fnuz)
AOTI_TORCH_DTYPE_IMPL(float8_e4m3fnuz, Float8_e4m3fnuz)
AOTI_TORCH_DTYPE_IMPL(bfloat16, BFloat16)
AOTI_TORCH_DTYPE_IMPL(float16, Half)
AOTI_TORCH_DTYPE_IMPL(float32, Float)
AOTI_TORCH_DTYPE_IMPL(float64, Double)
AOTI_TORCH_DTYPE_IMPL(uint8, Byte)
AOTI_TORCH_DTYPE_IMPL(uint16, UInt16)
AOTI_TORCH_DTYPE_IMPL(uint32, UInt32)
AOTI_TORCH_DTYPE_IMPL(uint64, UInt64)
AOTI_TORCH_DTYPE_IMPL(int8, Char)
AOTI_TORCH_DTYPE_IMPL(int16, Short)
AOTI_TORCH_DTYPE_IMPL(int32, Int)
AOTI_TORCH_DTYPE_IMPL(int64, Long)
AOTI_TORCH_DTYPE_IMPL(bool, Bool)
AOTI_TORCH_DTYPE_IMPL(complex32, ComplexHalf)
AOTI_TORCH_DTYPE_IMPL(complex64, ComplexFloat)
AOTI_TORCH_DTYPE_IMPL(complex128, ComplexDouble)
#undef AOTI_TORCH_DTYPE_IMPL

#define AOTI_TORCH_LAYOUT_IMPL(name, enum) \
  int32_t aoti_torch_layout_##name() {     \
    return (int32_t)at::Layout::enum;      \
  }

AOTI_TORCH_LAYOUT_IMPL(strided, Strided)
AOTI_TORCH_LAYOUT_IMPL(sparse_coo, Sparse)
AOTI_TORCH_LAYOUT_IMPL(sparse_csr, SparseCsr)
AOTI_TORCH_LAYOUT_IMPL(sparse_csc, SparseCsc)
AOTI_TORCH_LAYOUT_IMPL(sparse_bsr, SparseBsr)
AOTI_TORCH_LAYOUT_IMPL(sparse_bsc, SparseBsc)
AOTI_TORCH_LAYOUT_IMPL(_mkldnn, Mkldnn)
AOTI_TORCH_LAYOUT_IMPL(jagged, Jagged)
#undef AOTI_TORCH_LAYOUT_IMPL

#define AOTI_TORCH_MEMORY_FORMAT_IMPL(name, enum) \
  int32_t aoti_torch_memory_format_##name() {     \
    return (int32_t)at::MemoryFormat::enum;       \
  }

AOTI_TORCH_MEMORY_FORMAT_IMPL(contiguous_format, Contiguous)
AOTI_TORCH_MEMORY_FORMAT_IMPL(channels_last, ChannelsLast)
AOTI_TORCH_MEMORY_FORMAT_IMPL(channels_last_3d, ChannelsLast3d)
AOTI_TORCH_MEMORY_FORMAT_IMPL(preserve_format, Preserve)
#undef AOTI_TORCH_MEMORY_FORMAT_IMPL

#define AOTI_TORCH_ITEM_IMPL(dtype, ctype)                     \
  AOTITorchError aoti_torch_item_##dtype(                      \
      AtenTensorHandle tensor, ctype* ret_value) {             \
    AOTI_TORCH_CONVERT_EXCEPTION_TO_ERROR_CODE({               \
      at::Tensor* t = tensor_handle_to_tensor_pointer(tensor); \
      *ret_value = t->item().to<ctype>();                      \
    });                                                        \
  }

AOTI_TORCH_ITEM_IMPL(float16, c10::Half)
AOTI_TORCH_ITEM_IMPL(float32, float)
AOTI_TORCH_ITEM_IMPL(float64, double)
AOTI_TORCH_ITEM_IMPL(uint8, uint8_t)
AOTI_TORCH_ITEM_IMPL(uint16, uint16_t)
AOTI_TORCH_ITEM_IMPL(uint32, uint32_t)
AOTI_TORCH_ITEM_IMPL(uint64, uint64_t)
AOTI_TORCH_ITEM_IMPL(int8, int8_t)
AOTI_TORCH_ITEM_IMPL(int16, int16_t)
AOTI_TORCH_ITEM_IMPL(int32, int32_t)
AOTI_TORCH_ITEM_IMPL(int64, int64_t)
AOTI_TORCH_ITEM_IMPL(bool, bool)
AOTI_TORCH_ITEM_IMPL(bfloat16, c10::BFloat16)
AOTI_TORCH_ITEM_IMPL(complex64, c10::complex<float>)
#undef AOTI_TORCH_ITEM_IMPL

#define AOTI_TORCH_SCALAR_TO_TENSOR_IMPL(dtype, ctype, ttype)                  \
  AOTITorchError aoti_torch_scalar_to_tensor_##dtype(                          \
      ctype value, AtenTensorHandle* ret_new_tensor) {                         \
    AOTI_TORCH_CONVERT_EXCEPTION_TO_ERROR_CODE({                               \
      *ret_new_tensor =                                                        \
          new_tensor_handle(at::scalar_tensor(value, c10::ScalarType::ttype)); \
    });                                                                        \
  }

AOTI_TORCH_SCALAR_TO_TENSOR_IMPL(float32, float, Float)
AOTI_TORCH_SCALAR_TO_TENSOR_IMPL(float64, double, Double)
AOTI_TORCH_SCALAR_TO_TENSOR_IMPL(uint8, uint8_t, Byte)
AOTI_TORCH_SCALAR_TO_TENSOR_IMPL(uint16, uint16_t, UInt16)
AOTI_TORCH_SCALAR_TO_TENSOR_IMPL(uint32, uint32_t, UInt32)
AOTI_TORCH_SCALAR_TO_TENSOR_IMPL(uint64, uint64_t, UInt64)
AOTI_TORCH_SCALAR_TO_TENSOR_IMPL(int8, int8_t, Char)
AOTI_TORCH_SCALAR_TO_TENSOR_IMPL(int16, int16_t, Short)
AOTI_TORCH_SCALAR_TO_TENSOR_IMPL(int32, int32_t, Int)
AOTI_TORCH_SCALAR_TO_TENSOR_IMPL(int64, int64_t, Long)
AOTI_TORCH_SCALAR_TO_TENSOR_IMPL(bool, bool, Bool)
AOTI_TORCH_SCALAR_TO_TENSOR_IMPL(complex64, c10::complex<float>, ComplexFloat)
AOTI_TORCH_SCALAR_TO_TENSOR_IMPL(
    complex128,
    c10::complex<double>,
    ComplexDouble)
#undef AOTI_TORCH_SCALAR_TO_TENSOR_IMPL

#ifndef C10_MOBILE
#include <torch/version.h>
uint64_t aoti_torch_abi_version() {
  return TORCH_ABI_VERSION;
}
#endif // C10_MOBILE

bool aoti_torch_grad_mode_is_enabled() {
  return c10::GradMode::is_enabled();
}

void aoti_torch_grad_mode_set_enabled(bool enabled) {
  return c10::GradMode::set_enabled(enabled);
}

size_t aoti_torch_dtype_element_size(int32_t dtype) {
  auto scalar_type = static_cast<at::ScalarType>(dtype);
  return c10::elementSize(scalar_type);
}

AOTITorchError aoti_torch_delete_tensor_object(AtenTensorHandle tensor) {
  AOTI_TORCH_CONVERT_EXCEPTION_TO_ERROR_CODE({
    at::Tensor* t = tensor_handle_to_tensor_pointer(tensor);
    delete t;
  });
}

AOTITorchError aoti_torch_get_data_ptr(
    AtenTensorHandle tensor,
    void** ret_data_ptr) {
  AOTI_TORCH_CONVERT_EXCEPTION_TO_ERROR_CODE({
    at::Tensor* t = tensor_handle_to_tensor_pointer(tensor);
    if (t->is_mkldnn()) {
      *ret_data_ptr = data_ptr_from_mkldnn(t);
    } else {
      *ret_data_ptr = t->data_ptr();
    }
  });
}

AOTITorchError aoti_torch_get_storage_size(
    AtenTensorHandle tensor,
    int64_t* ret_size) {
  AOTI_TORCH_CONVERT_EXCEPTION_TO_ERROR_CODE({
    at::Tensor* t = tensor_handle_to_tensor_pointer(tensor);
    *ret_size = t->storage().nbytes();
  });
}

AOTITorchError aoti_torch_get_dim(AtenTensorHandle tensor, int64_t* ret_dim) {
  AOTI_TORCH_CONVERT_EXCEPTION_TO_ERROR_CODE({
    at::Tensor* t = tensor_handle_to_tensor_pointer(tensor);
    *ret_dim = t->dim();
  });
}

AOTITorchError aoti_torch_get_numel(
    AtenTensorHandle tensor,
    int64_t* ret_numel) {
  AOTI_TORCH_CONVERT_EXCEPTION_TO_ERROR_CODE({
    at::Tensor* t = tensor_handle_to_tensor_pointer(tensor);
    *ret_numel = t->numel();
  });
}

AOTITorchError aoti_torch_get_storage_numel(
    AtenTensorHandle tensor,
    int64_t* ret_numel) {
  AOTI_TORCH_CONVERT_EXCEPTION_TO_ERROR_CODE({
    at::Tensor* t = tensor_handle_to_tensor_pointer(tensor);
    TORCH_INTERNAL_ASSERT(t->has_storage());
    auto dtype_size = t->dtype().itemsize();
    size_t nbytes = t->storage().nbytes();
    TORCH_INTERNAL_ASSERT(nbytes % dtype_size == 0);
    auto numel = nbytes / dtype_size;
    *ret_numel = numel;
  });
}

AOTITorchError aoti_torch_get_sizes(
    AtenTensorHandle tensor,
    int64_t** ret_sizes) {
  AOTI_TORCH_CONVERT_EXCEPTION_TO_ERROR_CODE({
    at::Tensor* t = tensor_handle_to_tensor_pointer(tensor);
    // NOLINTNEXTLINE(cppcoreguidelines-pro-type-const-cast)
    *ret_sizes = const_cast<int64_t*>(t->sizes().data());
  });
}

AOTITorchError aoti_torch_get_size(
    AtenTensorHandle tensor,
    int64_t d,
    int64_t* ret_size) {
  AOTI_TORCH_CONVERT_EXCEPTION_TO_ERROR_CODE({
    at::Tensor* t = tensor_handle_to_tensor_pointer(tensor);
    *ret_size = t->size(d);
  });
}

AOTITorchError aoti_torch_get_strides(
    AtenTensorHandle tensor,
    int64_t** ret_strides) {
  AOTI_TORCH_CONVERT_EXCEPTION_TO_ERROR_CODE({
    at::Tensor* t = tensor_handle_to_tensor_pointer(tensor);
    // NOLINTNEXTLINE(cppcoreguidelines-pro-type-const-cast)
    *ret_strides = const_cast<int64_t*>(t->strides().data());
  });
}

AOTITorchError aoti_torch_get_stride(
    AtenTensorHandle tensor,
    int64_t d,
    int64_t* ret_stride) {
  AOTI_TORCH_CONVERT_EXCEPTION_TO_ERROR_CODE({
    at::Tensor* t = tensor_handle_to_tensor_pointer(tensor);
    *ret_stride = t->stride(d);
  });
}

AOTITorchError aoti_torch_get_dtype(
    AtenTensorHandle tensor,
    int32_t* ret_dtype) {
  AOTI_TORCH_CONVERT_EXCEPTION_TO_ERROR_CODE({
    at::Tensor* t = tensor_handle_to_tensor_pointer(tensor);
    *ret_dtype = static_cast<int32_t>(t->scalar_type());
  });
}

AOTITorchError aoti_torch_get_device_type(
    AtenTensorHandle tensor,
    int32_t* ret_device_type) {
  AOTI_TORCH_CONVERT_EXCEPTION_TO_ERROR_CODE({
    at::Tensor* t = tensor_handle_to_tensor_pointer(tensor);
    *ret_device_type = static_cast<int32_t>(t->device().type());
  });
}

AOTITorchError aoti_torch_get_device_index(
    AtenTensorHandle tensor,
    int32_t* ret_device_index) {
  AOTI_TORCH_CONVERT_EXCEPTION_TO_ERROR_CODE({
    at::Tensor* t = tensor_handle_to_tensor_pointer(tensor);
    *ret_device_index = static_cast<int16_t>(t->device().index());
  });
}

AOTITorchError aoti_torch_get_layout(
    AtenTensorHandle tensor,
    int32_t* ret_layout) {
  AOTI_TORCH_CONVERT_EXCEPTION_TO_ERROR_CODE({
    at::Tensor* t = tensor_handle_to_tensor_pointer(tensor);
    *ret_layout = static_cast<int32_t>(t->layout());
  });
}

AOTITorchError aoti_torch_get_storage_offset(
    AtenTensorHandle tensor,
    int64_t* ret_storage_offset) {
  AOTI_TORCH_CONVERT_EXCEPTION_TO_ERROR_CODE({
    at::Tensor* t = tensor_handle_to_tensor_pointer(tensor);
    *ret_storage_offset = t->storage_offset();
  });
}

AOTITorchError aoti_torch_is_contiguous(
    AtenTensorHandle tensor,
    bool* ret_is_contiguous) {
  AOTI_TORCH_CONVERT_EXCEPTION_TO_ERROR_CODE({
    at::Tensor* t = tensor_handle_to_tensor_pointer(tensor);
    *ret_is_contiguous = t->is_contiguous();
  });
}

AOTITorchError aoti_torch_is_defined(
    AtenTensorHandle tensor,
    bool* ret_is_defined) {
  AOTI_TORCH_CONVERT_EXCEPTION_TO_ERROR_CODE({
    at::Tensor* t = tensor_handle_to_tensor_pointer(tensor);
    *ret_is_defined = t->defined();
  });
}

AOTITorchError aoti_torch_new_tensor_handle(
    AtenTensorHandle orig_handle,
    AtenTensorHandle* new_handle) {
  AOTI_TORCH_CONVERT_EXCEPTION_TO_ERROR_CODE({
    at::Tensor* t = tensor_handle_to_tensor_pointer(orig_handle);
    *new_handle = new_tensor_handle(at::Tensor(*t));
  });
}

AOTITorchError aoti_torch__reinterpret_tensor(
    AtenTensorHandle self,
    int64_t ndim,
    const int64_t* sizes_ptr,
    const int64_t* strides_ptr,
    int64_t offset_increment,
    AtenTensorHandle* ret_new_tensor) {
  AOTI_TORCH_CONVERT_EXCEPTION_TO_ERROR_CODE({
    at::Tensor* self_tensor = tensor_handle_to_tensor_pointer(self);
    c10::IntArrayRef sizes(sizes_ptr, ndim);
    c10::IntArrayRef strides(strides_ptr, ndim);
    *ret_new_tensor = new_tensor_handle(torch::inductor::_reinterpret_tensor(
        *self_tensor, sizes, strides, offset_increment));
  });
}

// TODO: implement a more efficient version instead of calling into aten
AOTITorchError aoti_torch_empty_strided(
    int64_t ndim,
    const int64_t* sizes_ptr,
    const int64_t* strides_ptr,
    int32_t dtype,
    int32_t device_type,
    int32_t device_index,
    AtenTensorHandle* ret_new_tensor) {
  AOTI_TORCH_CONVERT_EXCEPTION_TO_ERROR_CODE({
    c10::IntArrayRef sizes(sizes_ptr, ndim);
    c10::IntArrayRef strides(strides_ptr, ndim);
    if (c10::DeviceType(device_type) == c10::DeviceType::CPU) {
      *ret_new_tensor = new_tensor_handle(at::detail::empty_strided_cpu(
          sizes, strides, static_cast<c10::ScalarType>(dtype)));
    } else {
      c10::Device device = c10_device(device_type, device_index);
      c10::TensorOptions options = c10::TensorOptions().device(device).dtype(
          static_cast<c10::ScalarType>(dtype));
      *ret_new_tensor =
          new_tensor_handle(at::empty_strided(sizes, strides, options));
    }
  });
}

AOTITorchError aoti_torch_empty_strided_pinned(
    int64_t ndim,
    const int64_t* sizes_ptr,
    const int64_t* strides_ptr,
    int32_t dtype,
    int32_t device_type,
    int32_t device_index,
    AtenTensorHandle* ret_new_tensor) {
  AOTI_TORCH_CONVERT_EXCEPTION_TO_ERROR_CODE({
    c10::IntArrayRef sizes(sizes_ptr, ndim);
    c10::IntArrayRef strides(strides_ptr, ndim);
    TORCH_CHECK(
        c10::DeviceType(device_type) == c10::DeviceType::CPU,
        "only CPU tensors can be pinned");
    *ret_new_tensor = new_tensor_handle(at::detail::empty_strided_cpu(
        sizes,
        strides,
        static_cast<c10::ScalarType>(dtype),
        /*is_pinned=*/true));
  });
}

AOTITorchError aoti_torch_create_tensor_from_blob(
    void* data,
    int64_t ndim,
    const int64_t* sizes_ptr,
    const int64_t* strides_ptr,
    int64_t storage_offset,
    int32_t dtype,
    int32_t device_type,
    int32_t device_index,
    AtenTensorHandle* ret_new_tensor) {
  AOTI_TORCH_CONVERT_EXCEPTION_TO_ERROR_CODE({
    c10::IntArrayRef sizes(sizes_ptr, ndim);
    c10::IntArrayRef strides(strides_ptr, ndim);
    c10::Device device = c10_device(device_type, device_index);
    c10::TensorOptions options = c10::TensorOptions().device(device).dtype(
        static_cast<c10::ScalarType>(dtype));
    *ret_new_tensor = new_tensor_handle(
        // data == nullptr can happen for a 0-size tensor
        (data != nullptr) ? at::for_blob(data, sizes)
                                .strides(strides)
                                .storage_offset(storage_offset)
                                .options(options)
                                .make_tensor()
                          : at::empty_strided(sizes, strides, options));
  });
}

AOTITorchError aoti_torch_create_tensor_from_blob_v2(
    void* data,
    int64_t ndim,
    const int64_t* sizes_ptr,
    const int64_t* strides_ptr,
    int64_t storage_offset,
    int32_t dtype,
    int32_t device_type,
    int32_t device_index,
    AtenTensorHandle* ret_new_tensor,
    int32_t layout,
    const uint8_t* opaque_metadata,
    int64_t opaque_metadata_size) {
  AOTI_TORCH_CONVERT_EXCEPTION_TO_ERROR_CODE({
    if (layout == static_cast<int32_t>(at::kMkldnn)) {
      c10::IntArrayRef sizes(sizes_ptr, ndim);
      c10::IntArrayRef strides(strides_ptr, ndim);
      c10::Device device = c10_device(device_type, device_index);
      // get a mkldnn tensor wrapped by a torch Tensor(OpaqueTensorImpl),
      // which used by later mkldnn op.
      *ret_new_tensor = new_tensor_handle(mkldnn_tensor_from_data_ptr(
          data,
          sizes,
          static_cast<c10::ScalarType>(dtype),
          device,
          opaque_metadata,
          opaque_metadata_size));
    } else {
      aoti_torch_create_tensor_from_blob(
          data,
          ndim,
          sizes_ptr,
          strides_ptr,
          storage_offset,
          dtype,
          device_type,
          device_index,
          ret_new_tensor);
    }
  });
}

AOTITorchError aoti_torch__embedding_bag(
    AtenTensorHandle weight,
    AtenTensorHandle indices,
    AtenTensorHandle offsets,
    int32_t scale_grad_by_freq,
    int32_t mode,
    int32_t sparse,
    AtenTensorHandle per_sample_weights, // optional argument
    int32_t include_last_offset,
    int32_t padding_idx,
    AtenTensorHandle* ret0, // returns new reference
    AtenTensorHandle* ret1, // returns new reference
    AtenTensorHandle* ret2, // returns new reference
    AtenTensorHandle* ret3 // returns new reference
) {
  AOTI_TORCH_CONVERT_EXCEPTION_TO_ERROR_CODE({
    auto [r0, r1, r2, r3] = at::_embedding_bag(
        *tensor_handle_to_tensor_pointer(weight),
        *tensor_handle_to_tensor_pointer(indices),
        *tensor_handle_to_tensor_pointer(offsets),
        scale_grad_by_freq,
        mode,
        sparse,
        pointer_to_optional(
            tensor_handle_to_tensor_pointer(per_sample_weights)),
        include_last_offset,
        padding_idx);

    *ret0 = new_tensor_handle(std::move(r0));
    *ret1 = new_tensor_handle(std::move(r1));
    *ret2 = new_tensor_handle(std::move(r2));
    *ret3 = new_tensor_handle(std::move(r3));
  });
}

AOTITorchError aoti_torch__fft_c2c(
    AtenTensorHandle self,
    const int64_t* dim_ptr,
    int64_t dim_size,
    int64_t normalization,
    int32_t forward,
    AtenTensorHandle* ret // returns new reference
) {
  AOTI_TORCH_CONVERT_EXCEPTION_TO_ERROR_CODE({
    auto dim = c10::IntArrayRef(dim_ptr, dim_size);
    *ret = new_tensor_handle(at::_fft_c2c(
        *tensor_handle_to_tensor_pointer(self), dim, normalization, forward));
  });
}

AOTITorchError aoti_torch__scaled_dot_product_flash_attention_v2(
    AtenTensorHandle query,
    AtenTensorHandle key,
    AtenTensorHandle value,
    double dropout_p,
    int is_causal,
    int return_debug_mask,
    double* scale, // optional argument
    AtenTensorHandle* ret0, // returns new reference
    AtenTensorHandle* ret1, // returns new reference
    AtenTensorHandle* ret2, // returns new reference
    AtenTensorHandle* ret3, // returns new reference
    int64_t* ret4,
    int64_t* ret5,
    AtenTensorHandle* ret6, // returns new reference
    AtenTensorHandle* ret7, // returns new reference
    AtenTensorHandle* ret8 // returns new reference
) {
  AOTI_TORCH_CONVERT_EXCEPTION_TO_ERROR_CODE({
    at::Tensor* query_tensor = tensor_handle_to_tensor_pointer(query);
    at::Tensor* key_tensor = tensor_handle_to_tensor_pointer(key);
    at::Tensor* value_tensor = tensor_handle_to_tensor_pointer(value);
    auto optional_scale = pointer_to_optional(scale);
    auto [r0, r1, r2, r3, r4, r5, r6, r7, r8] =
        at::_scaled_dot_product_flash_attention(
            *query_tensor,
            *key_tensor,
            *value_tensor,
            dropout_p,
            is_causal,
            return_debug_mask,
            optional_scale);

    *ret0 = new_tensor_handle(std::move(r0));
    *ret1 = new_tensor_handle(std::move(r1));
    // ret2 and ret3 may be null
    if (ret2) {
      *ret2 = new_tensor_handle(std::move(r2));
    }
    if (ret3) {
      *ret3 = new_tensor_handle(std::move(r3));
    }
    *ret4 = r4.expect_int();
    *ret5 = r5.expect_int();
    *ret6 = new_tensor_handle(std::move(r6));
    *ret7 = new_tensor_handle(std::move(r7));
    *ret8 = new_tensor_handle(std::move(r8));
  });
}

AOTITorchError aoti_torch__scaled_dot_product_flash_attention(
    AtenTensorHandle query,
    AtenTensorHandle key,
    AtenTensorHandle value,
    double dropout_p,
    bool is_causal,
    bool return_debug_mask,
    double scale,
    AtenTensorHandle* ret0, // returns new reference
    AtenTensorHandle* ret1, // returns new reference
    AtenTensorHandle* ret2, // returns new reference
    AtenTensorHandle* ret3, // returns new reference
    int64_t* ret4,
    int64_t* ret5,
    AtenTensorHandle* ret6, // returns new reference
    AtenTensorHandle* ret7, // returns new reference
    AtenTensorHandle* ret8 // returns new reference
) {
  return aoti_torch__scaled_dot_product_flash_attention_v2(
      query,
      key,
      value,
      dropout_p,
      is_causal,
      return_debug_mask,
      &scale,
      ret0,
      ret1,
      ret2,
      ret3,
      ret4,
      ret5,
      ret6,
      ret7,
      ret8);
}

AOTITorchError aoti_torch__scaled_dot_product_efficient_attention(
    AtenTensorHandle query,
    AtenTensorHandle key,
    AtenTensorHandle value,
    AtenTensorHandle attn_bias, // optional argument
    int compute_log_sumexp,
    double dropout_p,
    int is_causal,
    double* scale, // optional argument
    AtenTensorHandle* ret0, // returns new reference
    AtenTensorHandle* ret1, // returns new reference
    AtenTensorHandle* ret2, // returns new reference
    AtenTensorHandle* ret3 // returns new reference
) {
  AOTI_TORCH_CONVERT_EXCEPTION_TO_ERROR_CODE({
    at::Tensor* query_tensor = tensor_handle_to_tensor_pointer(query);
    at::Tensor* key_tensor = tensor_handle_to_tensor_pointer(key);
    at::Tensor* value_tensor = tensor_handle_to_tensor_pointer(value);
    auto optional_attn_bias =
        pointer_to_optional(tensor_handle_to_tensor_pointer(attn_bias));
    auto optional_scale = pointer_to_optional(scale);
    auto [r0, r1, r2, r3] = at::_scaled_dot_product_efficient_attention(
        *query_tensor,
        *key_tensor,
        *value_tensor,
        optional_attn_bias,
        compute_log_sumexp,
        dropout_p,
        is_causal,
        optional_scale);
    *ret0 = new_tensor_handle(std::move(r0));
    *ret1 = new_tensor_handle(std::move(r1));
    *ret2 = new_tensor_handle(std::move(r2));
    *ret3 = new_tensor_handle(std::move(r3));
  });
}

AOTITorchError aoti_torch_convolution(
    AtenTensorHandle input,
    AtenTensorHandle weight,
    AtenTensorHandle bias, // optional argument
    const int64_t* stride_ptr,
    int64_t stride_size,
    const int64_t* padding_ptr,
    int64_t padding_size,
    const int64_t* dilation_ptr,
    int64_t dilation_size,
    int transposed,
    const int64_t* output_padding_ptr,
    int64_t output_padding_size,
    int64_t groups,
    AtenTensorHandle* out // returns new reference
) {
  AOTI_TORCH_CONVERT_EXCEPTION_TO_ERROR_CODE({
    at::Tensor* input_tensor = tensor_handle_to_tensor_pointer(input);
    at::Tensor* weight_tensor = tensor_handle_to_tensor_pointer(weight);
    at::Tensor* bias_tensor = tensor_handle_to_tensor_pointer(bias);
    auto optional_bias = pointer_to_optional(bias_tensor);
    c10::IntArrayRef stride(stride_ptr, stride_size);
    c10::IntArrayRef padding(padding_ptr, padding_size);
    c10::IntArrayRef dilation(dilation_ptr, dilation_size);
    c10::IntArrayRef output_padding(output_padding_ptr, output_padding_size);

    *out = new_tensor_handle(at::convolution(
        *input_tensor,
        *weight_tensor,
        optional_bias,
        stride,
        padding,
        dilation,
        static_cast<bool>(transposed),
        output_padding,
        groups));
  });
}

AOTITorchError aoti_torch_new_uninitialized_tensor(AtenTensorHandle* ret) {
  AOTI_TORCH_CONVERT_EXCEPTION_TO_ERROR_CODE({
    at::Tensor* out_tensor = new at::Tensor();
    *ret = tensor_pointer_to_tensor_handle(out_tensor);
  });
}

AOTITorchError aoti_torch__scaled_mm(
    AtenTensorHandle self,
    AtenTensorHandle mat2,
    AtenTensorHandle bias,
    int32_t* out_dtype,
    AtenTensorHandle scale_a,
    AtenTensorHandle scale_b,
    AtenTensorHandle scale_result,
    int8_t use_fast_accum,
    AtenTensorHandle* ret0,
    AtenTensorHandle* ret1) {
  AOTI_TORCH_CONVERT_EXCEPTION_TO_ERROR_CODE({
    at::Tensor* self_tensor = tensor_handle_to_tensor_pointer(self);
    at::Tensor* mat2_tensor = tensor_handle_to_tensor_pointer(mat2);
    at::Tensor* bias_tensor = tensor_handle_to_tensor_pointer(bias);
    at::Tensor* scale_a_tensor = tensor_handle_to_tensor_pointer(scale_a);
    at::Tensor* scale_b_tensor = tensor_handle_to_tensor_pointer(scale_b);
    at::Tensor* scale_result_tensor =
        tensor_handle_to_tensor_pointer(scale_result);
    auto r0 = at::_scaled_mm(
        *self_tensor,
        *mat2_tensor,
        *scale_a_tensor,
        *scale_b_tensor,
        pointer_to_optional(bias_tensor),
        pointer_to_optional(scale_result_tensor),
        pointer_to_optional<c10::ScalarType>(out_dtype),
        use_fast_accum);
    *ret0 = new_tensor_handle(std::move(r0));
  });
}

AOTITorchError aoti_torch__scaled_mm_v2(
    AtenTensorHandle self,
    AtenTensorHandle mat2,
    AtenTensorHandle scale_a,
    AtenTensorHandle scale_b,
    AtenTensorHandle bias,
    AtenTensorHandle scale_result,
    int32_t* out_dtype,
    int8_t use_fast_accum,
    AtenTensorHandle* ret0) {
  AOTI_TORCH_CONVERT_EXCEPTION_TO_ERROR_CODE({
    at::Tensor* self_tensor = tensor_handle_to_tensor_pointer(self);
    at::Tensor* mat2_tensor = tensor_handle_to_tensor_pointer(mat2);
    at::Tensor* bias_tensor = tensor_handle_to_tensor_pointer(bias);
    at::Tensor* scale_a_tensor = tensor_handle_to_tensor_pointer(scale_a);
    at::Tensor* scale_b_tensor = tensor_handle_to_tensor_pointer(scale_b);
    at::Tensor* scale_result_tensor =
        tensor_handle_to_tensor_pointer(scale_result);
    auto r0 = at::_scaled_mm(
        *self_tensor,
        *mat2_tensor,
        *scale_a_tensor,
        *scale_b_tensor,
        pointer_to_optional(bias_tensor),
        pointer_to_optional(scale_result_tensor),
        pointer_to_optional<c10::ScalarType>(out_dtype),
        use_fast_accum);
    *ret0 = new_tensor_handle(std::move(r0));
  });
}

// TODO: implement a more efficient version instead of calling into aten
AOTITorchError aoti_torch_tensor_copy_(
    AtenTensorHandle src,
    AtenTensorHandle dst) {
  return aoti_torch_copy_(dst, src, /*non_blocking=*/0);
}

AOTITorchError aoti_torch_assign_tensors(
    AtenTensorHandle src,
    AtenTensorHandle dst) {
  AOTI_TORCH_CONVERT_EXCEPTION_TO_ERROR_CODE({
    at::Tensor* src_tensor = tensor_handle_to_tensor_pointer(src);
    at::Tensor* dst_tensor = tensor_handle_to_tensor_pointer(dst);
    *dst_tensor = *src_tensor;
  });
}

AOTITorchError aoti_torch_assign_tensors_out(
    AtenTensorHandle src,
    AtenTensorHandle* ret_dst) {
  AOTI_TORCH_CONVERT_EXCEPTION_TO_ERROR_CODE({
    at::Tensor* src_tensor_ptr = tensor_handle_to_tensor_pointer(src);
    at::Tensor dst_tensor = *src_tensor_ptr;
    *ret_dst = new_tensor_handle(std::move(dst_tensor));
  });
}

AOTITorchError aoti_torch_clone(AtenTensorHandle self, AtenTensorHandle* ret) {
  AOTI_TORCH_CONVERT_EXCEPTION_TO_ERROR_CODE({
    at::Tensor* self_tensor = tensor_handle_to_tensor_pointer(self);
    *ret = new_tensor_handle(self_tensor->clone());
  });
}

AOTITorchError aoti_torch_as_strided(
    AtenTensorHandle self,
    const int64_t* sizes_ptr,
    const int64_t* strides_ptr,
    AtenTensorHandle* ret) {
  AOTI_TORCH_CONVERT_EXCEPTION_TO_ERROR_CODE({
    at::Tensor* self_tensor = tensor_handle_to_tensor_pointer(self);
    int64_t ndim = self_tensor->dim();
    c10::IntArrayRef sizes(sizes_ptr, ndim);
    c10::IntArrayRef strides(strides_ptr, ndim);
    at::Tensor ret_tensor = self_tensor->as_strided(sizes, strides);
    *ret = new_tensor_handle(std::move(ret_tensor));
  });
}

AOTITorchError aoti_torch_clone_preserve_strides(
    AtenTensorHandle self,
    AtenTensorHandle* ret) {
  AOTI_TORCH_CONVERT_EXCEPTION_TO_ERROR_CODE({
    // To mimic clone_preserve_strides which is used in copy_misaligned_inputs
    at::Tensor* self_tensor = tensor_handle_to_tensor_pointer(self);
    int64_t needed_size = 1;
    for (int i = 0; i < self_tensor->dim(); i++) {
      if (self_tensor->size(i) == 0) {
        needed_size = 0;
        break;
      }
      needed_size += (self_tensor->size(i) - 1) * self_tensor->stride(i);
    }
    at::Tensor ret_tensor =
        self_tensor->as_strided({needed_size}, {1})
            .clone()
            .as_strided(self_tensor->sizes(), self_tensor->strides());
    *ret = new_tensor_handle(std::move(ret_tensor));
  });
}

// TODO: implement a more efficient version instead of calling into aten
AOTITorchError aoti_torch_addmm_out(
    AtenTensorHandle out,
    AtenTensorHandle self,
    AtenTensorHandle mat1,
    AtenTensorHandle mat2,
    float beta,
    float alpha) {
  AOTI_TORCH_CONVERT_EXCEPTION_TO_ERROR_CODE({
    at::Tensor* out_tensor = tensor_handle_to_tensor_pointer(out);
    at::Tensor* self_tensor = tensor_handle_to_tensor_pointer(self);
    at::Tensor* mat1_tensor = tensor_handle_to_tensor_pointer(mat1);
    at::Tensor* mat2_tensor = tensor_handle_to_tensor_pointer(mat2);
    at::addmm_out(
        *out_tensor, *self_tensor, *mat1_tensor, *mat2_tensor, beta, alpha);
  });
}

// TODO: implement a more efficient version instead of calling into aten
AOTITorchError aoti_torch_bmm_out(
    AtenTensorHandle out,
    AtenTensorHandle self,
    AtenTensorHandle mat2) {
  AOTI_TORCH_CONVERT_EXCEPTION_TO_ERROR_CODE({
    at::Tensor* out_tensor = tensor_handle_to_tensor_pointer(out);
    at::Tensor* self_tensor = tensor_handle_to_tensor_pointer(self);
    at::Tensor* mat2_tensor = tensor_handle_to_tensor_pointer(mat2);
    at::bmm_out(*out_tensor, *self_tensor, *mat2_tensor);
  });
}

AOTITorchError aoti_torch_copy_(
    AtenTensorHandle self,
    AtenTensorHandle src,
    int32_t non_blocking) {
  AOTI_TORCH_CONVERT_EXCEPTION_TO_ERROR_CODE({
    tensor_handle_to_tensor_pointer(self)->copy_(
        *tensor_handle_to_tensor_pointer(src), non_blocking);
  });
}

// TODO: implement a more efficient version instead of calling into aten
AOTITorchError aoti_torch_mm_out(
    AtenTensorHandle out,
    AtenTensorHandle self,
    AtenTensorHandle mat2) {
  AOTI_TORCH_CONVERT_EXCEPTION_TO_ERROR_CODE({
    at::Tensor* out_tensor = tensor_handle_to_tensor_pointer(out);
    at::Tensor* self_tensor = tensor_handle_to_tensor_pointer(self);
    at::Tensor* mat2_tensor = tensor_handle_to_tensor_pointer(mat2);
    at::mm_out(*out_tensor, *self_tensor, *mat2_tensor);
  });
}

AOTITorchError aoti_torch__mm_plus_mm_out(
    AtenTensorHandle out,
    AtenTensorHandle a,
    AtenTensorHandle b,
    AtenTensorHandle c,
    AtenTensorHandle d) {
  AOTI_TORCH_CONVERT_EXCEPTION_TO_ERROR_CODE({
    at::Tensor* out_tensor = tensor_handle_to_tensor_pointer(out);
    at::Tensor* a_tensor = tensor_handle_to_tensor_pointer(a);
    at::Tensor* b_tensor = tensor_handle_to_tensor_pointer(b);
    at::Tensor* c_tensor = tensor_handle_to_tensor_pointer(c);
    at::Tensor* d_tensor = tensor_handle_to_tensor_pointer(d);
    torch::inductor::_mm_plus_mm_out(
        *out_tensor, *a_tensor, *b_tensor, *c_tensor, *d_tensor);
  });
}

AOTITorchError aoti_torch_cpu_wrapped_fbgemm_pack_gemm_matrix_fp16(
    AtenTensorHandle weight,
    AtenTensorHandle* out) {
  AOTI_TORCH_CONVERT_EXCEPTION_TO_ERROR_CODE({
    at::Tensor* weight_tensor = tensor_handle_to_tensor_pointer(weight);

    *out = new_tensor_handle(at::fbgemm_pack_gemm_matrix_fp16(*weight_tensor));
  });
}

AOTITorchError aoti_torch_cpu__wrapped_linear_prepack(
    AtenTensorHandle weight,
    AtenTensorHandle weight_scale,
    AtenTensorHandle weight_zero_point,
    AtenTensorHandle bias,
    AtenTensorHandle* out) {
  AOTI_TORCH_CONVERT_EXCEPTION_TO_ERROR_CODE({
    at::Tensor* weight_tensor = tensor_handle_to_tensor_pointer(weight);
    at::Tensor* weight_scale_tensor =
        tensor_handle_to_tensor_pointer(weight_scale);
    at::Tensor* weight_zero_point_tensor =
        tensor_handle_to_tensor_pointer(weight_zero_point);
    at::Tensor* bias_tensor = tensor_handle_to_tensor_pointer(bias);

    *out = new_tensor_handle(at::_wrapped_linear_prepack(
        *weight_tensor,
        *weight_scale_tensor,
        *weight_zero_point_tensor,
        *bias_tensor));
  });
}

AOTITorchError aoti_torch_cpu_wrapped_fbgemm_linear_fp16_weight(
    AtenTensorHandle input,
    AtenTensorHandle weight,
    AtenTensorHandle bias, // optional argument
    int64_t out_channel,
    AtenTensorHandle* out) {
  AOTI_TORCH_CONVERT_EXCEPTION_TO_ERROR_CODE({
    at::Tensor* input_tensor = tensor_handle_to_tensor_pointer(input);
    at::Tensor* weight_tensor = tensor_handle_to_tensor_pointer(weight);
    auto optional_bias_tensor =
        pointer_to_optional(tensor_handle_to_tensor_pointer(bias));

    *out = new_tensor_handle(at::fbgemm_linear_fp16_weight_fp32_activation(
        *input_tensor, *weight_tensor, optional_bias_tensor));
  });
}

AOTITorchError aoti_torch_cpu__wrapped_quantized_linear_prepacked(
    AtenTensorHandle input,
    AtenTensorHandle input_scale,
    AtenTensorHandle input_zero_point,
    AtenTensorHandle weight,
    AtenTensorHandle out_scale,
    AtenTensorHandle out_zeropoint,
    int64_t out_channel,
    AtenTensorHandle* out) {
  AOTI_TORCH_CONVERT_EXCEPTION_TO_ERROR_CODE({
    at::Tensor* input_tensor = tensor_handle_to_tensor_pointer(input);
    at::Tensor* input_scale_tensor =
        tensor_handle_to_tensor_pointer(input_scale);
    at::Tensor* input_zero_point_tensor =
        tensor_handle_to_tensor_pointer(input_zero_point);
    at::Tensor* weight_tensor = tensor_handle_to_tensor_pointer(weight);
    at::Tensor* out_scale_tensor = tensor_handle_to_tensor_pointer(out_scale);
    at::Tensor* out_zeropoint_tensor =
        tensor_handle_to_tensor_pointer(out_zeropoint);
    *out = new_tensor_handle(at::_wrapped_quantized_linear_prepacked(
        *input_tensor,
        *input_scale_tensor,
        *input_zero_point_tensor,
        *weight_tensor,
        *out_scale_tensor,
        *out_zeropoint_tensor,
        out_channel));
  });
}

AOTITorchError aoti_torch_nonzero(
    AtenTensorHandle self,
    AtenTensorHandle* out) {
  AOTI_TORCH_CONVERT_EXCEPTION_TO_ERROR_CODE({
    at::Tensor* self_tensor = tensor_handle_to_tensor_pointer(self);
    *out = new_tensor_handle(at::nonzero(*self_tensor));
  });
}

AOTITorchError aoti_torch_repeat_interleave_Tensor(
    AtenTensorHandle repeats,
    int64_t* output_size,
    AtenTensorHandle* out) {
  AOTI_TORCH_CONVERT_EXCEPTION_TO_ERROR_CODE({
    at::Tensor* repeats_tensor = tensor_handle_to_tensor_pointer(repeats);
    *out = new_tensor_handle(at::_ops::repeat_interleave_Tensor::call(
        *repeats_tensor, pointer_to_optional<c10::SymInt>(output_size)));
  });
}

// Function to check existence of inf and NaN
AOTITorchError aoti_torch_check_inf_and_nan(
    const char* tensor_name,
    AtenTensorHandle tensor) {
  AOTI_TORCH_CONVERT_EXCEPTION_TO_ERROR_CODE({
    at::Tensor* check_tensor = tensor_handle_to_tensor_pointer(tensor);

    assert_inf_and_nan(tensor_name, *check_tensor);
  });
}

AOTITorchError aoti_record_function_start(
    const char* name,
    IValueMapHandle kwargs,
    const C10IValueHandle* inputs,
    const uint64_t n_inputs,
    AtenRecordFunctionHandle* guard) {
  AOTI_TORCH_CONVERT_EXCEPTION_TO_ERROR_CODE({
    at::RecordFunction* newGuard =
        new at::RecordFunction(at::RecordScope::FUNCTION);
    std::unordered_map<std::string, c10::IValue> recordKwargs;

    if (kwargs != nullptr) {
      auto wrappedKwargs =
          reinterpret_cast<std::unordered_map<std::string, C10IValueHandle>*>(
              kwargs);
      for (const auto& pair : *wrappedKwargs) {
        recordKwargs.emplace(
            pair.first, *(reinterpret_cast<c10::IValue*>(pair.second)));
      }
    }

    std::vector<c10::IValue> recordInputs(n_inputs);
    for (size_t i = 0; i < n_inputs; i++) {
      recordInputs.push_back(*reinterpret_cast<c10::IValue*>(inputs[i]));
    }

    newGuard->before(name, &recordInputs, &recordKwargs);
    *guard = reinterpret_cast<AtenRecordFunctionHandle>(newGuard);
  });
}

AOTITorchError aoti_record_function_end(AtenRecordFunctionHandle guard) {
  AOTI_TORCH_CONVERT_EXCEPTION_TO_ERROR_CODE({
    at::RecordFunction* t = reinterpret_cast<at::RecordFunction*>(guard);

    delete t;
  });
}

AOTITorchError aoti_torch_scatter_out(
    AtenTensorHandle out,
    AtenTensorHandle self,
    int64_t dim,
    AtenTensorHandle index,
    AtenTensorHandle src) {
  AOTI_TORCH_CONVERT_EXCEPTION_TO_ERROR_CODE({
    at::Tensor* out_tensor = tensor_handle_to_tensor_pointer(out);
    at::Tensor* self_tensor = tensor_handle_to_tensor_pointer(self);
    at::Tensor* index_tensor = tensor_handle_to_tensor_pointer(index);
    at::Tensor* src_tensor = tensor_handle_to_tensor_pointer(src);
    at::scatter_out(*out_tensor, *self_tensor, dim, *index_tensor, *src_tensor);
  });
}

AOTITorchError aoti_torch_scatter_reduce_out(
    AtenTensorHandle out,
    AtenTensorHandle self,
    int64_t dim,
    AtenTensorHandle index,
    AtenTensorHandle src,
    const char* reduce,
    int32_t include_self) {
  AOTI_TORCH_CONVERT_EXCEPTION_TO_ERROR_CODE({
    at::Tensor* out_tensor = tensor_handle_to_tensor_pointer(out);
    at::Tensor* self_tensor = tensor_handle_to_tensor_pointer(self);
    at::Tensor* index_tensor = tensor_handle_to_tensor_pointer(index);
    at::Tensor* src_tensor = tensor_handle_to_tensor_pointer(src);
    at::scatter_reduce_out(
        *out_tensor,
        *self_tensor,
        dim,
        *index_tensor,
        *src_tensor,
        reduce,
        (bool)include_self);
  });
}

AOTITorchError aoti_torch_index_put_out(
    AtenTensorHandle out,
    AtenTensorHandle self,
    const AtenTensorHandle* indices,
    const uint32_t num_indices,
    // NOLINTNEXTLINE(misc-misplaced-const)
    const AtenTensorHandle values,
    bool accumulate) {
  AOTI_TORCH_CONVERT_EXCEPTION_TO_ERROR_CODE({
    c10::List<std::optional<at::Tensor>> indices_;
    indices_.reserve(num_indices);
    for (size_t i = 0; i < num_indices; i++) {
      indices_.emplace_back(
          pointer_to_optional(tensor_handle_to_tensor_pointer(indices[i])));
    }
    at::Tensor* out_tensor = tensor_handle_to_tensor_pointer(out);
    at::Tensor* self_tensor = tensor_handle_to_tensor_pointer(self);
    at::Tensor* values_tensor = tensor_handle_to_tensor_pointer(values);
    at::index_put_out(
        *out_tensor, *self_tensor, indices_, *values_tensor, accumulate);
  });
}

AOTITorchError aoti_torch_view_as_real(
    AtenTensorHandle self,
    AtenTensorHandle* ret // returns new reference
) {
  AOTI_TORCH_CONVERT_EXCEPTION_TO_ERROR_CODE({
    *ret = new_tensor_handle(
        at::_ops::view_as_real::call(*tensor_handle_to_tensor_pointer(self)));
  });
}

AOTITorchError aoti_torch_view_dtype(
    AtenTensorHandle self,
    int32_t dtype,
    AtenTensorHandle* ret // returns new reference
) {
  AOTI_TORCH_CONVERT_EXCEPTION_TO_ERROR_CODE({
    at::Tensor* self_tensor = tensor_handle_to_tensor_pointer(self);
    *ret = new_tensor_handle(at::_ops::view_dtype::call(
        *self_tensor, static_cast<c10::ScalarType>(dtype)));
  });
}

void aoti_torch_save_tensor_handle(
    AtenTensorHandle self,
    const char* tensor_name,
    const char* launch_prefix,
    const char* kernel_name) {
  at::Tensor* t = tensor_handle_to_tensor_pointer(self);
#ifndef C10_MOBILE
  // Save tensor to tmp .pt file for tensors and can be torch.load'ed later
  std::string cwd = get_current_path();
  std::string tmp_folder = cwd + "/tmp/aoti_torch/";
  if (!file_exists(tmp_folder)) {
    std::cout
        << "aoti_torch_save_tensor_handle: Path does not exist, creating it..."
        << tmp_folder << '\n';

    if (!create_directories(tmp_folder)) {
      std::cout << "aoti_torch_save_tensor_handle: Error creating directory: "
                << tmp_folder << '\n';
      return;
    }
  }
  std::string tensor_filepath_to_save = tmp_folder + launch_prefix + "_" +
      kernel_name + "_" + tensor_name + "_" + t->device().str() + ".pt";

  auto bytes = torch::jit::pickle_save(c10::IValue(*t));
  std::ofstream fout(tensor_filepath_to_save, std::ios::out | std::ios::binary);
  fout.write(bytes.data(), static_cast<std::streamsize>(bytes.size()));
  fout.close();

  std::cout << "aoti_torch_save_tensor_handle: Saved tensor to "
            << tensor_filepath_to_save << '\n';
#endif // !defined(C10_MOBILE)
}

void aoti_torch_print_tensor_handle(AtenTensorHandle self, const char* msg) {
  at::Tensor* t = tensor_handle_to_tensor_pointer(self);

  // Display message
  std::cout << "[";
  if (msg) {
    std::cout << "  " << msg;
  }
  std::cout << "  " << "]:" << '\n';

  // Print exact tensor values for small size tensors
  const int64_t numel = t->numel();
  if (numel <= AOTI_TORCH_MAX_NUMEL_TO_PRINT) {
    std::cout << *t << "\n";
  }

  // Print summary stats of the tensor
  std::cout << "Number of elements: " << numel << '\n';

  // Print dtypes and for float types, print exact precision
  auto scalarType = t->scalar_type();
  if (scalarType == at::ScalarType::Float) {
    std::cout << "Dtype: float32" << std::endl;
  } else if (scalarType == at::ScalarType::Half) {
    std::cout << "Dtype: float16" << std::endl;
  } else if (scalarType == at::ScalarType::BFloat16) {
    std::cout << "Dtype: bfloat16" << std::endl;
  } else {
    std::cout << "Dtype: " << t->dtype() << '\n';
  }

  if (numel > 0) {
    // torch/aten `mean()` function only supports float and complex dtypes
    // See:
    // https://github.com/pytorch/pytorch/blob/a0e062c6f1a03ec93e87413e42c4d0b336518131/aten/src/ATen/native/ReduceOps.cpp#L304-L309
    auto mean_value = [t](at::ScalarType dtype) {
      return t->to(dtype).mean().item();
    };
    bool is_complex_type =
        at::isComplexType(at::typeMetaToScalarType(t->dtype()));
    at::ScalarType float_dtype =
        is_complex_type ? at::kComplexFloat : at::kFloat;
    std::cout << "Mean value: " << mean_value(float_dtype) << '\n';
    if (!is_complex_type) {
      // "min_all_cuda" function is not implemented for 'ComplexFloat' type.
      // (similar for max) Skip printing min/max value for complex type tensors
      // here if encountered complex (rare occasions), suggest to print
      // out the whole value of the tensor.
      std::cout << "Min value: " << t->to(float_dtype).min().item() << '\n';
      std::cout << "Max value: " << t->to(float_dtype).max().item() << '\n';
    } else {
      // Set the numel threshold to print as 256 to avoid printing out too much
      // More info for aten native cuda kernel for "min_all_cuda" implementation
      // source:
      // https://github.com/pytorch/pytorch/blob/4b3983241263b03abd25ae381ae4743ac49b648e/aten/src/ATen/native/cuda/ReduceMinValuesKernel.cu#L51
      if (numel <= 256) {
        std::cout
            << "[INFO] Aten built-in function `min_all_cuda/max_all_cuda` not implemented for current dtype: "
            << t->dtype() << ". Printing out the whole value:\n"
            << *t << "\n";
      }
    }
  }
  std::cout << "Device: " << t->device() << '\n';
  std::cout << "Size: " << t->sizes() << '\n';
  std::cout << "Stride: " << t->strides() << '\n';
  std::cout << "Layout: " << t->layout() << '\n';
  std::cout << "Is contiguous: " << t->is_contiguous() << '\n';
  std::cout << "Requires grad: " << t->requires_grad() << '\n';

  std::cout << '\n';
}

// ProxyExecutor
AOTITorchError aoti_torch_proxy_executor_call_function(
    AOTIProxyExecutorHandle proxy_executor,
    int extern_node_index,
    int num_ints,
    int64_t* flatten_int_args,
    int num_tensors,
    AtenTensorHandle* flatten_tensor_args) {
  AOTI_TORCH_CONVERT_EXCEPTION_TO_ERROR_CODE({
    if (!proxy_executor) {
      throw std::runtime_error(
          "Unable to find a proxy executor to run custom ops. Please check if "
          "there is a json file generated in the same directory as the so, or use "
          "torch._inductor.aoti_compile_and_package to package everything into a "
          "PT2 artifact.");
    }
    ProxyExecutor* executor = reinterpret_cast<ProxyExecutor*>(proxy_executor);
    executor->call_function(
        extern_node_index,
        num_ints,
        flatten_int_args,
        num_tensors,
        flatten_tensor_args);
  });
}

void aoti_torch_check(
    bool cond,
    const char* func,
    const char* file,
    uint32_t line,
    const char* msg) {
  if (C10_UNLIKELY_OR_CONST(!cond)) {
    ::c10::detail::torchCheckFail(func, file, line, msg);
  }
}

void aoti_torch_warn(
    const char* func,
    const char* file,
    uint32_t line,
    const char* msg) {
  ::c10::warn(::c10::Warning(
      ::c10::UserWarning(),
      {func, file, static_cast<uint32_t>(line)},
      msg,
      false));
}

AOTITorchError aoti_torch__alloc_from_pool(
    AtenTensorHandle self,
    int64_t offset_bytes,
    int32_t dtype,
    int64_t ndim,
    const int64_t* sizes_ptr,
    const int64_t* strides_ptr,
    AtenTensorHandle* ret_new_tensor) {
  AOTI_TORCH_CONVERT_EXCEPTION_TO_ERROR_CODE({
    at::Tensor* self_tensor = tensor_handle_to_tensor_pointer(self);
    c10::IntArrayRef sizes(sizes_ptr, ndim);
    c10::IntArrayRef strides(strides_ptr, ndim);
    *ret_new_tensor = new_tensor_handle(torch::inductor::_alloc_from_pool(
        *self_tensor,
        offset_bytes,
        static_cast<c10::ScalarType>(dtype),
        sizes,
        strides));
  });
}

AOTITorchError aoti_torch_zero_(AtenTensorHandle tensor) {
  AOTI_TORCH_CONVERT_EXCEPTION_TO_ERROR_CODE({
    at::Tensor* t = tensor_handle_to_tensor_pointer(tensor);
    t->zero_();
  });
}

<<<<<<< HEAD
StableIValue from_ivalue(
    const c10::TypePtr& type,
    const c10::IValue& ivalue,
    uint64_t extension_abi_version) {
=======
static StableIValue from_ivalue(
    const c10::TypePtr& type,
    const c10::IValue& ivalue) {
>>>>>>> f6f5bd8b
  switch (type->kind()) {
    case c10::TypeKind::TensorType: {
      AtenTensorHandle ath = torch::aot_inductor::new_tensor_handle(
          std::move(const_cast<at::Tensor&>(ivalue.toTensor())));
      return from_internal(ath, extension_abi_version);
    }
    case c10::TypeKind::IntType: {
      return from_internal(ivalue.toInt(), extension_abi_version);
    }
    case c10::TypeKind::FloatType: {
      return from_internal(ivalue.toDouble(), extension_abi_version);
    }
    case c10::TypeKind::BoolType: {
      return from_internal(ivalue.toBool(), extension_abi_version);
    }
    case c10::TypeKind::ScalarTypeType: {
      return from_internal(ivalue.toScalarType(), extension_abi_version);
    }
    case c10::TypeKind::DeviceObjType: {
      return from_internal(ivalue.toDevice(), extension_abi_version);
    }
    case c10::TypeKind::LayoutType: {
      return from_internal(ivalue.toLayout(), extension_abi_version);
    }
    case c10::TypeKind::MemoryFormatType: {
      return from_internal(ivalue.toMemoryFormat(), extension_abi_version);
    }
    case c10::TypeKind::OptionalType: {
      auto inner_type = type->castRaw<at::OptionalType>()->getElementType();

      // ideally, if we had the C++ type corresponding to inner_type, which we
      // will denote as inner_type::t (does not actually exist), we would be
      // able to follow the patterned semantic of every other case here in one
      // line:
      //
      // return from<std::optional<inner_type::t>>(ivalue.toInnerTypeT()));
      //
      // BUT we do NOT have that type inner_type::t readily available, so we
      // will manually unwrap and recursively call. This implementation MUST
      // be kept in sync with from<std::optional<T>> function in
      // torch/csrc/stable/library.h
      if (ivalue.isNone()) {
        return from_internal(std::nullopt, extension_abi_version);
      }
      StableIValue* sivp = new StableIValue(
          from_ivalue(inner_type, ivalue, extension_abi_version));
      return from_internal(sivp, extension_abi_version);
    }
    case c10::TypeKind::DummyType: {
      return from_internal(ivalue.toDummy(), extension_abi_version);
    }
    default: {
      TORCH_CHECK(
          false,
          "Not yet supported conversion from IValue to StableIValue for schema type: ",
          type->str());
    }
  }
}

static c10::IValue to_ivalue(
    const c10::TypePtr& type,
    const StableIValue stable_ivalue,
    uint64_t extension_abi_version) {
  switch (type->kind()) {
    case c10::TypeKind::TensorType: {
      auto ret_raiiath = torch::aot_inductor::RAIIAtenTensorHandle(
          to_internal<AtenTensorHandle>(stable_ivalue, extension_abi_version));
      return (c10::IValue(*torch::aot_inductor::tensor_handle_to_tensor_pointer(
          ret_raiiath.get())));
    }
    case c10::TypeKind::IntType: {
      return c10::IValue(
          to_internal<int64_t>(stable_ivalue, extension_abi_version));
    }
    case c10::TypeKind::FloatType: {
      return c10::IValue(
          to_internal<double>(stable_ivalue, extension_abi_version));
    }
    case c10::TypeKind::BoolType: {
      return c10::IValue(
          to_internal<bool>(stable_ivalue, extension_abi_version));
    }
    case c10::TypeKind::ScalarTypeType: {
      return c10::IValue(
          to_internal<c10::ScalarType>(stable_ivalue, extension_abi_version));
    }
    case c10::TypeKind::DeviceObjType: {
      return c10::IValue(
          to_internal<c10::Device>(stable_ivalue, extension_abi_version));
    }
    case c10::TypeKind::LayoutType: {
      return c10::IValue(
          to_internal<c10::Layout>(stable_ivalue, extension_abi_version));
    }
    case c10::TypeKind::MemoryFormatType: {
      return c10::IValue(
          to_internal<c10::MemoryFormat>(stable_ivalue, extension_abi_version));
    }
    case c10::TypeKind::OptionalType: {
      auto inner_type = type->castRaw<at::OptionalType>()->getElementType();

      // ideally, if we had the C++ type corresponding to inner_type, which we
      // will denote as inner_type::t (does not actually exist), we would be
      // able to follow the patterned semantic of every other case here in one
      // line:
      //
      // return c10::IValue(to<std::optional<inner_type::t>>(stable_ivalue));
      //
      // BUT we do NOT have that type inner_type::t readily available, so we
      // will manually unwrap and recursively call. This implementation MUST
      // be kept in sync with the to<T> function in
      // torch/csrc/stable/library.h
      if (stable_ivalue == from_internal(std::nullopt, extension_abi_version)) {
        return c10::IValue();
      }
      auto sivp =
          to_internal<StableIValue*>(stable_ivalue, extension_abi_version);
      auto ival = to_ivalue(inner_type, *sivp, extension_abi_version);
      delete sivp;
      return ival;
    }
    case c10::TypeKind::DummyType: {
      return c10::IValue(to_internal<dummy_types::Dummy>(
          stable_ivalue, extension_abi_version));
    }
    default: {
      TORCH_CHECK(
          false,
          "Not yet supported conversion from StableIValue to IValue for schema type: ",
          type->str());
    }
  }
}

class StableIValueBoxedKernel : public c10::OperatorKernel {
 public:
  StableIValueBoxedKernel(
      void (*fn)(StableIValue*, uint64_t, uint64_t),
      uint64_t extension_abi_version)
      : fn_(fn), extension_abi_version_(extension_abi_version) {}

  void operator()(
      const c10::OperatorHandle& op,
      c10::DispatchKeySet keyset,
      torch::jit::Stack* stack) {
    const auto& schema = op.schema();
    const auto num_returns = schema.returns().size();
    const auto num_arguments = schema.arguments().size();

    auto ministack =
        std::make_unique<StableIValue[]>(std::max(num_arguments, num_returns));

    for (const auto idx : c10::irange(num_arguments)) {
      const auto ministack_idx = num_arguments - idx - 1;
      const c10::TypePtr& arg_type = schema.arguments()[ministack_idx].type();
      ministack[ministack_idx] =
          from_ivalue(arg_type, torch::jit::pop(stack), extension_abi_version_);
    }

    // boxed function is going to take a stack of StableIValues, cast them to
    // our schema values, and run the function and modify the StableIValue stack
    fn_(ministack.get(), num_arguments, num_returns);

    // read the output from the end of the stack and wrap that back into
    // IValue from StableIValue
    for (size_t idx = 0; idx < num_returns; idx++) {
      const c10::TypePtr& ret_type = schema.returns()[idx].type();
      torch::jit::push(
          stack, to_ivalue(ret_type, ministack[idx], extension_abi_version_));
    }
  }

 private:
  void (*fn_)(StableIValue*, uint64_t, uint64_t);
  uint64_t extension_abi_version_;
};

AOTITorchError aoti_torch_library_init_impl(
    const char* ns,
    const char* k,
    const char* file,
    uint32_t line,
    TorchLibraryHandle* ret_new_torch_lib) {
  AOTI_TORCH_CONVERT_EXCEPTION_TO_ERROR_CODE({
    *ret_new_torch_lib =
        reinterpret_cast<TorchLibraryOpaque*>(new torch::Library(
            torch::Library::Kind::IMPL,
            std::string(ns),
            c10::parseDispatchKey(std::string(k)),
            file,
            line));
  });
}

AOTITorchError aoti_torch_library_init_def(
    const char* ns,
    const char* file,
    uint32_t line,
    TorchLibraryHandle* ret_new_torch_lib) {
  AOTI_TORCH_CONVERT_EXCEPTION_TO_ERROR_CODE({
    *ret_new_torch_lib =
        reinterpret_cast<TorchLibraryOpaque*>(new torch::Library(
            torch::Library::Kind::DEF,
            std::string(ns),
            std::nullopt,
            file,
            line));
  });
}

AOTITorchError aoti_torch_library_init_fragment(
    const char* ns,
    const char* file,
    uint32_t line,
    TorchLibraryHandle* ret_new_torch_lib) {
  AOTI_TORCH_CONVERT_EXCEPTION_TO_ERROR_CODE({
    *ret_new_torch_lib =
        reinterpret_cast<TorchLibraryOpaque*>(new torch::Library(
            torch::Library::Kind::FRAGMENT,
            std::string(ns),
            std::nullopt,
            file,
            line));
  });
}

AOTI_TORCH_EXPORT AOTITorchError aoti_torch_library_impl(
    TorchLibraryHandle self,
    const char* name,
    void (*fn)(StableIValue*, uint64_t, uint64_t)) {
  AOTI_TORCH_CONVERT_EXCEPTION_TO_ERROR_CODE({
    reinterpret_cast<torch::Library*>(self)->impl(
        name,
        torch::CppFunction::makeFromBoxedFunctor(
            std::make_unique<StableIValueBoxedKernel>(fn, 0)));
  });
}

AOTI_TORCH_EXPORT AOTITorchError aoti_torch_library_impl_v2(
    TorchLibraryHandle self,
    const char* name,
    void (*fn)(StableIValue*, uint64_t, uint64_t),
    uint64_t extension_abi_version) {
  AOTI_TORCH_CONVERT_EXCEPTION_TO_ERROR_CODE({
    reinterpret_cast<torch::Library*>(self)->impl(
        name,
        torch::CppFunction::makeFromBoxedFunctor(
            std::make_unique<StableIValueBoxedKernel>(
                fn, extension_abi_version)));
  });
}

AOTI_TORCH_EXPORT AOTITorchError
aoti_torch_library_def(TorchLibraryHandle self, const char* name) {
  AOTI_TORCH_CONVERT_EXCEPTION_TO_ERROR_CODE(
      { reinterpret_cast<torch::Library*>(self)->def(name); });
}

AOTI_TORCH_EXPORT AOTITorchError
aoti_torch_delete_library_object(TorchLibraryHandle tlh) {
  AOTI_TORCH_CONVERT_EXCEPTION_TO_ERROR_CODE(
      { delete reinterpret_cast<torch::Library*>(tlh); });
}

AOTITorchError aoti_torch_call_dispatcher(
    const char* opName,
    const char* overloadName,
    StableIValue* stack) {
  AOTI_TORCH_CONVERT_EXCEPTION_TO_ERROR_CODE({
    const auto op =
        c10::Dispatcher::singleton().findSchemaOrThrow(opName, overloadName);
    const auto& schema = op.schema();
    const auto num_returns = schema.returns().size();
    const auto num_arguments = schema.arguments().size();

    torch::jit::Stack ivalue_stack;
    // we will only need max(num_args, num_returns)
    ivalue_stack.reserve(std::max(num_arguments, num_returns));

    // Convert StableIValue stack to c10::IValue stack
    for (const auto idx : c10::irange(num_arguments)) {
      auto stable_ivalue = stack[idx];
      auto arg_type = schema.arguments()[idx].type();
      torch::jit::push(ivalue_stack, to_ivalue(arg_type, stable_ivalue, 0));
    }

    op.callBoxed(ivalue_stack);

    // there should then be num_returns IValues on the stack, which
    // we will convert to StableIValue and repopulate user input stack
    for (const auto idx : c10::irange(num_returns)) {
      const auto stack_idx = num_returns - idx - 1;
      const c10::TypePtr& ret_type = schema.returns()[idx].type();
      stack[stack_idx] =
          from_ivalue(ret_type, torch::jit::pop(ivalue_stack), 0);
    }
  });
}

// Schema Adapter Infrastructure
// SchemaAdapterRegistry contains the adapters registered via
// register_schema_adapter that define how to convert the StableIValue argument
// stack to an IValue stack when changes are made to the schema of a function.

// Currently this only adapts the argument stack.
// C++ default argument resolution will happen at compile time in the
// torch/csrc/stable/ops.h header, so extensions always pass complete argument
// lists for the version they build against's schema. As such, this is only
// needed if a new keyword argument is added to the schema
//
// This is not declared in the stable shim.h,
// so we **do not make any guarantees that the signature of this will not
// change**. If there is a need to define similar infrastructure for the returns
// we can update this.

namespace {
using SchemaAdapterFn = std::function<torch::jit::Stack(
    const c10::FunctionSchema& current_schema,
    const StableIValue* extension_stack,
    uint64_t extension_build_version)>;

// Global registry for schema adapters
class SchemaAdapterRegistry {
 private:
  std::unordered_map<
      std::string,
      std::vector<std::pair<uint64_t, SchemaAdapterFn>>>
      adapters_;

 public:
  static SchemaAdapterRegistry& instance() {
    static SchemaAdapterRegistry registry;
    return registry;
  }

  void register_adapter(
      const std::string& op_name,
      uint64_t
          applies_to_versions_below, // versions below this need the adapter
      SchemaAdapterFn adapter) {
    adapters_[op_name].emplace_back(applies_to_versions_below, adapter);
    // Sort by version ascending - this allows us to find the first (most
    // specific) match
    std::sort(
        adapters_[op_name].begin(),
        adapters_[op_name].end(),
        [](const auto& a, const auto& b) { return a.first < b.first; });
  }

  std::optional<SchemaAdapterFn> get_adapter(
      const std::string& op_name,
      uint64_t extension_version) {
    auto it = adapters_.find(op_name);
    if (it == adapters_.end())
      return std::nullopt;

    // Find the first adapter that applies (most specific due to ascending sort)
    for (const auto& [applies_to_versions_below, adapter] : it->second) {
      if (extension_version < applies_to_versions_below) {
        return adapter;
      }
    }
    return std::nullopt;
  }
};

// Internal API for registering adapters that define how to convert the
// StableIValue  **argument** stack to an IValue stack when changes are
// made to the schema of a function. adapter_fn will be used if
// extension_build_version < applies_to_versions_below.
AOTITorchError register_schema_adapter(
    const char* op_name,
    uint64_t applies_to_versions_below,
    SchemaAdapterFn adapter_fn) {
  AOTI_TORCH_CONVERT_EXCEPTION_TO_ERROR_CODE({
    auto& registry = SchemaAdapterRegistry::instance();
    registry.register_adapter(
        std::string(op_name), applies_to_versions_below, std::move(adapter_fn));
  });
}

// Test adapters for _test_schema_upgrader - demonstrating schema adapter
// functionality

// Version constants for _test_schema_upgrader using PyTorch version encoding
// Similar to TORCH_ABI_VERSION but for specific schema versions
#define MAKE_VERSION(major, minor, patch) \
  ((uint64_t)(major) << 56 | (uint64_t)(minor) << 48 | (uint64_t)(patch) << 40)

constexpr uint64_t VERSION_V2 =
    MAKE_VERSION(2, 7, 0); // V2: _test_schema_upgrader(Tensor self, *, int a=2)
constexpr uint64_t VERSION_V3 = MAKE_VERSION(
    2,
    8,
    0); // V3: _test_schema_upgrader(Tensor self, *, int a=2, bool b=True)

// ADAPTER 1: V1 → V3
// Extension built with V1 expects: fills tensor with 2 (hardcoded)
// V3 schema: _test_schema_upgrader(Tensor self, *, int a=2, bool b=True)
// To preserve V1 behavior of _test_schema_upgrader(Tensor self)
// set a=2, b=True (matches IValue stack expected by V3
torch::jit::Stack adapt_v1_to_v3(
    const c10::FunctionSchema& current_schema,
    const StableIValue* extension_stack,
    uint64_t extension_build_version) {
  TORCH_CHECK(
      extension_build_version < VERSION_V2,
      "adapt_v1_to_v3 should only be called for extensions built with V1");

  torch::jit::Stack ivalue_stack;

  // Convert extension's single argument: self
  auto self_type = current_schema.arguments()[0].type();
  ivalue_stack.push_back(to_ivalue(self_type, extension_stack[0]));

  // V1 behavior: fills tensor with 2
  // To get V3 to behave like V1: a=True, b=2 (fills with +2)
  ivalue_stack.push_back(c10::IValue(true));
  ivalue_stack.push_back(c10::IValue(2));

  return ivalue_stack;
}

// ADAPTER 2: V2 → V3
// Extension built with V2 expects: fills tensor with `a` (default a=2)
// V3 schema: _test_schema_upgrader(Tensor self, *, int a=2, bool b=True)
// To preserve V2 behavior: keep same `a`, set b=True (matches V3 default)
torch::jit::Stack adapt_v2_to_v3(
    const c10::FunctionSchema& current_schema,
    const StableIValue* extension_stack,
    uint64_t extension_build_version) {
  TORCH_CHECK(
      extension_build_version >= VERSION_V2 &&
          extension_build_version < VERSION_V3,
      "adapt_v2_to_v3 should only be called for extensions built with V2");

  torch::jit::Stack ivalue_stack;

  // Convert extension's arguments: self, a
  auto self_type = current_schema.arguments()[0].type();
  auto a_type = current_schema.arguments()[1].type();

  ivalue_stack.push_back(to_ivalue(self_type, extension_stack[0])); // self
  ivalue_stack.push_back(
      to_ivalue(a_type, extension_stack[1])); // a (from extension)

  // To get V3 to behave like V2: b=2 (fills with 2
  ivalue_stack.push_back(c10::IValue(2));

  return ivalue_stack;
}

} // namespace

// Function to register test schema adapters for _test_schema_upgrader
// This demonstrates the adapter registration pattern (internal use only)
static AOTITorchError _register_test_adapters() {
  // Register V1 to V3 adapter
  if (auto err = register_schema_adapter(
          "aten::_test_schema_upgrader",
          VERSION_V2, // applies to versions < V2
          adapt_v1_to_v3)) {
    return err;
  }

  if (auto err = register_schema_adapter(
          "aten::_test_schema_upgrader",
          VERSION_V3, // applies to versions < V3
          adapt_v2_to_v3)) {
    return err;
  }

  // No adapter needed for extension_build_version >= V3
  return AOTI_TORCH_SUCCESS;
}

// Static initialization to automatically register test adapters
static struct TestAdapterInitializer {
  TestAdapterInitializer() {
    // Register the test adapters when the library loads
    _register_test_adapters();
  }
} test_adapter_initializer;

AOTI_TORCH_EXPORT AOTITorchError aoti_torch_call_dispatcher_v2(
    const char* opName,
    const char* overloadName,
    StableIValue* stack,
    // version of stable headers used to build the extension: necessary for
    // applying schema adapters
    uint64_t extension_build_version) {
  AOTI_TORCH_CONVERT_EXCEPTION_TO_ERROR_CODE({
    const auto op =
        c10::Dispatcher::singleton().findSchemaOrThrow(opName, overloadName);
    const auto& schema = op.schema();
    const auto num_returns = schema.returns().size();
    const auto num_arguments = schema.arguments().size();

    torch::jit::Stack ivalue_stack;
    auto& registry = SchemaAdapterRegistry::instance();

    // Check if we need an adapter for this operation
    if (auto adapter = registry.get_adapter(opName, extension_build_version)) {
      // Use adapter to create IValue stack
      ivalue_stack = (*adapter)(schema, stack, extension_build_version);
    } else {
      // No adapter needed - implementation matches aoti_torch_call_dispatcher
      ivalue_stack.reserve(std::max(num_arguments, num_returns));
      for (const auto idx : c10::irange(num_arguments)) {
        auto stable_ivalue = stack[idx];
        auto arg_type = schema.arguments()[idx].type();
        torch::jit::push(
            ivalue_stack,
            to_ivalue(arg_type, stable_ivalue, extension_abi_version));
      }
    }

    op.callBoxed(ivalue_stack);

    // there should then be num_returns IValues on the stack, which
    // we will convert to StableIValue and repopulate user input stack
    for (const auto idx : c10::irange(num_returns)) {
      const auto stack_idx = num_returns - idx - 1;
      const c10::TypePtr& ret_type = schema.returns()[idx].type();
      stack[stack_idx] = from_ivalue(
          ret_type, torch::jit::pop(ivalue_stack), extension_abi_version);
    }
  });
}

AOTITorchError aoti_torch_create_device_guard(
    int32_t device_index,
    DeviceGuardHandle* ret_guard // returns new reference
) {
  AOTI_TORCH_CONVERT_EXCEPTION_TO_ERROR_CODE({
    // checked=true will fail if no accelerator is available
    const auto device_type =
        at::accelerator::getAccelerator(/*checked=*/true).value();
    c10::Device device(device_type, device_index);
    c10::DeviceGuard* guard = new c10::DeviceGuard(device);
    *ret_guard = reinterpret_cast<DeviceGuardHandle>(guard);
  });
}

AOTITorchError aoti_torch_delete_device_guard(DeviceGuardHandle guard) {
  AOTI_TORCH_CONVERT_EXCEPTION_TO_ERROR_CODE(
      { delete reinterpret_cast<c10::DeviceGuard*>(guard); });
}

AOTITorchError aoti_torch_device_guard_set_index(
    DeviceGuardHandle guard,
    int32_t device_index) {
  AOTI_TORCH_CONVERT_EXCEPTION_TO_ERROR_CODE(
      { reinterpret_cast<c10::DeviceGuard*>(guard)->set_index(device_index); });
}

AOTITorchError aoti_torch_delete_stream(StreamHandle stream) {
  AOTI_TORCH_CONVERT_EXCEPTION_TO_ERROR_CODE(
      { delete reinterpret_cast<c10::Stream*>(stream); });
}

AOTITorchError aoti_torch_stream_id(
    StreamHandle stream,
    int64_t* ret_stream_id) {
  AOTI_TORCH_CONVERT_EXCEPTION_TO_ERROR_CODE({
    c10::Stream* stream_ptr = reinterpret_cast<c10::Stream*>(stream);
    *ret_stream_id = stream_ptr->id();
  });
}

// This function creates a new Stream object and makes StreamHandle point to it.
// The caller is responsible for managing the object's lifecycle.
AOTITorchError aoti_torch_get_current_stream(
    int32_t device_index,
    StreamHandle* ret_stream) {
  AOTI_TORCH_CONVERT_EXCEPTION_TO_ERROR_CODE({
    c10::Stream stream = at::accelerator::getCurrentStream(device_index);
    c10::Stream* stream_ptr = new c10::Stream(stream);
    *ret_stream = reinterpret_cast<StreamHandle>(stream_ptr);
  });
}

AOTITorchError aoti_torch_get_current_device_index(int32_t* ret_device_index) {
  AOTI_TORCH_CONVERT_EXCEPTION_TO_ERROR_CODE(
      { *ret_device_index = at::accelerator::getDeviceIndex(); });
}<|MERGE_RESOLUTION|>--- conflicted
+++ resolved
@@ -1412,42 +1412,36 @@
   });
 }
 
-<<<<<<< HEAD
-StableIValue from_ivalue(
+static StableIValue from_ivalue(
     const c10::TypePtr& type,
     const c10::IValue& ivalue,
-    uint64_t extension_abi_version) {
-=======
-static StableIValue from_ivalue(
-    const c10::TypePtr& type,
-    const c10::IValue& ivalue) {
->>>>>>> f6f5bd8b
+    uint64_t extension_build_version) {
   switch (type->kind()) {
     case c10::TypeKind::TensorType: {
       AtenTensorHandle ath = torch::aot_inductor::new_tensor_handle(
           std::move(const_cast<at::Tensor&>(ivalue.toTensor())));
-      return from_internal(ath, extension_abi_version);
+      return _from(ath, extension_build_version);
     }
     case c10::TypeKind::IntType: {
-      return from_internal(ivalue.toInt(), extension_abi_version);
+      return _from(ivalue.toInt(), extension_build_version);
     }
     case c10::TypeKind::FloatType: {
-      return from_internal(ivalue.toDouble(), extension_abi_version);
+      return _from(ivalue.toDouble(), extension_build_version);
     }
     case c10::TypeKind::BoolType: {
-      return from_internal(ivalue.toBool(), extension_abi_version);
+      return _from(ivalue.toBool(), extension_build_version);
     }
     case c10::TypeKind::ScalarTypeType: {
-      return from_internal(ivalue.toScalarType(), extension_abi_version);
+      return _from(ivalue.toScalarType(), extension_build_version);
     }
     case c10::TypeKind::DeviceObjType: {
-      return from_internal(ivalue.toDevice(), extension_abi_version);
+      return _from(ivalue.toDevice(), extension_build_version);
     }
     case c10::TypeKind::LayoutType: {
-      return from_internal(ivalue.toLayout(), extension_abi_version);
+      return _from(ivalue.toLayout(), extension_build_version);
     }
     case c10::TypeKind::MemoryFormatType: {
-      return from_internal(ivalue.toMemoryFormat(), extension_abi_version);
+      return _from(ivalue.toMemoryFormat(), extension_build_version);
     }
     case c10::TypeKind::OptionalType: {
       auto inner_type = type->castRaw<at::OptionalType>()->getElementType();
@@ -1464,14 +1458,14 @@
       // be kept in sync with from<std::optional<T>> function in
       // torch/csrc/stable/library.h
       if (ivalue.isNone()) {
-        return from_internal(std::nullopt, extension_abi_version);
+        return _from(std::nullopt, extension_build_version);
       }
       StableIValue* sivp = new StableIValue(
-          from_ivalue(inner_type, ivalue, extension_abi_version));
-      return from_internal(sivp, extension_abi_version);
+          from_ivalue(inner_type, ivalue, extension_build_version));
+      return _from(sivp, extension_build_version);
     }
     case c10::TypeKind::DummyType: {
-      return from_internal(ivalue.toDummy(), extension_abi_version);
+      return _from(ivalue.toDummy(), extension_build_version);
     }
     default: {
       TORCH_CHECK(
@@ -1485,41 +1479,38 @@
 static c10::IValue to_ivalue(
     const c10::TypePtr& type,
     const StableIValue stable_ivalue,
-    uint64_t extension_abi_version) {
+    uint64_t extension_build_version) {
   switch (type->kind()) {
     case c10::TypeKind::TensorType: {
       auto ret_raiiath = torch::aot_inductor::RAIIAtenTensorHandle(
-          to_internal<AtenTensorHandle>(stable_ivalue, extension_abi_version));
+          _to<AtenTensorHandle>(stable_ivalue, extension_build_version));
       return (c10::IValue(*torch::aot_inductor::tensor_handle_to_tensor_pointer(
           ret_raiiath.get())));
     }
     case c10::TypeKind::IntType: {
-      return c10::IValue(
-          to_internal<int64_t>(stable_ivalue, extension_abi_version));
+      return c10::IValue(_to<int64_t>(stable_ivalue, extension_build_version));
     }
     case c10::TypeKind::FloatType: {
-      return c10::IValue(
-          to_internal<double>(stable_ivalue, extension_abi_version));
+      return c10::IValue(_to<double>(stable_ivalue, extension_build_version));
     }
     case c10::TypeKind::BoolType: {
-      return c10::IValue(
-          to_internal<bool>(stable_ivalue, extension_abi_version));
+      return c10::IValue(_to<bool>(stable_ivalue, extension_build_version));
     }
     case c10::TypeKind::ScalarTypeType: {
       return c10::IValue(
-          to_internal<c10::ScalarType>(stable_ivalue, extension_abi_version));
+          _to<c10::ScalarType>(stable_ivalue, extension_build_version));
     }
     case c10::TypeKind::DeviceObjType: {
       return c10::IValue(
-          to_internal<c10::Device>(stable_ivalue, extension_abi_version));
+          _to<c10::Device>(stable_ivalue, extension_build_version));
     }
     case c10::TypeKind::LayoutType: {
       return c10::IValue(
-          to_internal<c10::Layout>(stable_ivalue, extension_abi_version));
+          _to<c10::Layout>(stable_ivalue, extension_build_version));
     }
     case c10::TypeKind::MemoryFormatType: {
       return c10::IValue(
-          to_internal<c10::MemoryFormat>(stable_ivalue, extension_abi_version));
+          _to<c10::MemoryFormat>(stable_ivalue, extension_build_version));
     }
     case c10::TypeKind::OptionalType: {
       auto inner_type = type->castRaw<at::OptionalType>()->getElementType();
@@ -1535,18 +1526,17 @@
       // will manually unwrap and recursively call. This implementation MUST
       // be kept in sync with the to<T> function in
       // torch/csrc/stable/library.h
-      if (stable_ivalue == from_internal(std::nullopt, extension_abi_version)) {
+      if (stable_ivalue == _from(std::nullopt, extension_build_version)) {
         return c10::IValue();
       }
-      auto sivp =
-          to_internal<StableIValue*>(stable_ivalue, extension_abi_version);
-      auto ival = to_ivalue(inner_type, *sivp, extension_abi_version);
+      auto sivp = _to<StableIValue*>(stable_ivalue, extension_build_version);
+      auto ival = to_ivalue(inner_type, *sivp, extension_build_version);
       delete sivp;
       return ival;
     }
     case c10::TypeKind::DummyType: {
-      return c10::IValue(to_internal<dummy_types::Dummy>(
-          stable_ivalue, extension_abi_version));
+      return c10::IValue(
+          _to<dummy_types::Dummy>(stable_ivalue, extension_build_version));
     }
     default: {
       TORCH_CHECK(
@@ -1561,8 +1551,8 @@
  public:
   StableIValueBoxedKernel(
       void (*fn)(StableIValue*, uint64_t, uint64_t),
-      uint64_t extension_abi_version)
-      : fn_(fn), extension_abi_version_(extension_abi_version) {}
+      uint64_t extension_build_version)
+      : fn_(fn), extension_build_version_(extension_build_version) {}
 
   void operator()(
       const c10::OperatorHandle& op,
@@ -1578,8 +1568,8 @@
     for (const auto idx : c10::irange(num_arguments)) {
       const auto ministack_idx = num_arguments - idx - 1;
       const c10::TypePtr& arg_type = schema.arguments()[ministack_idx].type();
-      ministack[ministack_idx] =
-          from_ivalue(arg_type, torch::jit::pop(stack), extension_abi_version_);
+      ministack[ministack_idx] = from_ivalue(
+          arg_type, torch::jit::pop(stack), extension_build_version_);
     }
 
     // boxed function is going to take a stack of StableIValues, cast them to
@@ -1591,13 +1581,13 @@
     for (size_t idx = 0; idx < num_returns; idx++) {
       const c10::TypePtr& ret_type = schema.returns()[idx].type();
       torch::jit::push(
-          stack, to_ivalue(ret_type, ministack[idx], extension_abi_version_));
+          stack, to_ivalue(ret_type, ministack[idx], extension_build_version_));
     }
   }
 
  private:
   void (*fn_)(StableIValue*, uint64_t, uint64_t);
-  uint64_t extension_abi_version_;
+  uint64_t extension_build_version_;
 };
 
 AOTITorchError aoti_torch_library_init_impl(
@@ -1657,7 +1647,8 @@
     reinterpret_cast<torch::Library*>(self)->impl(
         name,
         torch::CppFunction::makeFromBoxedFunctor(
-            std::make_unique<StableIValueBoxedKernel>(fn, 0)));
+            std::make_unique<StableIValueBoxedKernel>(
+                fn, aoti_torch_abi_version())));
   });
 }
 
@@ -1665,13 +1656,13 @@
     TorchLibraryHandle self,
     const char* name,
     void (*fn)(StableIValue*, uint64_t, uint64_t),
-    uint64_t extension_abi_version) {
+    uint64_t extension_build_version) {
   AOTI_TORCH_CONVERT_EXCEPTION_TO_ERROR_CODE({
     reinterpret_cast<torch::Library*>(self)->impl(
         name,
         torch::CppFunction::makeFromBoxedFunctor(
             std::make_unique<StableIValueBoxedKernel>(
-                fn, extension_abi_version)));
+                fn, extension_build_version)));
   });
 }
 
@@ -1702,11 +1693,13 @@
     // we will only need max(num_args, num_returns)
     ivalue_stack.reserve(std::max(num_arguments, num_returns));
 
+    const uint64_t current_version = aoti_torch_abi_version();
     // Convert StableIValue stack to c10::IValue stack
     for (const auto idx : c10::irange(num_arguments)) {
       auto stable_ivalue = stack[idx];
       auto arg_type = schema.arguments()[idx].type();
-      torch::jit::push(ivalue_stack, to_ivalue(arg_type, stable_ivalue, 0));
+      torch::jit::push(
+          ivalue_stack, to_ivalue(arg_type, stable_ivalue, current_version));
     }
 
     op.callBoxed(ivalue_stack);
@@ -1717,7 +1710,7 @@
       const auto stack_idx = num_returns - idx - 1;
       const c10::TypePtr& ret_type = schema.returns()[idx].type();
       stack[stack_idx] =
-          from_ivalue(ret_type, torch::jit::pop(ivalue_stack), 0);
+          from_ivalue(ret_type, torch::jit::pop(ivalue_stack), current_version);
     }
   });
 }
@@ -1836,7 +1829,8 @@
 
   // Convert extension's single argument: self
   auto self_type = current_schema.arguments()[0].type();
-  ivalue_stack.push_back(to_ivalue(self_type, extension_stack[0]));
+  ivalue_stack.push_back(
+      to_ivalue(self_type, extension_stack[0], extension_build_version));
 
   // V1 behavior: fills tensor with 2
   // To get V3 to behave like V1: a=True, b=2 (fills with +2)
@@ -1865,9 +1859,12 @@
   auto self_type = current_schema.arguments()[0].type();
   auto a_type = current_schema.arguments()[1].type();
 
-  ivalue_stack.push_back(to_ivalue(self_type, extension_stack[0])); // self
-  ivalue_stack.push_back(
-      to_ivalue(a_type, extension_stack[1])); // a (from extension)
+  ivalue_stack.push_back(to_ivalue(
+      self_type, extension_stack[0], extension_build_version)); // self
+  ivalue_stack.push_back(to_ivalue(
+      a_type,
+      extension_stack[1],
+      extension_build_version)); // a (from extension)
 
   // To get V3 to behave like V2: b=2 (fills with 2
   ivalue_stack.push_back(c10::IValue(2));
@@ -1936,7 +1933,7 @@
         auto arg_type = schema.arguments()[idx].type();
         torch::jit::push(
             ivalue_stack,
-            to_ivalue(arg_type, stable_ivalue, extension_abi_version));
+            to_ivalue(arg_type, stable_ivalue, extension_build_version));
       }
     }
 
@@ -1948,7 +1945,7 @@
       const auto stack_idx = num_returns - idx - 1;
       const c10::TypePtr& ret_type = schema.returns()[idx].type();
       stack[stack_idx] = from_ivalue(
-          ret_type, torch::jit::pop(ivalue_stack), extension_abi_version);
+          ret_type, torch::jit::pop(ivalue_stack), extension_build_version);
     }
   });
 }
