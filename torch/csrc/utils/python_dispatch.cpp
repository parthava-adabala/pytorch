--- conflicted
+++ resolved
@@ -501,7 +501,6 @@
           py::arg("func"),
           py::arg("with_keyset") = false)
       .def(
-<<<<<<< HEAD
          "register_ad_inplace_or_view_fallback",
          [](const py::object& self,
             const char* name) {
@@ -515,20 +514,6 @@
          },
          "",
          py::arg("name"));
-=======
-          "register_ad_inplace_or_view_fallback",
-          [](const py::object& self, const char* name) {
-            HANDLE_TH_ERRORS
-            auto& lib = self.cast<torch::Library&>();
-            lib.impl(
-                name,
-                c10::DispatchKey::ADInplaceOrView,
-                torch::autograd::autogradNotImplementedInplaceOrViewFallback());
-            END_HANDLE_TH_ERRORS_PYBIND
-          },
-          "",
-          py::arg("name"));
->>>>>>> a928d23b
 
   m.def(
       "_dispatch_library",
