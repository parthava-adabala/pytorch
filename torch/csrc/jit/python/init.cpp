--- conflicted
+++ resolved
@@ -1962,7 +1962,6 @@
       .def_property_readonly("overload_name", &FunctionSchema::overload_name)
       .def_property_readonly("arguments", &FunctionSchema::arguments)
       .def_property_readonly("returns", &FunctionSchema::returns)
-<<<<<<< HEAD
       .def(
           "_is_view_op",
           [](const FunctionSchema& self) -> bool {
@@ -1975,17 +1974,12 @@
           })
       .def(
           "is_backward_compatible_with",
-          &FunctionSchema::isBackwardCompatibleWith)
-=======
-      .def(
-          "is_backward_compatible_with",
           // FunctionSchema::isBackwardCompatibleWith has an extra
           // defaulted argument, so we can't just use a
           // pointer-to-member here.
           [](const FunctionSchema& self, const FunctionSchema& old_schema) {
             return self.isBackwardCompatibleWith(old_schema);
           })
->>>>>>> dcf38539
       .def(
           "check_forward_compatible_with",
           [](const FunctionSchema& self, const FunctionSchema& old_schema) {
