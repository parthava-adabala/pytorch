#include <dlfcn.h>
#include <c10/cuda/CUDAGuard.h>

#include <torch/csrc/distributed/c10d/symm_mem/nvshmem_extension.cuh>
#include <torch/csrc/distributed/c10d/symm_mem/nvshmem_team_manager.hpp>
#include <torch/csrc/distributed/c10d/symm_mem/CUDASymmetricMemory-inl.h>
#include <torch/csrc/distributed/c10d/symm_mem/CUDASymmetricMemoryUtils.hpp>
#include <torch/csrc/distributed/c10d/symm_mem/SymmetricMemory.hpp>

// Use torch's cub wrapper instead of CUDA's <cub/cub.cuh>, see #55292
#include <ATen/cuda/cub.cuh>

// NVSHMEM minimum SM arch
#define _NVSHMEM_MIN_SM_ARCH 700

// If CUDA_ARCH is less than sm_70, or on sm_110, skip NVSHMEM device APIs
#define _NVSHMEM_DEVICELIB_SUPPORTED 1
#if defined(__CUDA_ARCH__)
#  if (__CUDA_ARCH__ < _NVSHMEM_MIN_SM_ARCH) || (__CUDA_ARCH__ == 1100)
#    undef _NVSHMEM_DEVICELIB_SUPPORTED
#  endif
#endif

// Some NVSHMEM device APIs do not compile on older SM archs
#ifndef _NVSHMEM_DEVICELIB_SUPPORTED
// Only include host APIs. See nvshmem.h for details.
#  define NVSHMEM_HOSTLIB_ONLY
#endif  // Must be done before nvshmem.h is included

#include <nvshmem.h>
#include <nvshmemx.h>

namespace c10d::nvshmem_extension {

#define THREADS_PER_BLOCK 512
#define WARP_SIZE 32

constexpr int MiB = 1024 * 1024;

extern "C" void nvshmem_init() __attribute__((weak));

// Check if NVSHMEM is available
bool is_nvshmem_available() {
  // Runtime check
  static std::mutex mutex;
  static int is_available = -2;
  std::lock_guard<std::mutex> lock(mutex);

  // Checked if the symbol is statically linked
  if(is_available == -2 && nvshmem_init) {
    is_available = 1;
  }

  if (is_available == -2) {
    void* handle{};
    // Open the shared library, RTLD_LAZY defers symbol resolution until needed
    handle = dlopen("libnvshmem_host.so.3", RTLD_LAZY);
    if (!handle) {
      std::cerr << dlerror() << "\n";
      is_available = 0;
    } else {
      is_available = 1;
      // Close the shared library
      dlclose(handle);
    }
  }
  return is_available == 1;
}

// Initializes the device state in CUmodule so that it’s able to perform NVSHMEM
// operations.
void nvshmemx_cumodule_init(uintptr_t module) {
  auto cumodule = reinterpret_cast<CUmodule>(module);
  NVSHMEM_CHECK(
    ::nvshmemx_cumodule_init(cumodule),
    "nvshmemx_cumodule_init failed");
}

at::Tensor nvshmem_broadcast(at::Tensor& input, const int64_t root, const std::string& group_name) {
  auto input_hdl = c10d::symmetric_memory::rendezvous(input, group_name);
  int rank = input_hdl->get_rank();
<<<<<<< HEAD
  auto& team_manager = TeamManager::get(input.device());
  auto team = team_manager.get_team(group_name, input_hdl->get_rank_to_global_rank());
  void* buffer_ptr = input_hdl->get_buffer_ptrs()[rank];
=======
  auto team = group_to_team(group_name, input_hdl->get_rank_to_global_rank());
  void* buffer_ptr = input.mutable_data_ptr();
  auto buffer_size = input.numel() * input.element_size();
>>>>>>> 7a83cf43
  int team_size = nvshmem_team_n_pes(team);
  TORCH_CHECK(root < team_size, "root must be smaller than group size");

  auto stream = at::cuda::getCurrentCUDAStream();
  nvshmemx_broadcastmem_on_stream(team, buffer_ptr, buffer_ptr, buffer_size, root, stream);
  return input;
}

void nvshmem_put(at::Tensor& tensor, const int64_t peer) {
  // TODO: support non-contiguous tensors
  TORCH_CHECK(tensor.is_contiguous(),
      "put op currently supports contiguous tensors only");
  // TODO: rendezvous should remember the group name
  auto hdl = c10d::symmetric_memory::rendezvous(tensor, "0");
  auto rank = hdl->get_rank();
  void* buffer_ptr = hdl->get_buffer_ptrs()[rank];
  auto buffer_size = tensor.numel() * tensor.element_size();
  TORCH_CHECK(peer < hdl->get_world_size(), "peer must be smaller than world size");

  c10::cuda::CUDAGuard guard(tensor.device());
  auto stream = at::cuda::getCurrentCUDAStream();
  nvshmemx_putmem_on_stream(buffer_ptr, tensor.data_ptr(), buffer_size, peer, stream);
}

void nvshmem_get(at::Tensor& tensor, const int64_t peer) {
  // TODO: support non-contiguous tensors
  TORCH_CHECK(tensor.is_contiguous(),
      "get op currently supports contiguous tensors only");
  // TODO: rendezvous should remember the group name
  auto hdl = c10d::symmetric_memory::rendezvous(tensor, "0");
  auto rank = hdl->get_rank();
  void* buffer_ptr = hdl->get_buffer_ptrs()[rank];
  auto buffer_size = tensor.numel() * tensor.element_size();
  TORCH_CHECK(peer < hdl->get_world_size(), "peer must be smaller than world size");

  c10::cuda::CUDAGuard guard(tensor.device());
  auto stream = at::cuda::getCurrentCUDAStream();
  nvshmemx_getmem_on_stream(tensor.mutable_data_ptr(), buffer_ptr, buffer_size, peer, stream);
}

at::Tensor nvshmem_all_to_all(
    at::Tensor& input,
    at::Tensor& out,
    std::string group_name) {
  auto input_hdl = c10d::symmetric_memory::rendezvous(input, group_name);
  auto out_hdl = c10d::symmetric_memory::rendezvous(out, group_name);
  int rank = input_hdl->get_rank();
  int world_size = input_hdl->get_world_size();
  auto& team_manager = TeamManager::get(input.device());
  auto team = team_manager.get_team(group_name, input_hdl->get_rank_to_global_rank());

  void* input_ptr = input.data_ptr();
  void* output_ptr = out.mutable_data_ptr();
  TORCH_CHECK(input.is_contiguous() && out.is_contiguous());
  TORCH_CHECK_EQ(input.numel(), out.numel());
  TORCH_CHECK_EQ(input.dtype(), out.dtype());
  TORCH_CHECK_EQ(input.numel() % world_size, 0);
  auto buffer_size = input.numel() * input.element_size();
  size_t bytes_per_rank = buffer_size / world_size;

  auto stream = at::cuda::getCurrentCUDAStream(input.device().index());
  nvshmemx_alltoallmem_on_stream(team, output_ptr, input_ptr, bytes_per_rank, stream);
  return out;
}

// This is an exclusive prefix sum function that calculates read (or write) offsets for each peer.
__device__ int64_t prefixSum(int64_t *odata, int64_t *idata, int n) {
  // Specialize BlockScan for a 1D block of threads, of type int64_t.
  // - `BLOCK_SCAN_WARP_SCANS` is a low-latency scan algorithm (instead of high
  // throughput which we don't need here).
  // - `at_cuda_detail::cub` is torch's cub wrapper, see #55292.
  using BlockScanT = at_cuda_detail::cub::BlockScan<int64_t, THREADS_PER_BLOCK, at_cuda_detail::cub::BLOCK_SCAN_WARP_SCANS>;
  // Allocate shared memory for BlockScan
  __shared__ typename BlockScanT::TempStorage temp_storage;

  // TODO: currently it is assumed that the number of PE's is smaller than
  // `THREADS_PER_BLOCK`
  CUDA_KERNEL_ASSERT(n <= THREADS_PER_BLOCK);

  // Obtain input item for each thread
  int tid = threadIdx.x;
  int64_t thread_data = (tid < n) ? idata[tid] : 0;

  // Collectively compute the block-wide exclusive prefix sum
  int64_t block_aggregate;
  BlockScanT(temp_storage).ExclusiveSum(thread_data, thread_data, block_aggregate);

  // Store the result
  odata[tid] = thread_data;
  return block_aggregate;
}

// This kernel is used to exchange output splits and source offsets between peers.
// `in_out_splits` is of size (3, npes) and contains:
// - input splits (IN)
// - output splits (OUT) and
// - source offsets (OUT).
__global__ void exchangeSplitAndOffset(int64_t* in_out_splits, int mype, int npes) {
#ifndef _NVSHMEM_DEVICELIB_SUPPORTED
  CUDA_KERNEL_ASSERT_MSG(false, "SM arch unsupported for NVSHMEM");
#else
  auto input_splits = in_out_splits;
  auto output_splits = in_out_splits + npes;
  auto source_offsets = in_out_splits + npes * 2;
  int tid = threadIdx.x;

  __shared__ int64_t peer_offsets[THREADS_PER_BLOCK];

  // Scan input splits to get the source offsets
  prefixSum(peer_offsets, input_splits, npes);
  __syncthreads();;

  // Use 1 block to do the exchange
  if (tid < npes) {
    int peer = tid;
    nvshmem_int64_p(source_offsets + mype, peer_offsets[peer], peer);
    nvshmem_int64_p(output_splits + mype, input_splits[peer], peer);
  }
  // This barrier ensures that all remote PEs see the updated values
  nvshmemx_barrier_all_block();
#endif
}

// This kernel is used to do the actual data exchange.
// `in_out_splits` has the same definition as in `exchangeSplitAndOffset`.
// `stride` is the stride at dim 0, unit in byte.
__global__ void allToAllV(void *send_data, void *recv_data, int64_t* in_out_splits, size_t stride, int mype, int npes) {
#ifndef _NVSHMEM_DEVICELIB_SUPPORTED
  CUDA_KERNEL_ASSERT_MSG(false, "SM arch unsupported for NVSHMEM");
#else
  auto output_splits = in_out_splits + npes;
  auto source_offsets = in_out_splits + npes * 2;
  int bid = blockIdx.x;
  int tid = threadIdx.x;
  int blocks_per_peer = max(gridDim.x / npes, 1);

  // Calculate the output offsets
  __shared__ int64_t peer_offsets[THREADS_PER_BLOCK];
  prefixSum(peer_offsets, output_splits, npes);
  __syncthreads();

  // Target a different peer based on bid
  for (int i = bid / blocks_per_peer; i < npes; i += gridDim.x / blocks_per_peer) {
    int peer = (mype + i) % npes;
    // Total amount from `peer`
    auto peer_size = output_splits[peer] * stride;
    // Amount to get from `peer` in this block
    auto block_size = peer_size / blocks_per_peer;
    // Being lazy here, we should handle the residual if the division is not exact
    CUDA_KERNEL_ASSERT(block_size * blocks_per_peer == peer_size);
    // This block's offset in the data from `peer`
    auto block_offset = block_size * (bid % blocks_per_peer);
    auto source_offset = source_offsets[peer] * stride + block_offset;
    auto write_offset = peer_offsets[peer] * stride + block_offset;
    nvshmemx_getmem_nbi_block(
      (char*)recv_data + write_offset,
      (char*)send_data + source_offset,
      block_size,
      peer);
  }
  // Write out the output offsets (to the scratchpad line)
  if (bid == 0 && tid < npes) {
    source_offsets[tid] = peer_offsets[tid];
  }
  // Make sure getmem_nbi calls finish
  nvshmem_quiet();
#endif
}

at::Tensor all_to_all_vdev(
    at::Tensor& input,
    at::Tensor& out,
    at::Tensor& in_out_splits,
    std::string group_name) {
  /* Perform AllToAllv operation using NVSHMEM, with split information provided on device.
   * Arguments:
   *  - `input` is the input tensor
   *  - `out` is the output tensor
   *  - `in_out_splits` is a 2D tensor of size (3, npes). The rows are (in order):
        input splits (IN)
        output splits (OUT) and
        output offsets (OUT).
  */
  auto input_hdl = c10d::symmetric_memory::rendezvous(input, group_name);
  auto out_hdl = c10d::symmetric_memory::rendezvous(out, group_name);
  auto splits_hdl = c10d::symmetric_memory::rendezvous(in_out_splits, group_name);
  int rank = input_hdl->get_rank();
  int world_size = input_hdl->get_world_size();

  void* input_ptr = input.data_ptr();
  void* output_ptr = out.mutable_data_ptr();
  int64_t* splits_ptr = (int64_t*)(in_out_splits.mutable_data_ptr());

  auto stream = at::cuda::getCurrentCUDAStream(input.device().index());

  // Exchange output splits and source offsets
  // Use collective launch because kernel involves nvshmem barrier
  void* args0[] = {
      &splits_ptr,
      &rank,
      &world_size};
  nvshmemx_collective_launch(
      (const void*)exchangeSplitAndOffset,
      dim3(1),
      dim3(THREADS_PER_BLOCK),
      args0,
      0,
      stream);

  // CTA Tuning
  // Intra-node: use multiple blocks per peer to increase data parallelism, up to 8.
  // Up to 1 MB -> 1 block
  // Up to 2 MB -> 2 blocks
  // Up to 4 MB -> 4 blocks
  // More -> 8 blocks
  // The tuning for `num_blocks` below multiplies these numbers by world_size
  // (e.g. 8 -> 8 * 8). If world_size is smaller, we simply shift the blocks
  // towards data parallelism. (There may be room for improvement here)
  auto input_size = input.numel() * input.element_size();
  int num_blocks = input_size < MiB ? 8 :
      (input_size < 2 * MiB ? 16 :
      (input_size < 4 * MiB ? 32 : 64));

  // Inter-node: limit the total the number of blocks:
  // = 16 for 16GPUs which is enough to max out 90 GB/s bandwidth perf
  // = 8 for more than 16 GPUs which is enough to max out approx 50 GB/s bandwidth perf
  // Above assumes 400Gb/s NIC for inter-node and 400GB/s NVLinks for intra-node comms.
  // TODO: better intra vs inter detection, currently it is based on world_size.
  int max_inter_node_blocks = world_size <= 16 ? 16 : 8;
  if (world_size > 8) {
    num_blocks = std::min(num_blocks, max_inter_node_blocks);
  }

  // Stride at dim 0 (assuming input is contiguous, TODO)
  size_t stride_bytes = input.stride(0) * input.element_size();

  // All to all data exchange
  void* args1[] = {
      &input_ptr,
      &output_ptr,
      &splits_ptr,
      &stride_bytes,
      &rank,
      &world_size};
  nvshmemx_collective_launch(
      (const void*)allToAllV,
      dim3(num_blocks),
      dim3(THREADS_PER_BLOCK),
      args1,
      0,
      stream);
  return out;
}

// Start of `all_to_all_vdev_2d`

// `exchangeSplitAndOffset_2d` is used to exchange output splits and source
// offsets between peers.

/* Arguments:
 * `in_splits_offsets`: input splits and offsets (optinoal), of size (2, nsplits), or (1, nsplits) if no offsets are provided.
 * `out_splits_offsets`: output splits and offsets, of size (2, nsplits).
 * `mype`: the rank of the current PE.
 * `npes`: the number of PEs.
 * `ne`: the number of experts.
 * `input_dim0`: the size of dim 0 of the input tensor.
 * `rank_is_row_in` is a boolean flag indicating whether the input has ranks as row or experts as row.
*/

/* Template parameters:
 * `HAS_IN_OFFSETS` is a boolean flag indicating whether `in_splits_offsets` has offsets (2nd row) or not.
*/

template <bool HAS_IN_OFFSETS>
__global__ void exchangeSplitAndOffset_2d(int64_t* in_splits_offsets, int64_t* out_splits_offsets, int mype, int npes, int ne, size_t input_dim0, bool rank_is_row_in) {
#ifndef _NVSHMEM_DEVICELIB_SUPPORTED
  CUDA_KERNEL_ASSERT_MSG(false, "SM arch unsupported for NVSHMEM");
#else
  int nsplits = npes * ne;
  auto input_splits = in_splits_offsets;
  auto output_splits = out_splits_offsets;
  // Borrowing the space below as a temporary exchange pad.
  auto source_offsets = out_splits_offsets + nsplits;
  int tid = threadIdx.x;

  int64_t* input_offsets = nullptr;
  if (HAS_IN_OFFSETS) {
    // input offset are provided, so we can use them directly
    input_offsets = in_splits_offsets + nsplits;
  } else {
    // input offset are not provided, so we need to calculate them.
    // Scan input splits to get the source offsets
    __shared__ int64_t peer_offsets[THREADS_PER_BLOCK];
    auto sum_of_splits = prefixSum(peer_offsets, input_splits, nsplits);
    __syncthreads();;
    CUDA_KERNEL_ASSERT(sum_of_splits <= input_dim0 && "sum of splits is larger than input dim\n");
    // Redirect the input splits to the calculated result
    input_offsets = peer_offsets;
  }

  // Use 1 block to do the exchange
  if (tid < nsplits) {
    int peer, e, dst_offset;
    if (rank_is_row_in) {
      peer = tid / ne;
      e = tid % ne;
      dst_offset = e * npes + mype;
    } else {  // expert is row in input
      peer = tid % npes;
      e = tid / npes;
      dst_offset = mype * ne + e;
    }
    // This does a transpose from rank-major order to expert-major order
    // (or vice versa).
    auto split_val = input_splits[tid];
    CUDA_KERNEL_ASSERT(split_val >= 0 && "split value is negative\n");
    nvshmem_int64_p(source_offsets + dst_offset, input_offsets[tid], peer);
    nvshmem_int64_p(output_splits + dst_offset, split_val, peer);
  }
  // This barrier ensures that all remote PEs see the updated values
  nvshmemx_barrier_all_block();
#endif
}

// This is an warp-scope, exclusive prefix sum. When called by a block of
// threads, each warp will perform an independent prefix sum, concurrently.
// Returns the sum of all elements in the warp.
// `NUM_WARPS` is the number of warps participating the concurrent prefix sum.
template <int NUM_WARPS>
__device__ int64_t prefixSum_warp(int64_t *odata, int64_t *idata, int n) {
  CUDA_KERNEL_ASSERT(n <= WARP_SIZE);

  // Specialize WarpScan for type int
  using WarpScan = at_cuda_detail::cub::WarpScan<int64_t>;
  // Allocate WarpScan shared memory for N warps
  __shared__ typename WarpScan::TempStorage temp_storage[NUM_WARPS];

  int warp_id = threadIdx.x / WARP_SIZE;
  if (warp_id >= NUM_WARPS) {
    return 0;
  }

  // Obtain input item for each thread
  int tid = threadIdx.x % WARP_SIZE;
  int64_t thread_data = (tid < n) ? idata[tid] : 0;

  // Total sum of all elements in the warp
  int64_t warp_aggregate;
  // Compute the warp-wide exclusive prefix sum
  WarpScan(temp_storage[warp_id]).ExclusiveSum(thread_data, thread_data, warp_aggregate);

  // Store the result
  odata[tid] = thread_data;
  return warp_aggregate;
}

// This is for abstracting a thread-group-scope, exclusive prefix sum.
// Since we use warp-scope prefix sum, the thread group size is limited to warp size.
#define A2AV_TILE_SIZE WARP_SIZE

// This kernel is used to do the actual data exchange.
// `in_out_splits` has the same definition as in `exchangeSplitAndOffset`.
// `stride` is the stride at dim 0, unit in byte.
// For meaning of `mype` and `npes`, see the docstring of `all_to_all_vdev_2d`.
// `major_align` is the alignment at dim 0, unit in element. If 0, no alignment is needed.

// `rank_is_row_out` is a boolean flag indicating whether the output has ranks as rows or experts as rows.
// In dispatch case, rank_is_row_out = false, major_size = ne, minor_size = npes.
// In combine case, rank_is_row_out = true, major_size = npes, minor_size = ne.

__global__ void allToAllV_2d(void *send_data, void *recv_data, int64_t* in_splits, int64_t* out_splits_offsets, size_t stride, int minor_size, int major_size, int64_t major_align, bool rank_is_row_out) {
#ifndef _NVSHMEM_DEVICELIB_SUPPORTED
  CUDA_KERNEL_ASSERT_MSG(false, "SM arch unsupported for NVSHMEM");
#else
  int nsplits = minor_size * major_size;
  auto output_splits = out_splits_offsets;
  auto source_offsets = out_splits_offsets + nsplits;
  int bid = blockIdx.x;
  int tid = threadIdx.x;

  // Split the thread block into tiles
  constexpr int NUM_TILES = THREADS_PER_BLOCK / A2AV_TILE_SIZE;
  int tileId = tid / A2AV_TILE_SIZE;
  int laneId = tid % A2AV_TILE_SIZE;
  // Each tile calculates its own prefix sum
  __shared__ int64_t tile_prefix_sums[NUM_TILES][A2AV_TILE_SIZE];
  // A tile takes care of minor_size worth of splits
  int nsplits_per_tile = min(minor_size, nsplits - tileId * minor_size);
  // TODO: currently it is assumed that the number of PE's is smaller than
  // `A2AV_TILE_SIZE` bc the warp-scope prefix sum can only handle up to
  // WARP_SIZE elements
  CUDA_KERNEL_ASSERT(minor_size <= A2AV_TILE_SIZE && "minor_size is too large\n");
  // Similarly, the number of experts per rank is also assumed to be smaller
  // than `NUM_TILES`
  CUDA_KERNEL_ASSERT(major_size <= NUM_TILES && "major_size is too large\n");

  // Total length of each tile
  __shared__ int64_t len_per_tile[NUM_TILES];
  // When `nsplits` is small, not every tile gets data to sum. They can skip
  // this local prefix sum.
  if (nsplits_per_tile > 0) {
    // Each tile calculates its own prefix sum, return value is the sum of all elements in the tile.
    int64_t my_tile_len = prefixSum_warp<NUM_TILES>(tile_prefix_sums[tileId], output_splits + tileId * minor_size, nsplits_per_tile);
    // Last thread in each tile does the up aligning.
    if (laneId == A2AV_TILE_SIZE - 1) {
      if (major_align != 0) {  // Needs alignment
        auto aligned_len = (my_tile_len + major_align - 1) / major_align * major_align;
        // In case `aligned_len` is 0, we set it to `major_align` to avoid an
        // empty bin, bc cutlass currently does not support it. See
        // https://github.com/pytorch/pytorch/issues/152668.
        len_per_tile[tileId] = max(aligned_len, major_align);
      } else {  // 0 means alignment not needed
        len_per_tile[tileId] = my_tile_len;
      }
    }
  }
  __syncthreads();

  // Starting offset of each tile
  __shared__ int64_t start_offset_per_tile[NUM_TILES];
  // Prefix sum again to get the tiles' start offsets.
  // `NUM_TILES` is typically not greater than 32, because 32 tiles * 32 threads
  // = 1024 threads, and this kernel is launched within 1024 threads. Thus, we
  // can use warp-scope prefix sum.
  static_assert(NUM_TILES <= WARP_SIZE);
  // Only 1 warp is needed
  prefixSum_warp<1>(start_offset_per_tile, len_per_tile, NUM_TILES);
  __syncthreads();

  // Add tile offset to every element in the tile
  tile_prefix_sums[tileId][laneId] += start_offset_per_tile[tileId];
  __syncthreads();

  // Target a different e based on bid
  for (int eid = bid; eid < nsplits; eid += gridDim.x) {
    int row = eid / minor_size;
    int col = eid % minor_size;
    // Amount from `peer` for `e`
    auto peer_size = output_splits[eid] * stride;
    auto source_offset = source_offsets[eid] * stride;
    auto e_offset = tile_prefix_sums[row][col];
    auto write_offset = e_offset * stride;
    nvshmemx_getmem_nbi_block(
      (char*)recv_data + write_offset,
      (char*)send_data + source_offset,
      peer_size,
      rank_is_row_out ? row : col);  // peer
  }
  // Write out the output offsets (to the scratchpad line)
  if (bid == 0 && tid < nsplits) {
    source_offsets[tid] = tile_prefix_sums[tid / minor_size][tid % minor_size];
  }
  // Make sure getmem_nbi calls finish
  nvshmem_quiet();
#endif
}

void all_to_all_vdev_2d(
    at::Tensor& input,
    at::Tensor& out,
    at::Tensor& in_splits,
    at::Tensor& out_splits_offsets,
    std::string group_name,
    std::optional<int64_t> major_align) {
  /* Perform a 2D AllToAllv shuffle operation using NVSHMEM, with split information provided on device.
   * Arguments:
   *  - `input` is the input tensor
   *  - `out` is the output tensor
   *  - `in_out_splits` is a 2D tensor of size (3, `world_size` * `ne`). In the
        scenario of Mixture-of-Experts models, `ne` is the number of experts per
        rank. The rows of `in_out_splits` are (in order):
        input splits (IN)
        output splits (OUT) and
        output offsets (OUT).
   *  - `group_name` is the name of the group to use for the collective operation.
   *  - `major_align` is the alignment of the "major dimension" of the output
        sequence. See below for details.

   *  A 2D AllToAllv shuffle is illustrated below:
        (world_size = 2, ne = 2, total number of experts = 4)
        Source: |       Rank 0      |       Rank 1      |
                | c0 | c1 | c2 | c3 | d0 | d1 | d2 | d3 |

        Dest  : |       Rank 0      |       Rank 1      |
                | c0 | d0 | c1 | d1 | c2 | d2 | c3 | d3 |
        where each `c_i` / `d_i` are slices of the `input` tensor, targeting
        expert `i`, with length indicated by input splits (in
        `in_out_splits[0]`).  That is, the 2D AllToAllv shuffle achieves a
        transpose from rank-major order at input to expert-major order at
        output.

   *  If `major_align` is not 1, the output offsets of c1, c2, c3 will be
      up-aligned to this value. For example, if c0 has length 5 and d0 has
      length 7 (making a total of 12), and if the `major_align` is set to 16,
      the output offset of c1 will be 16. Similar for c2 and c3. This value has
      no effect on the offset of the minor dimension, i.e.  d0, d1, d2 and d3.
      Note: since cutlass does not support empty bins, we set the aligned length
      to `major_align` if it is 0. See
      https://github.com/pytorch/pytorch/issues/152668.
  */
  auto input_hdl = c10d::symmetric_memory::rendezvous(input, group_name);
  auto out_hdl = c10d::symmetric_memory::rendezvous(out, group_name);
  auto in_splits_hdl = c10d::symmetric_memory::rendezvous(in_splits, group_name);
  auto out_splits_offsets_hdl = c10d::symmetric_memory::rendezvous(out_splits_offsets, group_name);
  int rank = input_hdl->get_rank();
  int world_size = input_hdl->get_world_size();
  // TODO: world_size is currently limited by the number of elements in a WarpScan.
  TORCH_CHECK(world_size <= A2AV_TILE_SIZE, "world_size must be smaller than A2AV_TILE_SIZE", A2AV_TILE_SIZE);

  // If `major_align` is not provided, use 1 as the default value.
  int64_t major_align_val = major_align.value_or(1);
  TORCH_CHECK(major_align_val > 0, "major_align must be positive");

  void* input_ptr = input.data_ptr();
  void* output_ptr = out.mutable_data_ptr();
  int64_t* in_splits_ptr = (int64_t*)(in_splits.data_ptr());
  int64_t* out_splits_offsets_ptr = (int64_t*)(out_splits_offsets.mutable_data_ptr());

  // Shape checks
  TORCH_CHECK(in_splits.is_contiguous()
      && out_splits_offsets.is_contiguous()
      && input.is_contiguous()
      && out.is_contiguous(),
      "input, out, in_splits and out_splits_offsets must be contiguous");
  auto in_split_shape = in_splits.sizes();
  auto out_split_shape = out_splits_offsets.sizes();
  TORCH_CHECK(out_split_shape.size() == 2
      && out_split_shape[0] == 2
      && out_split_shape[1] == in_split_shape[0]
      && in_split_shape[0] % world_size == 0,
      "out_splits_offsets must be 2D with 2 rows, "
      "each row must be a multiple of world_size");

  // Consistency checks
  TORCH_CHECK(input.dtype() == out.dtype()
      && input.stride(0) == out.stride(0),
      "input and out must have the same dtype and same stride at dim 0");
  TORCH_CHECK(in_splits.scalar_type() == at::kLong
      && out_splits_offsets.scalar_type() == at::kLong,
      "splits and offsets must be int64");

  // Number of experts per rank
  int ne = in_split_shape[0] / world_size;
  constexpr int NUM_TILES = THREADS_PER_BLOCK / A2AV_TILE_SIZE;
  TORCH_CHECK(ne <= NUM_TILES, "Number of experts must be smaller than NUM_TILES", NUM_TILES);

  // Set device context for getting the stream and launching kernels below
  auto device = input.device();
  TORCH_CHECK(device.type() == at::DeviceType::CUDA &&
      out.device() == device &&
      in_splits.device() == device &&
      out_splits_offsets.device() == device,
      "all tensor arguments must be on the same CUDA device");
  c10::cuda::CUDAGuard guard(device);
  auto stream = at::cuda::getCurrentCUDAStream();

  // Exchange output splits and source offsets
  auto input_dim0 = input.size(0);
  bool rank_is_row_in = true;
  // Use collective launch because kernel involves nvshmem barrier
  void* args0[] = {
      &in_splits_ptr,
      &out_splits_offsets_ptr,
      &rank,
      &world_size,
      &ne,
      &input_dim0,
      &rank_is_row_in};
  nvshmemx_collective_launch(
      (const void*)exchangeSplitAndOffset_2d<false>,  // false: input offsets not provided
      dim3(1),
      dim3(THREADS_PER_BLOCK),
      args0,
      0,
      stream);

  // CTA Tuning
  // Naive for now, use 1 block per expert.
  // Total number of blocks is limited to 64 (intra-node) or 8 (inter-node).
  int num_blocks = std::min(world_size * ne, world_size > 8 ? 8 : 64);

  // Stride at dim 0
  size_t stride_bytes = input.stride(0) * input.element_size();
  bool rank_is_row_out = !rank_is_row_in;

  // All to all data exchange
  void* args1[] = {
      &input_ptr,
      &output_ptr,
      &in_splits_ptr,
      &out_splits_offsets_ptr,
      &stride_bytes,
      &world_size,
      &ne,
      &major_align_val,
      &rank_is_row_out};
  nvshmemx_collective_launch(
      (const void*)allToAllV_2d,
      dim3(num_blocks),
      dim3(THREADS_PER_BLOCK),
      args1,
      0,
      stream);
}

void all_to_all_vdev_2d_offset(
    at::Tensor& input,
    at::Tensor& out,
    at::Tensor& in_splits_offsets,
    at::Tensor& out_splits_offsets,
    std::string group_name) {
  /* Perform a 2D AllToAllv shuffle operation, with input split and offset
   * information provided on device. The input offsets are not required to be
   * exact prefix sum of the input splits, i.e. paddings are allowed between the
   * split chunks. The paddings, however, will not be transferred to peer
   * ranks.

   * In Mixture of Experts models, this operation can be used to combine tokens
   * processed by experts on parallel ranks. This operation can be viewed as an
   * "reverse" operation to the `all_to_all_vdev_2d` operation (which shuffles
   * tokens to experts).

   * Arguments:
   *  - `input` is the input tensor
   *  - `out` is the output tensor
   *  - `in_splits_offsets` is a 2D tensor of size (2, `ne` * `world_size`). In the
        scenario of Mixture-of-Experts models, `ne` is the number of experts per
        rank. The rows of `in_splits_offsets` are (in order):
        input splits (IN) and
        input offsets (IN)
   *  - `out_splits_offsets` is a 2D tensor of size (2, `world_size` * `ne`). The
        rows are (in order):
        output splits (OUT) and
        output offsets (OUT).
   *  - `group_name` is the name of the group to use for the collective operation.
  */
  auto input_hdl = c10d::symmetric_memory::rendezvous(input, group_name);
  auto out_hdl = c10d::symmetric_memory::rendezvous(out, group_name);
  auto out_splits_offsets_hdl = c10d::symmetric_memory::rendezvous(out_splits_offsets, group_name);
  auto in_splits_offsets_hdl = c10d::symmetric_memory::rendezvous(in_splits_offsets, group_name);
  int rank = input_hdl->get_rank();
  int world_size = input_hdl->get_world_size();
  constexpr int NUM_TILES = THREADS_PER_BLOCK / A2AV_TILE_SIZE;
  TORCH_CHECK(world_size <= NUM_TILES, "world_size must be smaller than NUM_TILES", NUM_TILES);

  int64_t major_align_val = 0;

  void* input_ptr = input.data_ptr();
  void* output_ptr = out.mutable_data_ptr();
  int64_t* out_splits_offsets_ptr = (int64_t*)(out_splits_offsets.mutable_data_ptr());
  int64_t* in_splits_offsets_ptr = (int64_t*)(in_splits_offsets.data_ptr());

  // Shape checks
  TORCH_CHECK(out_splits_offsets.is_contiguous()
      && in_splits_offsets.is_contiguous()
      && input.is_contiguous()
      && out.is_contiguous(),
      "input, out, in_splits_offsets and out_splits_offsets must be contiguous");
  auto out_split_shape = out_splits_offsets.sizes();
  auto in_split_shape = in_splits_offsets.sizes();
  TORCH_CHECK(in_split_shape.size() == 2
      && in_split_shape[0] == 2
      && in_split_shape[1] % world_size == 0,
      "in_splits_offsets must be 2D with 2 rows, "
      "each row must be a multiple of world_size");

  // Consistency checks
  TORCH_CHECK(input.dtype() == out.dtype()
      && input.stride(0) == out.stride(0),
      "input and out must have the same dtype and same stride at dim 0");
  TORCH_CHECK(out_splits_offsets.scalar_type() == at::kLong
      && in_splits_offsets.scalar_type() == at::kLong,
      "splits and offsets must be int64");

  // Number of experts per rank
  int ne = in_split_shape[1] / world_size;
  // TODO: number of experts is currently limited by the number of elements in a WarpScan.
  TORCH_CHECK(ne <= A2AV_TILE_SIZE, "Number of experts must be smaller than A2AV_TILE_SIZE", A2AV_TILE_SIZE);

  // Set device context for getting the stream and launching kernels below
  auto device = input.device();
  TORCH_CHECK(device.type() == at::DeviceType::CUDA &&
      out.device() == device &&
      in_splits_offsets.device() == device &&
      out_splits_offsets.device() == device,
      "all tensor arguments must be on the same CUDA device");
  c10::cuda::CUDAGuard guard(device);
  auto stream = at::cuda::getCurrentCUDAStream();

  // Exchange output splits and source offsets
  auto input_dim0 = input.size(0);
  bool rank_is_row_in = false;
  // Use collective launch because kernel involves nvshmem barrier
  void* args0[] = {
      &in_splits_offsets_ptr,
      &out_splits_offsets_ptr,
      &rank,
      &world_size,
      &ne,
      &input_dim0,
      &rank_is_row_in};
  nvshmemx_collective_launch(
      (const void*)exchangeSplitAndOffset_2d<true>,  // true: input offsets provided
      dim3(1),
      dim3(THREADS_PER_BLOCK),
      args0,
      0,
      stream);

  // CTA Tuning
  // Naive for now, use 1 block per expert.
  // Total number of blocks is limited to 64 (intra-node) or 8 (inter-node).
  int num_blocks = std::min(world_size * ne, world_size > 8 ? 8 : 64);

  // Stride at dim 0
  size_t stride_bytes = input.stride(0) * input.element_size();
  bool rank_is_row_out = !rank_is_row_in;

  // All to all data exchange
  void* args1[] = {
      &input_ptr,
      &output_ptr,
      &in_splits_offsets_ptr,
      &out_splits_offsets_ptr,
      &stride_bytes,
      &ne,
      &world_size,
      &major_align_val,
      &rank_is_row_out};
  nvshmemx_collective_launch(
      (const void*)allToAllV_2d,
      dim3(num_blocks),
      dim3(THREADS_PER_BLOCK),
      args1,
      0,
      stream);
}
} // namespace c10d::nvshmem_extension


TORCH_LIBRARY_IMPL(symm_mem, CUDA, m) {
  m.impl("nvshmem_broadcast", c10d::nvshmem_extension::nvshmem_broadcast);
  m.impl("nvshmem_put", c10d::nvshmem_extension::nvshmem_put);
  m.impl("nvshmem_get", c10d::nvshmem_extension::nvshmem_get);
  m.impl("nvshmem_all_to_all", c10d::nvshmem_extension::nvshmem_all_to_all);
  m.impl("all_to_all_vdev", c10d::nvshmem_extension::all_to_all_vdev);
  m.impl("all_to_all_vdev_2d", c10d::nvshmem_extension::all_to_all_vdev_2d);
  m.impl("all_to_all_vdev_2d_offset", c10d::nvshmem_extension::all_to_all_vdev_2d_offset);
}<|MERGE_RESOLUTION|>--- conflicted
+++ resolved
@@ -79,15 +79,10 @@
 at::Tensor nvshmem_broadcast(at::Tensor& input, const int64_t root, const std::string& group_name) {
   auto input_hdl = c10d::symmetric_memory::rendezvous(input, group_name);
   int rank = input_hdl->get_rank();
-<<<<<<< HEAD
+  void* buffer_ptr = input.mutable_data_ptr();
+  auto buffer_size = input.numel() * input.element_size();
   auto& team_manager = TeamManager::get(input.device());
   auto team = team_manager.get_team(group_name, input_hdl->get_rank_to_global_rank());
-  void* buffer_ptr = input_hdl->get_buffer_ptrs()[rank];
-=======
-  auto team = group_to_team(group_name, input_hdl->get_rank_to_global_rank());
-  void* buffer_ptr = input.mutable_data_ptr();
-  auto buffer_size = input.numel() * input.element_size();
->>>>>>> 7a83cf43
   int team_size = nvshmem_team_n_pes(team);
   TORCH_CHECK(root < team_size, "root must be smaller than group size");
 
