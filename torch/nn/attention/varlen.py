--- conflicted
+++ resolved
@@ -33,8 +33,7 @@
     lse: bool = False
 
 
-# import failures when I try to register as custom op
-# @torch.library.custom_op("torch_nn_attention::_varlen_attn", mutates_args={})
+@torch.library.custom_op("torch_nn_attention::_varlen_attn", mutates_args={})
 def _varlen_attn(
     query: torch.Tensor,
     key: torch.Tensor,
@@ -194,11 +193,7 @@
         ...     query, key, value, cu_seq, cu_seq, max_len, max_len, is_causal=False
         ... )
     """
-<<<<<<< HEAD
     out, lse, _ = torch.ops.torch_nn_attention._varlen_attn(
-=======
-    out, lse = _varlen_attn(
->>>>>>> cae02775
         query, key, value, cu_seq_q, cu_seq_k, max_q, max_k, is_causal
     )
     if return_aux is not None and return_aux.lse:
