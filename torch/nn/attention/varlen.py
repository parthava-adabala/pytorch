--- conflicted
+++ resolved
@@ -175,12 +175,7 @@
     out, lse, _ = torch.ops.torch_nn_attention._varlen_attn(
         query, key, value, cu_seq_q, cu_seq_k, max_q, max_k, is_causal
     )
-<<<<<<< HEAD
-
-    if return_lse:
-=======
     if return_aux is not None and return_aux.lse:
->>>>>>> a07a0f5f
         return out, lse
     return out
 
