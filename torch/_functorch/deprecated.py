import textwrap
import warnings
from typing import Any, Callable, Optional, Tuple, Union

import torch._functorch.apis as apis
import torch._functorch.eager_transforms as _impl
import torch._functorch.make_functional as _nn_impl
import torch.nn as nn
from torch._functorch.eager_transforms import argnums_t
from torch._functorch.vmap import in_dims_t, out_dims_t

"""
The APIs in this file are exposed as `functorch.*`. They are thin wrappers
around the torch.func.* APIs that have deprecation warnings -- we're trying
to move people to the torch.func.* equivalents.

NB: We don't use *args, **kwargs in the signatures because that changes the
documentation.
"""


def get_warning(api, new_api=None, replace_newlines=False):
    if new_api is None:
        new_api = f"torch.func.{api}"
    warning = (
        f"We've integrated functorch into PyTorch. As the final step of the \n"
        f"integration, functorch.{api} is deprecated as of PyTorch \n"
        f"2.0 and will be deleted in a future version of PyTorch >= 2.3. \n"
        f"Please use {new_api} instead; see the PyTorch 2.0 release notes \n"
        f"and/or the torch.func migration guide for more details \n"
        f"https://pytorch.org/docs/main/func.migrating.html"
    )
    if replace_newlines:
        warning = warning.replace("\n", "")
    return warning


def warn_deprecated(api, new_api=None):
    warning = get_warning(api, new_api, replace_newlines=True)
    warnings.warn(warning, stacklevel=2)


def setup_docs(functorch_api, torch_func_api=None, new_api_name=None):
    api_name = functorch_api.__name__
    if torch_func_api is None:
        torch_func_api = getattr(_impl, api_name)
    # See https://docs.python.org/3/using/cmdline.html#cmdoption-OO
    if torch_func_api.__doc__ is None:
        return

    warning = get_warning(api_name, new_api_name)
    warning_note = "\n.. warning::\n\n" + textwrap.indent(warning, "    ")
    warning_note = textwrap.indent(warning_note, "    ")
    functorch_api.__doc__ = torch_func_api.__doc__ + warning_note


def vmap(
    func: Callable,
    in_dims: in_dims_t = 0,
    out_dims: out_dims_t = 0,
    randomness: str = "error",
    *,
    chunk_size=None,
) -> Callable:
    warn_deprecated("vmap", "torch.vmap")
    return apis.vmap(func, in_dims, out_dims, randomness, chunk_size=chunk_size)


def grad(func: Callable, argnums: argnums_t = 0, has_aux: bool = False) -> Callable:
    warn_deprecated("grad")
    return apis.grad(func, argnums, has_aux)

<<<<<<< HEAD
def grad_and_value(func: Callable, argnums: argnums_t = 0, has_aux: bool = False) -> Callable:
    warn_deprecated('grad_and_value')
    return apis.grad_and_value(func, argnums, has_aux)
=======

def grad_and_value(
    func: Callable, argnums: argnums_t = 0, has_aux: bool = False
) -> Callable:
    warn_deprecated("grad_and_value")
    return apis.grad_and_value(func, argnums, has_aux)

>>>>>>> f34905f6

def vjp(func: Callable, *primals, has_aux: bool = False):
    warn_deprecated("vjp")
    return _impl.vjp(func, *primals, has_aux=has_aux)


def jvp(
    func: Callable,
    primals: Any,
    tangents: Any,
    *,
    strict: bool = False,
    has_aux: bool = False,
):
    warn_deprecated("jvp")
    return _impl.jvp(func, primals, tangents, strict=strict, has_aux=has_aux)


def jacrev(
    func: Callable,
    argnums: Union[int, Tuple[int]] = 0,
    *,
    has_aux=False,
    chunk_size: Optional[int] = None,
    _preallocate_and_copy=False,
):
    warn_deprecated("jacrev")
    return _impl.jacrev(
        func,
        argnums,
        has_aux=has_aux,
        chunk_size=chunk_size,
        _preallocate_and_copy=_preallocate_and_copy,
    )


def jacfwd(
    func: Callable,
    argnums: argnums_t = 0,
    has_aux: bool = False,
    *,
    randomness: str = "error",
):
    warn_deprecated("jacfwd")
    return _impl.jacfwd(func, argnums, has_aux, randomness=randomness)


def hessian(func, argnums=0):
    warn_deprecated("hessian")
    return _impl.hessian(func, argnums=argnums)


def functionalize(func: Callable, *, remove: str = "mutations") -> Callable:
    warn_deprecated("functionalize")
    return _impl.functionalize(func, remove=remove)


def make_functional(model: nn.Module, disable_autograd_tracking: bool = False):
    warn_deprecated("make_functional", "torch.func.functional_call")
    return _nn_impl.make_functional(model, disable_autograd_tracking)


def make_functional_with_buffers(
    model: nn.Module, disable_autograd_tracking: bool = False
):
    warn_deprecated("make_functional_with_buffers", "torch.func.functional_call")
    return _nn_impl.make_functional_with_buffers(model, disable_autograd_tracking)


def combine_state_for_ensemble(models):
    warn_deprecated("combine_state_for_ensemble", "torch.func.stack_module_state")
    return _nn_impl.combine_state_for_ensemble(models)


setup_docs(vmap, apis.vmap, "torch.vmap")
setup_docs(grad, apis.grad)
setup_docs(grad_and_value, apis.grad_and_value)
setup_docs(vjp)
setup_docs(jvp)
setup_docs(jacrev)
setup_docs(jacfwd)
setup_docs(hessian)
setup_docs(functionalize)
setup_docs(make_functional, _nn_impl.make_functional, "torch.func.functional_call")
setup_docs(
    make_functional_with_buffers, _nn_impl.make_functional, "torch.func.functional_call"
)
setup_docs(
    combine_state_for_ensemble,
    _nn_impl.combine_state_for_ensemble,
    "torch.func.stack_module_state",
)<|MERGE_RESOLUTION|>--- conflicted
+++ resolved
@@ -70,11 +70,6 @@
     warn_deprecated("grad")
     return apis.grad(func, argnums, has_aux)
 
-<<<<<<< HEAD
-def grad_and_value(func: Callable, argnums: argnums_t = 0, has_aux: bool = False) -> Callable:
-    warn_deprecated('grad_and_value')
-    return apis.grad_and_value(func, argnums, has_aux)
-=======
 
 def grad_and_value(
     func: Callable, argnums: argnums_t = 0, has_aux: bool = False
@@ -82,7 +77,6 @@
     warn_deprecated("grad_and_value")
     return apis.grad_and_value(func, argnums, has_aux)
 
->>>>>>> f34905f6
 
 def vjp(func: Callable, *primals, has_aux: bool = False):
     warn_deprecated("vjp")
