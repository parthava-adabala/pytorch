--- conflicted
+++ resolved
@@ -26,12 +26,8 @@
 )
 
 import torch
-from torch.utils import _pytree as pytree
-<<<<<<< HEAD
-from torch.utils._backport_slots import dataclass_slots
+from torch.utils import _pytree as pytree 
 from torch.utils._python_dispatch import is_traceable_wrapper_subclass
-=======
->>>>>>> fca0b137
 from torch.utils._traceback import CapturedTraceback, format_frame
 from torch.utils.weak import WeakTensorKeyDictionary
 
