--- conflicted
+++ resolved
@@ -1,4 +1,3 @@
-# mypy: allow-untyped-defs
 from __future__ import annotations
 
 import contextlib
@@ -37,9 +36,14 @@
 
 
 if TYPE_CHECKING:
+    from collections.abc import Generator, Iterator
     from types import CodeType
 
     import sympy
+
+    from torch._dynamo.codegen import PyCodegen
+    from torch._functorch._aot_autograd.schemas import ViewAndMutationMeta
+    from torch._subclasses.fake_tensor import FakeTensorMode
 
 
 """
@@ -83,7 +87,7 @@
     # TODO: consider also tracking the recompilation count
     # See Note: Updating CompileId
 
-    def __str__(self):
+    def __str__(self) -> str:
         # NOTE: Keep this in sync with both from_string and the tlparse repo
         if self.compiled_autograd_id is not None:
             assert (self.frame_id is None) == (self.frame_compile_id is None)
@@ -97,7 +101,7 @@
             return f"{self.frame_id}/{self.frame_compile_id}"
 
     @classmethod
-    def from_string(cls, compile_id: Optional[str]):
+    def from_string(cls, compile_id: Optional[str]) -> Optional[CompileId]:
         """
         Factory method that creates a CompileId from its string representation.
         Keep this in sync with the __str__ method.
@@ -125,7 +129,7 @@
     # up by one
     attempt: int
 
-    def __str__(self):
+    def __str__(self) -> str:
         # Keep this in sync with tlparse repo
         if self.attempt == 0:
             return str(self.compile_id)
@@ -185,7 +189,7 @@
             GuardSource.LOCAL_UNSPECIALIZED_BUILTIN_NN_MODULE,
         )
 
-    def is_local(self):
+    def is_local(self) -> bool:
         return self in (
             GuardSource.LOCAL,
             GuardSource.LOCAL_SPECIALIZED_NN_MODULE,
@@ -218,7 +222,7 @@
     framework_loc: Optional[Union[traceback.FrameSummary, str]]
     maybe_user_loc: Optional[str]
 
-    def __str__(self):
+    def __str__(self) -> str:
         floc = (
             self.framework_loc
             if isinstance(self.framework_loc, str)
@@ -257,7 +261,7 @@
     # it is meaningless.  Example create_fns that are like this include
     # GRAD_MODE and SHAPE_ENV.
     originating_source: Source
-    create_fn: Callable[[GuardBuilderBase, Guard], None]
+    create_fn: Callable[[GuardBuilderBase, Guard], Any]
 
     # Export only. These values are written to at time of guard check_fn creation.
     guard_types: Optional[list[str]] = None
@@ -269,12 +273,12 @@
     user_stack: Optional[traceback.StackSummary] = None
     _hash: Optional[int] = None
 
-    def __hash__(self):
+    def __hash__(self) -> int:
         if self._hash is None:
             self._hash = hash((self.name, self.source, id(self.create_fn)))
         return self._hash
 
-    def sort_key(self):
+    def sort_key(self) -> tuple[bool, int, int, str, int]:
         # Put the duplicate input guards at the end. The duplicate guards have
         # two sources while guard.name only considers one source.
 
@@ -290,10 +294,10 @@
             self.inner_create_fn().__code__.co_firstlineno,
         )
 
-    def __lt__(self, other):
+    def __lt__(self, other: Guard) -> bool:
         return self.sort_key() < other.sort_key()
 
-    def inner_create_fn(self):
+    def inner_create_fn(self) -> Callable[[GuardBuilderBase, Guard], Any]:
         if isinstance(self.create_fn, functools.partial):
             return self.create_fn.func
         else:
@@ -308,7 +312,7 @@
         return self.originating_source.guard_source()
 
     @staticmethod
-    def weakref_to_str(obj_weakref):
+    def weakref_to_str(obj_weakref: object) -> str:
         """
         This is a workaround of a Python weakref bug.
 
@@ -332,7 +336,7 @@
         else:
             return str(obj_weakref)
 
-    def __repr__(self):
+    def __repr__(self) -> str:
         s = f"""
         {self.source.name.lower() if self.source else ""} {repr(self.name)} {self.inner_create_fn().__name__}
         {{
@@ -344,7 +348,7 @@
         """
         return s
 
-    def __str__(self):
+    def __str__(self) -> str:
         output = f"Name: {repr(self.name)}\n"
         source = self.source.name.lower() if self.source else ""
         output += f"    Source: {source}\n"
@@ -355,7 +359,7 @@
         output += f"    Guarded Class Weakref: {self.guarded_class_weakref}\n"
         return output
 
-    def create(self, builder: GuardBuilderBase):
+    def create(self, builder: GuardBuilderBase) -> Any:
         try:
             return self.create_fn(builder, self)
         except Exception:
@@ -364,18 +368,15 @@
                 log.error("Created at:\n%s", "".join(self.stack.format()[-4:]).rstrip())
             raise
 
-    def is_specialized_nn_module(self):
+    def is_specialized_nn_module(self) -> bool:
         return self.source.is_specialized_nn_module()
 
-    def is_fsdp_module(self):
+    def is_fsdp_module(self) -> bool:
         return self.source.is_fsdp_module()
 
-    def is_local(self):
+    def is_local(self) -> bool:
         return self.source.is_local()
 
-<<<<<<< HEAD
-    def set_export_info(self, guard_type, guarded_class, code_list, obj_weakref):
-=======
     def set_export_info(
         self,
         guard_type: str,
@@ -383,7 +384,6 @@
         code_list: list[str],
         obj_weakref: object,
     ) -> None:
->>>>>>> eaa5d9d3
         if not self.guard_types:
             self.guard_types = []
 
@@ -438,7 +438,7 @@
     input_source_a: Source
     input_source_b: Source
 
-    def __post_init__(self):
+    def __post_init__(self) -> None:
         assert self.input_source_a != self.input_source_b
 
 
@@ -469,7 +469,7 @@
 can also be taken in at restore_graphstate(T) calls.
 
 When to snapshot, is, at the moment, an implementation detail of upstream callers. Checkpointable
-does not provide any garuantees around consistency, idempotency, or safety of calling its APIs, yet.
+does not provide any guarantees around consistency, idempotency, or safety of calling its APIs, yet.
 
 In the future, it will have a closer coupling to a generic Checkpoint management system.
 """
@@ -480,7 +480,7 @@
     def copy_graphstate(self) -> T: ...
 
     @abstractmethod
-    def restore_graphstate(self, state: T): ...
+    def restore_graphstate(self, state: T) -> None: ...
 
 
 class GuardsCheckpointState:
@@ -490,10 +490,10 @@
 
     dynamo_guards: set[Guard] = set()
 
-    def __init__(self, dynamo_guards):
+    def __init__(self, dynamo_guards: set[Guard]) -> None:
         self.dynamo_guards = dynamo_guards
 
-    def diff(self, other):
+    def diff(self, other: GuardsCheckpointState) -> Optional[set[Guard]]:
         """
         Produces a delta against another GuardsCheckpointState.
 
@@ -505,17 +505,19 @@
             return None
         return r
 
-    def __eq__(self, other):
+    def __eq__(self, other: object) -> bool:
+        if not isinstance(other, GuardsCheckpointState):
+            return False
         return self.diff(other) is None
 
 
 class ModuleContextCheckpointState:
     nn_modules: dict[str, torch.nn.Module] = {}
 
-    def __init__(self, nn_modules):
+    def __init__(self, nn_modules: dict[str, torch.nn.Module]) -> None:
         self.nn_modules = nn_modules
 
-    def diff(self, other):
+    def diff(self, other: ModuleContextCheckpointState) -> Optional[set[str]]:
         """
         Produces a delta against another ModuleContextCheckpointState.
 
@@ -527,7 +529,9 @@
             return None
         return r
 
-    def __eq__(self, other):
+    def __eq__(self, other: object) -> bool:
+        if not isinstance(other, ModuleContextCheckpointState):
+            return False
         return self.diff(other) is None
 
 
@@ -535,21 +539,21 @@
     def __init__(self) -> None:
         self.nn_modules: dict[str, Any] = {}
 
-    def copy_graphstate(self):
+    def copy_graphstate(self) -> ModuleContextCheckpointState:
         return ModuleContextCheckpointState(dict(self.nn_modules))
 
-    def restore_graphstate(self, state):
+    def restore_graphstate(self, state: ModuleContextCheckpointState) -> None:
         assert isinstance(state, ModuleContextCheckpointState)
         self.nn_modules = state.nn_modules
 
 
 class GlobalContextCheckpointState:
-    global_state: dict[str, tuple[Callable, ...]] = {}
-
-    def __init__(self, global_states):
+    global_state: dict[str, tuple[Callable, Any]] = {}
+
+    def __init__(self, global_states: dict[str, tuple[Callable, Any]]) -> None:
         self.global_state = global_states
 
-    def diff(self, other):
+    def diff(self, other: GlobalContextCheckpointState) -> Optional[set[str]]:
         """
         Produces a delta against another GlobalContextCheckpointState.
 
@@ -561,7 +565,9 @@
             return None
         return r
 
-    def __eq__(self, other):
+    def __eq__(self, other: object) -> bool:
+        if not isinstance(other, GlobalContextCheckpointState):
+            return False
         return self.diff(other) is None
 
 
@@ -581,12 +587,12 @@
     }
 
     def __init__(self) -> None:
-        self.global_state: dict[str, tuple[Callable, ...]] = {}
-
-    def copy_graphstate(self):
-        return GlobalContextCheckpointState(dict(self.global_state))
-
-    def restore_graphstate(self, state):
+        self.global_state: dict[str, tuple[Callable, Any]] = {}
+
+    def copy_graphstate(self) -> GlobalContextCheckpointState:
+        return GlobalContextCheckpointState(self.global_state)
+
+    def restore_graphstate(self, state: GlobalContextCheckpointState) -> None:
         assert isinstance(state, GlobalContextCheckpointState)
         self.global_state = state.global_state
         assert (
@@ -600,41 +606,43 @@
 # Like a Set[Guard] but will record the user stack on all guards at the
 # time they were installed at their destination
 class GuardsSet:
-    def __init__(self, inner=None):
+    def __init__(self, inner: Optional[set[Guard]] = None) -> None:
         if inner is None:
             inner = set()
         self.inner = inner
 
-    def __iter__(self):
+    def __iter__(self) -> Iterator[Guard]:
         return iter(self.inner)
 
-    def __len__(self):
+    def __len__(self) -> int:
         return len(self.inner)
 
     # Subtraction along with bool is typically used to determine the delta of
     # added guards between checkpoints for higher order ops
-    def __sub__(self, other):
+    def __sub__(self, other: GuardsSet) -> GuardsSet:
         return GuardsSet(self.inner - other.inner)
 
-    def __bool__(self):
+    def __bool__(self) -> bool:
         return bool(self.inner)
 
-    def add(self, guard: Guard, *, collect_debug_stack=True, skip=0):
+    def add(
+        self, guard: Guard, *, collect_debug_stack: bool = True, skip: int = 0
+    ) -> None:
         if guard in self.inner:
             return
         if collect_debug_stack:
             if guard.stack is None:
                 guard.stack = CapturedTraceback.extract(skip=1 + skip)
-            if guard.user_stack is None:
-                guard.user_stack = TracingContext.extract_stack()
+        if guard.user_stack is None:
+            guard.user_stack = TracingContext.extract_stack()
         self.inner.add(guard)
 
-    def update(self, *others: set[Guard]):
+    def update(self, *others: set[Guard]) -> None:
         for o in others:
             for g in o:
                 self.add(g, skip=1)
 
-    def remove_guards_with_source(self, source):
+    def remove_guards_with_source(self, source: Source) -> None:
         """Delete all guards that contains a given source"""
         from ._dynamo.source import is_from_source
 
@@ -656,10 +664,10 @@
         self.dynamo_guards: GuardsSet = GuardsSet()
         self.aotautograd_guards: list[GuardEnvExpr] = []
 
-    def copy_graphstate(self):
+    def copy_graphstate(self) -> GuardsCheckpointState:
         return GuardsCheckpointState(set(self.dynamo_guards.inner))
 
-    def restore_graphstate(self, state):
+    def restore_graphstate(self, state: GuardsCheckpointState) -> None:
         # NB: "steals" the passed in state
         assert isinstance(state, GuardsCheckpointState)
         self.dynamo_guards = GuardsSet(state.dynamo_guards)
@@ -667,22 +675,22 @@
 
 class HopSubgraphCache:
     @abstractmethod
-    def add_dynamo_installed_submodule(self, fn_id: int, identifier: str): ...
+    def add_dynamo_installed_submodule(self, fn_id: int, identifier: str) -> None: ...
 
     @abstractmethod
     def get_dynamo_installed_submodules(self, fn_id: int) -> list[str]: ...
 
     @abstractmethod
-    def add_autograd_key_entry(self, identifier: str, key: Callable): ...
+    def add_autograd_key_entry(self, identifier: str, key: Callable) -> None: ...
 
     @abstractmethod
-    def get_autograd_key_entry(self, identifier: str): ...
+    def get_autograd_key_entry(self, identifier: str) -> Optional[Callable]: ...
 
     @abstractmethod
-    def add_proxy_dispatch_entry(self, identifier: str, key: Callable): ...
+    def add_proxy_dispatch_entry(self, identifier: str, key: Callable) -> None: ...
 
     @abstractmethod
-    def get_proxy_dispatch_entry(self, identifier: str): ...
+    def get_proxy_dispatch_entry(self, identifier: str) -> Optional[Callable]: ...
 
     @abstractmethod
     def add_lazy_bwd_entry(
@@ -690,12 +698,12 @@
         identifier: str,
         tangent_metadata: tuple[object],
         gmod: torch.fx.GraphModule,
-    ): ...
+    ) -> int: ...
 
     @abstractmethod
     def get_lazy_bwd_entry(
         self, identifier: str, tangent_metadata: tuple[object]
-    ) -> int: ...
+    ) -> tuple[Optional[torch.fx.GraphModule], Optional[int]]: ...
 
 
 class InvokeSubgraphCache(HopSubgraphCache):
@@ -707,22 +715,22 @@
             str, dict[tuple[object], tuple[torch.fx.GraphModule, int]]
         ] = defaultdict(dict)
 
-    def add_dynamo_installed_submodule(self, fn_id: int, identifier: str):
+    def add_dynamo_installed_submodule(self, fn_id: int, identifier: str) -> None:
         self.dynamo_installed_submodules[fn_id].append(identifier)
 
     def get_dynamo_installed_submodules(self, fn_id: int) -> list[str]:
         return self.dynamo_installed_submodules.get(fn_id, [])
 
-    def add_autograd_key_entry(self, identifier: str, key: Callable):
+    def add_autograd_key_entry(self, identifier: str, key: Callable) -> None:
         self.autograd_cache[identifier] = key
 
-    def get_autograd_key_entry(self, identifier: str):
+    def get_autograd_key_entry(self, identifier: str) -> Optional[Callable]:
         return self.autograd_cache.get(identifier, None)
 
-    def add_proxy_dispatch_entry(self, identifier: str, key: Callable):
+    def add_proxy_dispatch_entry(self, identifier: str, key: Callable) -> None:
         self.proxy_dispatch_cache[identifier] = key
 
-    def get_proxy_dispatch_entry(self, identifier: str):
+    def get_proxy_dispatch_entry(self, identifier: str) -> Optional[Callable]:
         return self.proxy_dispatch_cache.get(identifier, None)
 
     def add_lazy_bwd_entry(
@@ -730,13 +738,15 @@
         identifier: str,
         tangent_metadata: tuple[object],
         gmod: torch.fx.GraphModule,
-    ):
+    ) -> int:
         # Save the number of existing graph modules in the dictionary to get the suffix
         num_gmods = len(self.lazy_bwd_cache[identifier])
         self.lazy_bwd_cache[identifier][tangent_metadata] = (gmod, num_gmods)
         return num_gmods
 
-    def get_lazy_bwd_entry(self, identifier: str, tangent_metadata: tuple[object]):
+    def get_lazy_bwd_entry(
+        self, identifier: str, tangent_metadata: tuple[object]
+    ) -> tuple[Optional[torch.fx.GraphModule], Optional[int]]:
         if identifier not in self.lazy_bwd_cache:
             return (None, None)
 
@@ -789,7 +799,7 @@
     def try_get() -> Optional[CompileContext]:
         return getattr(_TLS, "compile_context", None)
 
-    def __init__(self, compile_id):
+    def __init__(self, compile_id: Optional[CompileId]) -> None:
         assert compile_id is None or isinstance(compile_id, CompileId)
         self.compile_id: Optional[CompileId] = compile_id
         self.attempt = 0
@@ -797,14 +807,14 @@
         self.shape_env_guards: list[str] = []
 
     @staticmethod
-    def current_compile_id():
+    def current_compile_id() -> Optional[CompileId]:
         self = CompileContext.try_get()
         if self is None:
             return None
         return self.compile_id
 
     @staticmethod
-    def current_trace_id():
+    def current_trace_id() -> Optional[TraceId]:
         self = CompileContext.try_get()
         if self is None:
             return None
@@ -833,28 +843,28 @@
             "TracingContext.get() must be called within an ongoing trace."
         )
 
-    def __init__(self, fake_mode):
+    def __init__(self, fake_mode: Optional[FakeTensorMode]) -> None:
         self.guards_context = GuardsContext()
         self.module_context = ModuleContext()
         self.global_context = GlobalContext()
-        self.previously_inlined_functions = dict()
-        self.previously_cleaned_instructions = dict()
-        self.fake_mode = fake_mode
-        self.frame_summary_stack = []
+        self.previously_inlined_functions: dict[Any, Any] = dict()
+        self.previously_cleaned_instructions: dict[Any, Any] = dict()
+        self.fake_mode: Optional[FakeTensorMode] = fake_mode
+        self.frame_summary_stack: list[traceback.FrameSummary] = []
         # This is morally part of frame_summary_stack, but it is kept separate
         # for clarity.  As we process a frame, this variable gets updated
         # to keep track of what line we are in the function.  We make a
         # function call, this gets cleared and the frame location is pushed
         # to frame_summary_stack (prepping this variable for the inner frame's
         # progress)
-        self.loc_in_frame = None
+        self.loc_in_frame: Optional[tuple[str, int, str]] = None
         # this is only set after aot_autograd
-        self.fw_metadata = None
+        self.fw_metadata: Optional[ViewAndMutationMeta] = None
         # this is only set after aot_autograd
-        self.aot_graph_name = None
-        self.params_flat = None
-        self.params_flat_unwrap_subclasses = None
-        self.params_unwrapped_to_flat_index = None
+        self.aot_graph_name: Optional[list[str]] = None
+        self.params_flat: Optional[list[Any]] = None
+        self.params_flat_unwrap_subclasses: Optional[list[Any]] = None
+        self.params_unwrapped_to_flat_index: Optional[list[Any]] = None
         # this is for extended return calling convention from backend
         # compiler to aot_autograd
         # Per output, what the compiler specified stride of the output is,
@@ -874,7 +884,7 @@
         # See note [Tensor Fakification and Symbol Caching]
         self.tensor_to_context = WeakTensorKeyDictionary()
 
-        # If this true, Aot Autograd will return output Fake Tensors with appropiate
+        # If this true, Aot Autograd will return output Fake Tensors with appropriate
         # meta on the first invocation
         # see note: [Returning Fake Tensors on First AOT Autograd Call]
         self.fakify_first_call = False
@@ -882,7 +892,7 @@
         # list of code objects for inlined functions
         self.traced_code: list[CodeType] = []
 
-    def clear(self):
+    def clear(self) -> None:
         # Look at the note in output_graph.py in function `save_global_state`
         # for the context on clearing global context.
         self.global_context.global_state = {}
@@ -891,7 +901,7 @@
 
     @staticmethod
     @contextmanager
-    def patch(**kwargs):
+    def patch(**kwargs: Any) -> Generator[None, None, None]:
         prior = {}
         ctx = TracingContext.get()
 
@@ -907,7 +917,7 @@
                 setattr(ctx, key, val)
 
     @staticmethod
-    def extract_stack():
+    def extract_stack() -> traceback.StackSummary:
         self = TracingContext.try_get()
         if self is None:
             return traceback.StackSummary()
@@ -916,7 +926,7 @@
             stack = stack + [self._populate_loc_in_frame_summary()]
         return traceback.StackSummary.from_list(stack)
 
-    def _populate_loc_in_frame_summary(self):
+    def _populate_loc_in_frame_summary(self) -> traceback.FrameSummary:
         assert self.loc_in_frame is not None
         filename, lineno, frame_name = self.loc_in_frame
         return traceback.FrameSummary(filename, lineno, frame_name, lookup_line=False)
@@ -925,7 +935,7 @@
     # associated with the current frame state
     @staticmethod
     @contextlib.contextmanager
-    def clear_frame():
+    def clear_frame() -> Generator[None, None, None]:
         tc = TracingContext.get()
         with (
             unittest.mock.patch.object(tc, "frame_summary_stack", []),
@@ -957,7 +967,9 @@
 
     @staticmethod
     @contextlib.contextmanager
-    def current_frame(frame_summary):
+    def current_frame(
+        frame_summary: Optional[traceback.FrameSummary],
+    ) -> Generator[None, None, None]:
         # frame_summary can be None to solely take advantage of real_stack
         # attachment to thrown exceptions
         tc = TracingContext.get()
@@ -978,7 +990,9 @@
 
     @staticmethod
     @contextlib.contextmanager
-    def report_output_strides():
+    def report_output_strides() -> Generator[
+        Optional[list[Optional[tuple[int, ...]]]], None, None
+    ]:
         tc = TracingContext.try_get()
         if tc is None:
             yield None
@@ -991,14 +1005,23 @@
             tc.output_strides = old_output_strides
 
     @staticmethod
-    def set_current_loc(filename, lineno, frame_name):
+    def set_current_loc(filename: str, lineno: int, frame_name: str) -> None:
         # Save the current location in the frame. Lazily generate the
         # framesummary.
         TracingContext.get().loc_in_frame = (filename, lineno, frame_name)
 
+    @staticmethod
+    def get_traced_code() -> Optional[list[CodeType]]:
+        tc = TracingContext.try_get()
+        if tc is None:
+            return None
+        return tc.traced_code
+
 
 @contextmanager
-def compile_context(context: Optional[CompileContext]):
+def compile_context(
+    context: Optional[CompileContext],
+) -> Generator[Optional[CompileContext], None, None]:
     old_context = getattr(_TLS, "compile_context", None)
     _TLS.compile_context = context
     try:
@@ -1008,7 +1031,9 @@
 
 
 @contextmanager
-def tracing(context: Optional[TracingContext]):
+def tracing(
+    context: Optional[TracingContext],
+) -> Generator[Optional[TracingContext], None, None]:
     """
     This function installs the passed in tracing context as a dynamic scoped
     global variable.
@@ -1038,13 +1063,13 @@
 # TODO(voz): Consider a toplevel torch/_source.py
 @dataclasses.dataclass(frozen=True)
 class Source:
-    def is_dict_key(self):
+    def is_dict_key(self) -> bool:
         return False
 
-    def is_ephemeral(self):
+    def is_ephemeral(self) -> bool:
         return False
 
-    def reconstruct(self, codegen):
+    def reconstruct(self, codegen: PyCodegen) -> None:
         raise NotImplementedError
 
     def guard_source(self) -> GuardSource:
@@ -1053,7 +1078,7 @@
     def name(self) -> str:
         raise NotImplementedError
 
-    def make_guard(self, fn) -> Guard:
+    def make_guard(self, fn: Callable[..., Any]) -> Guard:
         if self.guard_source() is GuardSource.CONSTANT:
             raise NotImplementedError
         return Guard(self, fn)
@@ -1061,7 +1086,7 @@
     def is_specialized_nn_module(self) -> bool:
         return self.guard_source().is_specialized_nn_module()
 
-    def subguards_allowed(self):
+    def subguards_allowed(self) -> bool:
         """True if you can guard on attributes of this"""
         return self.guard_source() != GuardSource.SYNTHETIC_LOCAL
 
@@ -1071,11 +1096,11 @@
 class ChainedSource(Source):
     base: Source
 
-    def is_dict_key(self):
+    def is_dict_key(self) -> bool:
         # Recurse until you either hit a ConstDictKey or a Source
         return self.base.is_dict_key()
 
-    def is_ephemeral(self):
+    def is_ephemeral(self) -> bool:
         return self.base.is_ephemeral()
 
     def get_base(self) -> Source:
@@ -1085,7 +1110,7 @@
         return current
 
 
-def detect_fake_mode(inputs: Any = None):
+def detect_fake_mode(inputs: Any = None) -> Optional[FakeTensorMode]:
     """
     Attempts to "detect" what the current fake mode is.  If there is one ambiently
     available from TracingContext, we preferentially use that.  Otherwise, we
@@ -1129,7 +1154,7 @@
         return None
 
 
-def active_fake_mode():
+def active_fake_mode() -> Optional[FakeTensorMode]:
     """
     Inspects the dispatch mode stack for an active fake mode and returns it.
     Returns None if no fake mode is active.
