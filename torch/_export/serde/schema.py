--- conflicted
+++ resolved
@@ -5,15 +5,11 @@
 from enum import IntEnum
 from typing import Annotated, Optional
 
-from torch._export.serde.union import _Union
+from torch._export.serde.union import _Union, _union_dataclass
 
 
 # NOTE: Please update this value if any modifications are made to the schema
-<<<<<<< HEAD
-SCHEMA_VERSION = (8, 8)
-=======
 SCHEMA_VERSION = (8, 10)
->>>>>>> eaa5d9d3
 TREESPEC_VERSION = 1
 
 
@@ -37,6 +33,8 @@
     UINT16 = 28
     FLOAT8E4M3FN = 29
     FLOAT8E5M2 = 30
+    FLOAT8E4M3FNUZ = 31
+    FLOAT8E5M2FNUZ = 32
 
 
 class Layout(IntEnum):
@@ -64,7 +62,7 @@
     index: Annotated[Optional[int], 20] = None
 
 
-@dataclass(repr=False)
+@_union_dataclass
 class SymExprHint(_Union):
     as_int: Annotated[int, 10]
     as_bool: Annotated[bool, 20]
@@ -81,19 +79,19 @@
     hint: Annotated[Optional[SymExprHint], 20] = None
 
 
-@dataclass(repr=False)
+@_union_dataclass
 class SymInt(_Union):
     as_expr: Annotated[SymExpr, 10]
     as_int: Annotated[int, 20]
 
 
-@dataclass(repr=False)
+@_union_dataclass
 class SymFloat(_Union):
     as_expr: Annotated[SymExpr, 10]
     as_float: Annotated[float, 20]
 
 
-@dataclass(repr=False)
+@_union_dataclass
 class SymBool(_Union):
     as_expr: Annotated[SymExpr, 10]
     as_bool: Annotated[bool, 20]
@@ -116,7 +114,7 @@
 # of SymInt and ints (ex. [1, s0, ...]). We will serialize this type of list to
 # be List[SymIntArgument] and map the SymInts to the "as_name" field, and ints
 # to the "as_int" field.
-@dataclass(repr=False)
+@_union_dataclass
 class SymIntArgument(_Union):
     as_name: Annotated[str, 10]
     as_int: Annotated[int, 20]
@@ -128,7 +126,7 @@
 # of SymFloat and float (ex. [1.0, s0, ...]). We will serialize this type of list to
 # be List[SymFloatArgument] and map the SymFloats to the "as_name" field, and ints
 # to the "as_float" field.
-@dataclass(repr=False)
+@_union_dataclass
 class SymFloatArgument(_Union):
     as_name: Annotated[str, 10]
     as_float: Annotated[float, 20]
@@ -140,7 +138,7 @@
 # of SymBool and bools (ex. [True, i0, ...]). We will serialize this type of list to
 # be List[SymboolArgument] and map the SymBools to the "as_name" field, and bools
 # to the "as_bool" field.
-@dataclass(repr=False)
+@_union_dataclass
 class SymBoolArgument(_Union):
     as_name: Annotated[str, 10]
     as_bool: Annotated[bool, 20]
@@ -160,7 +158,7 @@
 # (Tensor?[], ex. [Tensor, None, ...]), where the list will be serialized to the
 # type List[OptionalTensorArgument], with tensor values seiralized to the
 # "as_tensor" field, and None values serialized to the "as_none" field.
-@dataclass(repr=False)
+@_union_dataclass
 class OptionalTensorArgument(_Union):
     as_tensor: Annotated[TensorArgument, 20]
     as_none: Annotated[bool, 10]
@@ -179,7 +177,7 @@
 
 
 # This is actually a union type
-@dataclass(repr=False)
+@_union_dataclass
 class Argument(_Union):
     as_none: Annotated[bool, 10]
     as_tensor: Annotated[TensorArgument, 20]
@@ -257,7 +255,7 @@
     arg: Annotated[Argument, 10]
 
 
-@dataclass(repr=False)
+@_union_dataclass
 class ConstantValue(_Union):
     as_none: Annotated[bool, 10]
     as_int: Annotated[int, 20]
@@ -302,7 +300,7 @@
     arg: Annotated[TokenArgument, 10]
 
 
-@dataclass(repr=False)
+@_union_dataclass
 class InputSpec(_Union):
     user_input: Annotated[UserInputSpec, 10]
     parameter: Annotated[InputToParameterSpec, 20]
@@ -358,7 +356,7 @@
     arg: Annotated[TokenArgument, 10]
 
 
-@dataclass(repr=False)
+@_union_dataclass
 class OutputSpec(_Union):
     user_output: Annotated[UserOutputSpec, 10]
     loss_output: Annotated[LossOutputSpec, 20]
@@ -393,7 +391,7 @@
     out_spec: Annotated[str, 40]
 
     # This field is used to prettify the graph placeholders
-    # after we ser/der and retrace
+    # after we Ser/Der and retrace
     forward_arg_names: Annotated[Optional[list[str]], 50] = None
 
 
@@ -424,7 +422,7 @@
 
 
 # Invariant: Every time a change is made to the schema, one of the versions
-#            should be upadted.
+#            should be updated.
 @dataclass
 class SchemaVersion:
     major: Annotated[
