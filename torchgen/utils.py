from __future__ import annotations

import contextlib
import functools
import hashlib
import os
import re
import sys
import textwrap
from dataclasses import is_dataclass
from enum import auto, Enum
from pathlib import Path
from pprint import pformat
<<<<<<< HEAD
from typing import Any, Callable, Generic, NoReturn, TYPE_CHECKING, TypeVar
from typing_extensions import assert_never, deprecated, Self
=======
from typing import Any, Generic, TYPE_CHECKING, TypeVar
from typing_extensions import assert_never, Self
>>>>>>> 801e282f

from torchgen.code_template import CodeTemplate


if TYPE_CHECKING:
    from argparse import Namespace
    from collections.abc import Iterable, Iterator, Sequence


TORCHGEN_ROOT = Path(__file__).absolute().parent
REPO_ROOT = TORCHGEN_ROOT.parent


# Many of these functions share logic for defining both the definition
# and declaration (for example, the function signature is the same), so
# we organize them into one function that takes a Target to say which
# code we want.
#
# This is an OPEN enum (we may add more cases to it in the future), so be sure
# to explicitly specify with Literal[Target.XXX] or Literal[Target.XXX, Target.YYY]
# what targets are valid for your use.
class Target(Enum):
    # top level namespace (not including at)
    DEFINITION = auto()
    DECLARATION = auto()
    # TORCH_LIBRARY(...) { ... }
    REGISTRATION = auto()
    # namespace { ... }
    ANONYMOUS_DEFINITION = auto()
    # namespace cpu { ... }
    NAMESPACED_DEFINITION = auto()
    NAMESPACED_DECLARATION = auto()


# Matches "foo" in "foo, bar" but not "foobar". Used to search for the
# occurrence of a parameter in the derivative formula
IDENT_REGEX = r"(^|\W){}($|\W)"


# TODO: Use a real parser here; this will get bamboozled
def split_name_params(schema: str) -> tuple[str, list[str]]:
    m = re.match(r"(\w+)(\.\w+)?\((.*)\)", schema)
    if m is None:
        raise RuntimeError(f"Unsupported function schema: {schema}")
    name, _, params = m.groups()
    return name, params.split(", ")


T = TypeVar("T")
S = TypeVar("S")

# These two functions purposely return generators in analogy to map()
# so that you don't mix up when you need to list() them


# Map over function that may return None; omit Nones from output sequence
def mapMaybe(func: Callable[[T], S | None], xs: Iterable[T]) -> Iterator[S]:
    for x in xs:
        r = func(x)
        if r is not None:
            yield r


# Map over function that returns sequences and cat them all together
def concatMap(func: Callable[[T], Sequence[S]], xs: Iterable[T]) -> Iterator[S]:
    for x in xs:
        yield from func(x)


# Conveniently add error context to exceptions raised.  Lets us
# easily say that an error occurred while processing a specific
# context.
@contextlib.contextmanager
def context(msg_fn: Callable[[], str]) -> Iterator[None]:
    try:
        yield
    except Exception as e:
        # TODO: this does the wrong thing with KeyError
        msg = msg_fn()
        msg = textwrap.indent(msg, "  ")
        msg = f"{e.args[0]}\n{msg}" if e.args else msg
        e.args = (msg,) + e.args[1:]
        raise


@functools.cache
def _read_template(template_fn: str) -> CodeTemplate:
    return CodeTemplate.from_file(template_fn)


# String hash that's stable across different executions, unlike builtin hash
def string_stable_hash(s: str) -> int:
    sha1 = hashlib.sha1(s.encode("latin1"), usedforsecurity=False).digest()
    return int.from_bytes(sha1, byteorder="little")


# A small abstraction for writing out generated files and keeping track
# of what files have been written (so you can write out a list of output
# files)
class FileManager:
    def __init__(
        self,
        install_dir: str | Path,
        template_dir: str | Path,
        dry_run: bool,
    ) -> None:
        self.install_dir = Path(install_dir)
        self.template_dir = Path(template_dir)
        self.files: set[Path] = set()
        self.dry_run = dry_run

    @property
    def filenames(self) -> frozenset[str]:
        return frozenset({file.as_posix() for file in self.files})

    def _write_if_changed(self, filename: str | Path, contents: str) -> None:
        file = Path(filename)
        old_contents: str | None = None
        try:
            old_contents = file.read_text(encoding="utf-8")
        except OSError:
            pass
        if contents != old_contents:
            # Create output directory if it doesn't exist
            file.parent.mkdir(parents=True, exist_ok=True)
            file.write_text(contents, encoding="utf-8")

    # Read from template file and replace pattern with callable (type could be dict or str).
    def substitute_with_template(
        self,
        template_fn: str | Path,
        env_callable: Callable[[], str | dict[str, Any]],
    ) -> str:
        assert not Path(template_fn).is_absolute(), (
            f"template_fn must be relative: {template_fn}"
        )
        template_path = self.template_dir / template_fn
        env = env_callable()
        if isinstance(env, dict):
            if "generated_comment" not in env:
                generator_default = TORCHGEN_ROOT / "gen.py"
                try:
                    generator = Path(
                        sys.modules["__main__"].__file__ or generator_default
                    ).absolute()
                except (KeyError, AttributeError):
                    generator = generator_default.absolute()

                try:
                    generator_path = generator.relative_to(REPO_ROOT).as_posix()
                except ValueError:
                    generator_path = generator.name

                env = {
                    **env,  # copy the original dict instead of mutating it
                    "generated_comment": (
                        "@" + f"generated by {generator_path} from {template_fn}"
                    ),
                }
            template = _read_template(template_path)
            substitute_out = template.substitute(env)
            # Ensure an extra blank line between the class/function definition
            # and the docstring of the previous class/function definition.
            # NB: It is generally not recommended to have docstrings in pyi stub
            #     files. But if there are any, we need to ensure that the file
            #     is properly formatted.
            return re.sub(
                r'''
                (""")\n+             # match triple quotes
                (
                    (\s*@.+\n)*     # match decorators if any
                    \s*(class|def)  # match class/function definition
                )
                ''',
                r"\g<1>\n\n\g<2>",
                substitute_out,
                flags=re.VERBOSE,
            )
        if isinstance(env, str):
            return env
        assert_never(env)

    def write_with_template(
        self,
        filename: str | Path,
        template_fn: str | Path,
        env_callable: Callable[[], str | dict[str, Any]],
    ) -> None:
        filename = Path(filename)
        assert not filename.is_absolute(), f"filename must be relative: {filename}"
        file = self.install_dir / filename
        assert file not in self.files, f"duplicate file write {file}"
        self.files.add(file)
        if not self.dry_run:
            substitute_out = self.substitute_with_template(
                template_fn=template_fn,
                env_callable=env_callable,
            )
            self._write_if_changed(filename=file, contents=substitute_out)

    def write(
        self,
        filename: str | Path,
        env_callable: Callable[[], str | dict[str, Any]],
    ) -> None:
        self.write_with_template(filename, filename, env_callable)

    def write_sharded(
        self,
        filename: str | Path,
        items: Iterable[T],
        *,
        key_fn: Callable[[T], str],
        env_callable: Callable[[T], dict[str, list[str]]],
        num_shards: int,
        base_env: dict[str, Any] | None = None,
        sharded_keys: set[str],
    ) -> None:
        self.write_sharded_with_template(
            filename,
            filename,
            items,
            key_fn=key_fn,
            env_callable=env_callable,
            num_shards=num_shards,
            base_env=base_env,
            sharded_keys=sharded_keys,
        )

    def write_sharded_with_template(
        self,
        filename: str | Path,
        template_fn: str | Path,
        items: Iterable[T],
        *,
        key_fn: Callable[[T], str],
        env_callable: Callable[[T], dict[str, list[str]]],
        num_shards: int,
        base_env: dict[str, Any] | None = None,
        sharded_keys: set[str],
    ) -> None:
        file = Path(filename)
        assert not file.is_absolute(), f"filename must be relative: {filename}"
        everything: dict[str, Any] = {"shard_id": "Everything"}
        shards: list[dict[str, Any]] = [
            {"shard_id": f"_{i}"} for i in range(num_shards)
        ]
        all_shards = [everything] + shards

        if base_env is not None:
            for shard in all_shards:
                shard.update(base_env)

        for key in sharded_keys:
            for shard in all_shards:
                if key in shard:
                    assert isinstance(shard[key], list), (
                        "sharded keys in base_env must be a list"
                    )
                    shard[key] = shard[key].copy()
                else:
                    shard[key] = []

        def merge_env(into: dict[str, list[str]], from_: dict[str, list[str]]) -> None:
            for k, v in from_.items():
                assert k in sharded_keys, f"undeclared sharded key {k}"
                into[k] += v

        if self.dry_run:
            # Dry runs don't write any templates, so incomplete environments are fine
            items = ()

        for item in items:
            key = key_fn(item)
            sid = string_stable_hash(key) % num_shards
            env = env_callable(item)

            merge_env(shards[sid], env)
            merge_env(everything, env)

        for shard in all_shards:
            shard_id = shard["shard_id"]
            self.write_with_template(
                file.with_stem(f"{file.stem}{shard_id}"),
                template_fn,
                lambda: shard,
            )

        # filenames is used to track compiled files, but FooEverything.cpp isn't meant to be compiled
        self.files.discard(self.install_dir / file.with_stem(f"{file.stem}Everything"))

    def write_outputs(self, variable_name: str, filename: str | Path) -> None:
        """Write a file containing the list of all outputs which are generated by this script."""
        content = "\n".join(
            (
                "set(",
                variable_name,
                # Use POSIX paths to avoid invalid escape sequences on Windows
                *(f'    "{file.as_posix()}"' for file in sorted(self.files)),
                ")",
            )
        )
        self._write_if_changed(filename, content)

    def template_dir_for_comments(self) -> str:
        """
        This needs to be deterministic. The template dir is an absolute path
        that varies across builds. So, just use the path relative to this file,
        which will point to the codegen source but will be stable.
        """
        return os.path.relpath(self.template_dir, os.path.dirname(__file__))


# Helper function to generate file manager
def make_file_manager(
    options: Namespace,
    install_dir: str | Path | None = None,
) -> FileManager:
    template_dir = os.path.join(options.source_path, "templates")
    install_dir = install_dir if install_dir else options.install_dir
    return FileManager(
        install_dir=install_dir,
        template_dir=template_dir,
        dry_run=options.dry_run,
    )


# Helper function to create a pretty representation for dataclasses
def dataclass_repr(
    obj: Any,
    indent: int = 0,
    width: int = 80,
) -> str:
    return pformat(obj, indent, width)


def _format_dict(
    attr: dict[Any, Any],
    indent: int,
    width: int,
    curr_indent: int,
) -> str:
    curr_indent += indent + 3
    dict_repr = []
    for k, v in attr.items():
        k_repr = repr(k)
        v_str = (
            pformat(v, indent, width, curr_indent + len(k_repr))
            if is_dataclass(v)
            else repr(v)
        )
        dict_repr.append(f"{k_repr}: {v_str}")

    return _format(dict_repr, indent, width, curr_indent, "{", "}")


def _format_list(
    attr: list[Any] | set[Any] | tuple[Any, ...],
    indent: int,
    width: int,
    curr_indent: int,
) -> str:
    curr_indent += indent + 1
    list_repr = [
        pformat(l, indent, width, curr_indent) if is_dataclass(l) else repr(l)
        for l in attr
    ]
    start, end = ("[", "]") if isinstance(attr, list) else ("(", ")")
    return _format(list_repr, indent, width, curr_indent, start, end)


def _format(
    fields_str: list[str],
    indent: int,
    width: int,
    curr_indent: int,
    start: str,
    end: str,
) -> str:
    delimiter, curr_indent_str = "", ""
    # if it exceed the max width then we place one element per line
    if len(repr(fields_str)) >= width:
        delimiter = "\n"
        curr_indent_str = " " * curr_indent

    indent_str = " " * indent
    body = f", {delimiter}{curr_indent_str}".join(fields_str)
    return f"{start}{indent_str}{body}{end}"


class NamespaceHelper:
    """A helper for constructing the namespace open and close strings for a nested set of namespaces.

    e.g. for namespace_str torch::lazy,

    prologue:
    namespace torch {
    namespace lazy {

    epilogue:
    } // namespace lazy
    } // namespace torch
    """

    def __init__(
        self,
        namespace_str: str,
        entity_name: str = "",
        max_level: int = 2,
    ) -> None:
        # cpp_namespace can be a colon joined string such as torch::lazy
        cpp_namespaces = namespace_str.split("::")
        assert len(cpp_namespaces) <= max_level, (
            f"Codegen doesn't support more than {max_level} level(s) of custom namespace. Got {namespace_str}."
        )
        self.cpp_namespace_ = namespace_str
        self.prologue_ = "\n".join([f"namespace {n} {{" for n in cpp_namespaces])
        self.epilogue_ = "\n".join(
            [f"}} // namespace {n}" for n in reversed(cpp_namespaces)]
        )
        self.namespaces_ = cpp_namespaces
        self.entity_name_ = entity_name

    @staticmethod
    def from_namespaced_entity(
        namespaced_entity: str,
        max_level: int = 2,
    ) -> NamespaceHelper:
        """
        Generate helper from nested namespaces as long as class/function name. E.g.: "torch::lazy::add"
        """
        names = namespaced_entity.split("::")
        entity_name = names[-1]
        namespace_str = "::".join(names[:-1])
        return NamespaceHelper(
            namespace_str=namespace_str, entity_name=entity_name, max_level=max_level
        )

    @property
    def prologue(self) -> str:
        return self.prologue_

    @property
    def epilogue(self) -> str:
        return self.epilogue_

    @property
    def entity_name(self) -> str:
        return self.entity_name_

    # Only allow certain level of namespaces
    def get_cpp_namespace(self, default: str = "") -> str:
        """
        Return the namespace string from joining all the namespaces by "::" (hence no leading "::").
        Return default if namespace string is empty.
        """
        return self.cpp_namespace_ if self.cpp_namespace_ else default


class OrderedSet(Generic[T]):
    storage: dict[T, None]

    def __init__(self, iterable: Iterable[T] | None = None) -> None:
        if iterable is None:
            self.storage = {}
        else:
            self.storage = dict.fromkeys(iterable)

    def __contains__(self, item: T) -> bool:
        return item in self.storage

    def __iter__(self) -> Iterator[T]:
        return iter(self.storage.keys())

    def update(self, items: OrderedSet[T]) -> None:
        self.storage.update(items.storage)

    def add(self, item: T) -> None:
        self.storage[item] = None

    def copy(self) -> OrderedSet[T]:
        ret: OrderedSet[T] = OrderedSet()
        ret.storage = self.storage.copy()
        return ret

    @staticmethod
    def union(*args: OrderedSet[T]) -> OrderedSet[T]:
        ret = args[0].copy()
        for s in args[1:]:
            ret.update(s)
        return ret

    def __or__(self, other: OrderedSet[T]) -> OrderedSet[T]:
        return OrderedSet.union(self, other)

    def __ior__(self, other: OrderedSet[T]) -> Self:
        self.update(other)
        return self

    def __eq__(self, other: object) -> bool:
        if isinstance(other, OrderedSet):
            return self.storage == other.storage
        else:
            return set(self.storage.keys()) == other<|MERGE_RESOLUTION|>--- conflicted
+++ resolved
@@ -11,20 +11,15 @@
 from enum import auto, Enum
 from pathlib import Path
 from pprint import pformat
-<<<<<<< HEAD
-from typing import Any, Callable, Generic, NoReturn, TYPE_CHECKING, TypeVar
-from typing_extensions import assert_never, deprecated, Self
-=======
 from typing import Any, Generic, TYPE_CHECKING, TypeVar
 from typing_extensions import assert_never, Self
->>>>>>> 801e282f
 
 from torchgen.code_template import CodeTemplate
 
 
 if TYPE_CHECKING:
     from argparse import Namespace
-    from collections.abc import Iterable, Iterator, Sequence
+    from collections.abc import Callable, Iterable, Iterator, Sequence
 
 
 TORCHGEN_ROOT = Path(__file__).absolute().parent
