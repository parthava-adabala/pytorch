--- conflicted
+++ resolved
@@ -81,10 +81,7 @@
     "_chunk_grad_outputs_efficient_attention",  # returns a bool
     "_fused_sdp_choice",  # returns an int
     "_print",  # no return
-<<<<<<< HEAD
-=======
     "_sink_tokens",  # no return
->>>>>>> f34905f6
     "_nested_get_ragged_idx",  # returns an int
 ]
 
