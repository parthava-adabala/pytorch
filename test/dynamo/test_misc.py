--- conflicted
+++ resolved
@@ -10380,142 +10380,6 @@
 
         self.assertEqual(actual, expected)
 
-<<<<<<< HEAD
-=======
-    def test_pytree_tree_leaves(self):
-        implementations = [("python", python_pytree)]
-        if cxx_pytree is not None:
-            implementations.append(("cxx", cxx_pytree))
-
-        for name, module in implementations:
-            with self.subTest(f"pytree implement: {name}"):
-
-                def fn(x):
-                    tree = {
-                        "a": [x, x - 1],
-                        "b": x + 2,
-                        "c": (
-                            x,
-                            3.0,
-                            collections.deque([0.0, -x, 1, 2], maxlen=3),
-                        ),
-                        "d": collections.OrderedDict(
-                            {
-                                "e": torch.return_types.qr((2 * x, None)),
-                                "f": MyTuple(x, x + 1, torch.zeros(4, 3)),
-                            },
-                        ),
-                    }
-                    leaves = module.tree_leaves(tree)
-                    return leaves
-
-                x = torch.randn(3, 2)
-                expected = fn(x)
-                fn_opt = torch.compile(fullgraph=True)(fn)
-                actual = fn_opt(x)
-
-                self.assertEqual(actual, expected)
-
-    def test_pytree_tree_flatten_unflatten(self):
-        implementations = [("python", python_pytree)]
-        if cxx_pytree is not None:
-            implementations.append(("cxx", cxx_pytree))
-
-        for name, module in implementations:
-            with self.subTest(f"pytree implement: {name}"):
-
-                def fn(x, y):
-                    tree = {
-                        "a": [x, x - 1],
-                        "b": x + 2,
-                        "c": (
-                            x,
-                            3.0,
-                            collections.deque([0.0, -x, 1, 2], maxlen=3),
-                        ),
-                        "d": collections.OrderedDict(
-                            {
-                                "e": torch.return_types.qr((2 * x, None)),
-                                "f": MyTuple(x, x + 1, torch.zeros(4, 3)),
-                            },
-                        ),
-                    }
-                    leaves, treespec = module.tree_flatten(tree)
-                    new_leaves = [
-                        x - 1,
-                        y,
-                        x * y,
-                        3.0,
-                        y - 2,
-                        1,
-                        torch.zeros(2, 2),
-                        2 * y,
-                        -y,
-                        x + y,
-                        x - y,
-                        torch.ones(3, 2),
-                        1,
-                    ]
-                    new_tree = module.tree_unflatten(new_leaves, treespec)
-                    return leaves, new_tree
-
-            x = torch.randn(3, 2)
-            y = torch.randn(3, 2)
-            expected = fn(x, y)
-            fn_opt = torch.compile(fullgraph=True)(fn)
-            actual = fn_opt(x, y)
-
-            self.assertEqual(actual, expected)
-
-    def test_pytree_tree_map(self):
-        implementations = [("python", python_pytree)]
-        if cxx_pytree is not None:
-            implementations.append(("cxx", cxx_pytree))
-
-        for name, module in implementations:
-            with self.subTest(f"pytree implement: {name}"):
-
-                def fn(x, y):
-                    tree1 = {
-                        "a": [x, x - 1],
-                        "b": x + 2,
-                        "c": (
-                            x,
-                            3.0,
-                            collections.deque([0.0, -x, 1, 2], maxlen=3),
-                        ),
-                        "d": collections.OrderedDict(
-                            {
-                                "e": torch.return_types.qr((2 * x, None)),
-                                "f": MyTuple(x, x + 1, torch.zeros(4, 3)),
-                            },
-                        ),
-                    }
-                    tree2 = collections.OrderedDict(
-                        [
-                            ("c", (y, 3.0, collections.deque([1, -y, 10.0]))),
-                            ("a", [y, y + 1]),
-                            ("b", y + 2),
-                            (
-                                "d",
-                                {
-                                    "f": MyTuple(torch.ones(4, 3), -y, y + 1),
-                                    "e": torch.return_types.qr((2 * y, None)),
-                                },
-                            ),
-                        ],
-                    )
-                    return module.tree_map(lambda u, v: (u, v), tree1, tree2)
-
-                x = torch.randn(3, 2)
-                y = torch.randn(3, 2)
-                expected = fn(x, y)
-                fn_opt = torch.compile(fullgraph=True)(fn)
-                actual = fn_opt(x, y)
-
-                self.assertEqual(actual, expected)
-
->>>>>>> bc6e0661
     def test_shape_env_no_recording(self):
         main = ShapeEnv(should_record_events=False)
 
