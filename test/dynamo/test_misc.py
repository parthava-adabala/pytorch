# Owner(s): ["module: dynamo"]
# ruff: noqa: F841
import abc
import collections
import collections.abc
import copy
import dataclasses
import dis
import enum
import functools
import gc
import importlib
import itertools
import json
import logging
import math
import operator
import os
import random
import sys
import tempfile
import threading
import traceback
import typing
import unittest
import unittest.mock as mock
import warnings
import weakref
from unittest.mock import patch

import numpy as np

import torch
import torch._dynamo.testing
import torch._inductor.config
import torch._inductor.test_case
import torch.onnx.operators
import torch.utils._pytree as python_pytree
import torch.utils.cpp_extension
from torch import Tensor
from torch._C import FileCheck
from torch._dynamo import allow_in_graph
from torch._dynamo.eval_frame import _debug_get_cache_entry_list
from torch._dynamo.exc import Unsupported
from torch._dynamo.source import ConstantSource, GetItemSource, LocalSource
from torch._dynamo.testing import (
    CompileCounter,
    CompileCounterWithBackend,
    expectedFailureDynamic,
    requiresPy310,
    same,
    skipIfNotPy311,
    unsupported,
)
from torch._dynamo.utils import call_size, counters, ifdynstaticdefault
from torch._dynamo.variables import builder
from torch._inductor.utils import fresh_cache, run_and_get_code
from torch.ao.quantization import MinMaxObserver
from torch.ao.quantization.fake_quantize import FakeQuantize
from torch.ao.quantization.qconfig import QConfig
from torch.ao.quantization.quantize_fx import prepare_qat_fx
from torch.fx.experimental.recording import NotEqualError, replay_shape_env_events
from torch.fx.experimental.symbolic_shapes import (
    _constrain_range_for_size,
    constrain_range,
    constrain_unify,
    ConstraintViolationError,
    expect_true,
    guard_size_oblivious,
    ShapeEnv,
)
from torch.nn import functional as F
from torch.testing import make_tensor
from torch.testing._internal.common_cuda import (
    PLATFORM_SUPPORTS_FLASH_ATTENTION,
    SM80OrLater,
    TEST_CUDA,
    TEST_MULTIGPU,
)
from torch.testing._internal.common_device_type import instantiate_device_type_tests
from torch.testing._internal.common_methods_invocations import (
    sample_inputs_take_along_dim,
)
from torch.testing._internal.common_utils import (
    freeze_rng_state,
    instantiate_parametrized_tests,
    IS_FBCODE,
    parametrize,
    scoped_load_inline,
    set_default_dtype,
    skipIfHpu,
    skipIfNNModuleInlined,
    skipIfWindows,
    subtest,
    TEST_HPU,
    wrapDeterministicFlagAPITest,
)
from torch.testing._internal.jit_utils import JitTestCase
from torch.testing._internal.logging_utils import logs_to_string


pytree_modules = {
    "python": python_pytree,
}
if python_pytree._cxx_pytree_dynamo_traceable:
    import torch.utils._cxx_pytree as cxx_pytree

    pytree_modules["cxx"] = cxx_pytree
else:
    cxx_pytree = None

parametrize_pytree_module = parametrize(
    "pytree",
    [subtest(module, name=name) for name, module in pytree_modules.items()],
)

MyTuple = collections.namedtuple("MyTuple", ["a", "b", "ab"])
T = typing.TypeVar("T")


# Defined in CPython's Include/object.h
TPFLAGS_MAPPING = 1 << 6

GLOBAL_INT = 1


# Specializes a test to run only if translation validation is set.
def onlyIfTranslationValidation(fn: typing.Callable) -> typing.Callable:
    @functools.wraps(fn)
    def wrapper(*args, **kwargs):
        import torch.fx.experimental.validator

        if torch.fx.experimental.validator.translation_validation_enabled():
            return fn(*args, **kwargs)
        raise unittest.SkipTest(f"only works when TV is True.")

    return wrapper


class MyPickledModule(torch.nn.Module):
    def __init__(self, z):
        super().__init__()
        self.z = z

    def forward(self, x, y):
        return x * x * x + y + self.z


# These are used for test_{cond/map}_with_quantization
default_symmetric_fake_quant = FakeQuantize.with_args(
    observer=MinMaxObserver, qscheme=torch.per_tensor_symmetric, dtype=torch.quint8
)
default_weight_symmetric_fake_quant = FakeQuantize.with_args(
    observer=MinMaxObserver, qscheme=torch.per_tensor_symmetric, dtype=torch.qint8
)
uniform_qconfig_8bit = QConfig(
    activation=default_symmetric_fake_quant,
    weight=default_weight_symmetric_fake_quant.with_args,
)
qconfig_dict = {"object_type": [(torch.nn.Linear, uniform_qconfig_8bit)]}


def closure_adder(val):
    def inner(x):
        return torch.sin(x + val)

    return inner


class UserDefineSetAttr:
    setup = False

    def __setattr__(self, key, value):
        assert torch.compiler.is_dynamo_compiling() or UserDefineSetAttr.setup
        super().__setattr__(f"pfx_{key}", value)

    def __getattr__(self, key, c=1):
        assert torch.compiler.is_dynamo_compiling() or UserDefineSetAttr.setup
        # c is added to force a guard on __defaults__ and checks the source for __getattr__
        if c:
            return self.__dict__[f"pfx_{key}"]
        else:
            return None


class MiscTests(torch._inductor.test_case.TestCase):
    def test_get_cache_entry(self):
        def f(x):
            return x + 1

        torch.compile(f)(torch.randn(5, 5, 5))
        entries = _debug_get_cache_entry_list(f)
        self.assertTrue(len(entries) > 0)

        def g(x):
            return x + 2

        entries = _debug_get_cache_entry_list(g)
        self.assertTrue(len(entries) == 0)

        try:
            _debug_get_cache_entry_list(1)
        except TypeError as e:
            self.assertIn("expected a code object!", str(e))

        # test get cache entry on skipped code object
        def h(x):
            x = x + 1
            torch._dynamo.graph_break()
            return x + 1

        torch.compile(h)(torch.randn(3, 3))

        entries = _debug_get_cache_entry_list(torch._dynamo.graph_break)
        self.assertEqual(len(entries), 0)

    def test_boolarg(self):
        def boolarg(aa, bb, flag):
            if flag:
                return aa - bb
            else:
                return bb - aa

        a = torch.randn(10, 10)
        b = torch.randn(10, 10)
        correct1 = boolarg(a, b, True)
        correct2 = boolarg(a, b, False)
        correct3 = boolarg(a, b, None)
        counter = CompileCounter()
        opt_boolarg = torch._dynamo.optimize_assert(counter)(boolarg)
        val1 = opt_boolarg(a, b, True)
        val2 = opt_boolarg(a, b, False)
        val3 = opt_boolarg(a, b, None)
        val4 = opt_boolarg(a, b, True)
        self.assertTrue(same(val1, correct1))
        self.assertTrue(same(val2, correct2))
        self.assertTrue(same(val3, correct3))
        self.assertTrue(same(val4, correct1))
        self.assertEqual(counter.frame_count, 3)

    @torch._dynamo.config.patch(accumulated_recompile_limit=1)
    def test_dynamo_disabled_in_custom_op_kernels(self):
        counters.clear()

        @torch.library.custom_op("mylib::foo9", mutates_args={})
        def foo(x: torch.Tensor) -> torch.Tensor:
            torch._dynamo.graph_break()
            return x.clone()

        foo.register_fake(torch.clone)

        @torch.compile(backend="eager")
        def f(x):
            return foo._opoverload(x)

        x = torch.randn(2)
        f(x)
        x = torch.randn(3)
        # Recompile hits the cache size limit, which will cause Dynamo to
        # recurse into the frames. The only frame is the implementation
        # of foo. If Dynamo was not turned off correctly, then
        # we'll see a graph break
        f(x)
        self.assertEqual(len(counters["graph_break"]), 0)

        counters.clear()

        called = 0

        # test register_kernel
        @foo.register_kernel("cpu")
        def _(x):
            nonlocal called
            called += 1
            torch._dynamo.graph_break()
            return x.clone()

        f(x)
        self.assertEqual(called, 1)
        self.assertEqual(len(counters["graph_break"]), 0)

        # test torch.library.register_kernel
        counters.clear()
        with torch.library._scoped_library("mylib", "FRAGMENT") as m:
            m.define("foo2(Tensor x) -> Tensor")

            @torch.library.register_fake("mylib::foo2", lib=m)
            def _(x):
                return x.clone()

            @torch.library.register_kernel("mylib::foo2", "cpu", lib=m)
            def _(x):
                torch._dynamo.graph_break()
                return x.clone()

            @torch.compile(backend="eager")
            def g(x):
                return torch.ops.mylib.foo2.default(x)

            x = torch.randn(2)
            g(x)  # compiles
            x = torch.randn(3)
            g(x)  # dynamo falls back on the outermost frame
            self.assertEqual(len(counters["graph_break"]), 0)

    def test_invalid_args_builtin(self):
        @torch.compile(backend="eager")
        def fn(x):
            x = x.sin()
            if isinstance(x, torch.Tensor, invalid=True):
                x = x.sin()
            return x

        with self.assertRaises(TypeError):
            fn(torch.randn(16))

    def test_scalar_device_movement(self):
        if not torch._dynamo.config.assume_static_by_default:
            self.skipTest("Doesn't work with symints")

        def add_fn(a, b, out):
            res = torch.add(a, b, out=out)
            return res

        res = add_fn(2, 3, torch.tensor(0.0))
        add_fn = torch.compile(add_fn, backend="eager", fullgraph=True)
        res_compiled = add_fn(2, 3, torch.tensor(0.0))
        self.assertEqual(res, res_compiled)

    def test_callpacked(self):
        def call_packed(args):
            a, b, c = args
            return a - b * c

        counter = CompileCounter()
        a = torch.randn(10, 10)
        b = torch.randn(10, 10)
        c = torch.randn(10, 10)
        correct = call_packed([a, b, c])
        opt_call_packed = torch._dynamo.optimize_assert(counter)(call_packed)
        val1 = opt_call_packed([a, b, c])
        val2 = opt_call_packed((a, b, c))
        val3 = opt_call_packed([a, b, c])
        val4 = opt_call_packed((a, b, c))
        self.assertTrue(same(val1, correct))
        self.assertTrue(same(val2, correct))
        self.assertTrue(same(val3, correct))
        self.assertTrue(same(val4, correct))
        self.assertEqual(counter.frame_count, 2)

    def test_raises(self):
        def fn(a, b, c, cls):
            x = a + b - c * 10
            raise cls(str(x))

        counter = CompileCounter()
        a = torch.randn(10, 10)
        b = torch.randn(10, 10)
        c = torch.randn(10, 10)
        opt_fn = torch.compile(fn, backend=counter)
        self.assertRaises(AssertionError, lambda: opt_fn(a, b, c, AssertionError))
        self.assertEqual(counter.frame_count, 1)
        self.assertEqual(counter.op_count, 3)

    def test_module_not_callable(self):
        def fn(x):
            return torch.fft(x)

        counter = CompileCounter()
        a = torch.randn(10, 10)
        opt_fn = torch.compile(fn, backend=counter)
        self.assertRaisesRegex(
            TypeError, "'module' object is not callable", lambda: opt_fn(a)
        )

    def test_inplace(self):
        def inplace1(a, b):
            o = torch.empty((10, 10))
            o.copy_(a)
            o -= b
            return o

        torch._dynamo.testing.standard_test(self, inplace1, 2, expected_ops=3)

    def test_inplace_desugaring(self):
        def inplace_on_literals(y):
            x0 = 1
            x0 += y
            x1 = 1
            x1 -= y
            return x0, x1

        torch._dynamo.testing.standard_test(
            self, inplace_on_literals, 1, expected_ops=2
        )

    def test_unpack4(self):
        def unpack4(a, b):
            a = a[:5, :]
            b = b[:5, :]
            x, y = a.size()
            o = torch.empty((x, y))
            o.copy_(a / b)
            return o

        torch._dynamo.testing.standard_test(
            self,
            unpack4,
            2,
            expected_ops=5,
        )

    def test_unpack5(self):
        def unpack5(a, b):
            a = a[:5, :]
            b = b[:5, :]
            x, y = a.shape
            o = torch.empty((x, y))
            o.copy_(a / b)
            return o

        torch._dynamo.testing.standard_test(
            self,
            unpack5,
            2,
            expected_ops=5,
        )

    def test_matmul1(self):
        def matmul_op1(a, b):
            return a @ b

        # TODO(jansel): FX doesn't support this, should add upstream support
        torch._dynamo.testing.standard_test(self, matmul_op1, 2, expected_ops=1)

    def test_int_shape_binops(self):
        def fn(x):
            # Test reversal by putting int arg first.
            y = 15 - x.shape[0]
            y = 4 + y
            y = 5 * y
            y = 2 % y
            y = 3**y
            y = 10 // y
            y = pow(2, y)
            y = 10 / y
            return x + y

        torch._dynamo.testing.standard_test(
            self, fn, 1, expected_ops=1, expected_ops_dynamic=ifdynstaticdefault(1, 9)
        )

    @torch._dynamo.config.patch(only_allow_pt2_compliant_ops=True)
    def test_pt2_compliant_ops_are_allowed(self):
        with torch.library._scoped_library("mylib", "FRAGMENT") as lib:
            torch.library.define(
                "mylib::bar",
                "(Tensor x) -> Tensor",
                lib=lib,
                tags=(torch.Tag.pt2_compliant_tag,),
            )
            torch.library.impl(
                "mylib::bar", "CompositeImplicitAutograd", torch.sin, lib=lib
            )
            assert torch.Tag.pt2_compliant_tag in torch.ops.mylib.bar.default.tags

            def f(x):
                return torch.ops.mylib.bar(x)

            overload = torch.ops.mylib.bar.default

            def g(x):
                return overload(x)

            x = torch.randn(3)

            counts = torch._dynamo.testing.CompileCounter()
            optimized_f = torch.compile(f, backend=counts, fullgraph=True)
            _ = optimized_f(x)

            optimized_g = torch.compile(f, backend=counts, fullgraph=True)
            _ = optimized_g(x)

    @torch._dynamo.config.patch(only_allow_pt2_compliant_ops=True)
    def test_non_pt2_compliant_ops_graph_break(self):
        with torch.library._scoped_library("mylib", "FRAGMENT") as lib:
            torch.library.define("mylib::bar2", "(Tensor x) -> Tensor", lib=lib)
            torch.library.impl(
                "mylib::bar2", "CompositeImplicitAutograd", torch.sin, lib=lib
            )
            assert torch.Tag.pt2_compliant_tag not in torch.ops.mylib.bar2.default.tags

            def f(x):
                return torch.ops.mylib.bar2(x)

            overload = torch.ops.mylib.bar2.default

            def g(x):
                return overload(x)

            x = torch.randn(3)

            counts = torch._dynamo.testing.CompileCounter()
            with self.assertRaisesRegex(
                torch._dynamo.exc.Unsupported, "not PT2 compliant"
            ):
                optimized_f = torch.compile(f, backend=counts, fullgraph=True)
                y = optimized_f(x)

            with self.assertRaisesRegex(
                torch._dynamo.exc.Unsupported, "not PT2 compliant"
            ):
                optimized_g = torch.compile(f, backend=counts, fullgraph=True)
                y = optimized_g(x)

    @torch._dynamo.config.patch(only_allow_pt2_compliant_ops=True)
    def test_pt2_compliant_overload(self):
        with torch.library._scoped_library("mylib", "FRAGMENT") as lib:
            torch.library.define(
                "mylib::bar3.tensor",
                "(Tensor x) -> Tensor",
                tags=torch.Tag.pt2_compliant_tag,
                lib=lib,
            )
            torch.library.define(
                "mylib::bar3.int", "(Tensor x, int dim) -> Tensor", lib=lib
            )

            torch.library.impl(
                "mylib::bar3.tensor",
                "CompositeImplicitAutograd",
                torch.sin,
                lib=lib,
            )
            torch.library.impl(
                "mylib::bar3.int", "CompositeImplicitAutograd", torch.sum, lib=lib
            )

            def f(x):
                return torch.ops.mylib.bar3(x)

            def g(x):
                return torch.ops.mylib.bar3(x, 1)

            def h(x):
                return torch.ops.mylib.bar3(x, x, x)

            x = torch.randn(3)

            counts = torch._dynamo.testing.CompileCounter()
            optimized_f = torch.compile(f, backend=counts, fullgraph=True)
            optimized_g = torch.compile(g, backend=counts, fullgraph=True)
            optimized_h = torch.compile(h, backend=counts, fullgraph=True)

            # No error: the overload is PT2 compliant
            optimized_f(x)

            with self.assertRaisesRegex(
                torch._dynamo.exc.Unsupported, "not PT2 compliant"
            ):
                y = optimized_g(x)

            # graph break on incorrect parsing
            with self.assertRaisesRegex(torch._dynamo.exc.Unsupported, "failed to"):
                y = optimized_h(x)

    def test_user_defined_setattr1(self):
        @torch.compile(backend="eager", fullgraph=True)
        def fn(obj):
            obj.y = obj.x + 1

        obj = UserDefineSetAttr()
        with patch.object(UserDefineSetAttr, "setup", True):
            obj.x = torch.randn(8)
        fn(obj)
        with patch.object(UserDefineSetAttr, "setup", True):
            self.assertEqual(obj.y, obj.x + 1)
        self.assertEqual(obj.__dict__.keys(), {"pfx_x", "pfx_y"})

    def test_user_defined_setattr2(self):
        @torch.compile(backend="eager", fullgraph=True)
        def fn(x):
            obj = UserDefineSetAttr()
            obj.x = x
            obj.y = obj.x + 1
            return obj

        x = torch.randn(8)
        obj = fn(x)
        with patch.object(UserDefineSetAttr, "setup", True):
            self.assertIs(obj.x, x)
            self.assertEqual(obj.y, x + 1)
        self.assertEqual(obj.__dict__.keys(), {"pfx_x", "pfx_y"})

    @torch._dynamo.config.patch(capture_scalar_outputs=True)
    def test_unbacked_repeat_cat(self):
        def f(x, n):
            m = x.item()
            x = torch.empty(x).repeat(n)  # s0*u0
            return torch.cat([x, x], dim=0)

        fn = torch.compile(f, backend="eager", dynamic=True, fullgraph=True)
        fn(torch.tensor([5]), 5)

    def test_tensor_setattr_getset_descriptor(self):
        # Tensor attribute `real` has special getter/setter for complex dtype.
        def f(x):
            x.real = 10
            return x + 1

        opt_f = torch.compile(f, backend="eager", fullgraph=False)
        x = torch.ones(5, dtype=torch.cfloat)

        res = opt_f(x)
        ref = f(x)
        self.assertEqual(res, ref)

    def test_newly_constructed_tensor_attr_mutation(self):
        def f(x):
            y = x + 10
            y.grad = x
            y.foo = 42
            return y

        opt_f = torch.compile(f, backend="eager", fullgraph=True)
        x = torch.ones(5)

        res = opt_f(x)
        ref = f(x)
        self.assertEqual(res, ref)
        self.assertEqual(res.grad, ref.grad)
        self.assertEqual(res.foo, ref.foo)

    def test_closure_recompiles(self):
        cnt = CompileCounter()

        def fn(x, other_fn):
            return other_fn(x + 1) - 1

        opt = torch.compile(fn, backend=cnt, fullgraph=True)

        x = torch.randn(8)
        for f in (
            closure_adder(5),
            closure_adder(5),
            closure_adder(torch.randn(8)),
            closure_adder(torch.randn(8)),
        ):
            self.assertEqual(opt(x, f), fn(x, f))

        self.assertEqual(cnt.frame_count, 2)

    def test_generate_trivial_abstract_impl(self):
        with torch.library._scoped_library("mylib", "FRAGMENT") as lib:
            torch.library.define(
                "mylib::foo",
                "(Tensor x, Tensor[] y, Tensor(a!)? z, SymInt w) -> ()",
                tags=torch.Tag.pt2_compliant_tag,
                lib=lib,
            )

            @torch.library.impl("mylib::foo", "cpu", lib=lib)
            @torch._dynamo.disable
            def foo_impl(x, y, z, w):
                x + y[0] + w
                return

            def f(x, y, z, w):
                return torch.ops.mylib.foo(x, y, z, 2)

            x = torch.randn(3)
            y = (torch.randn(3), torch.randn(3))
            z = torch.randn(3)
            w = torch.randn(3)
            args = (x, y, z, w)

            output = torch.compile(f, backend="eager", fullgraph=True)(*args)
            self.assertEqual(output, None)

    def test_shape_int_inplace_binops(self):
        def fn(x):
            p = x.shape[0]
            p += 2
            p -= 2
            p **= 2
            p /= 2
            p *= 2
            p //= 2
            p %= 2
            return x + p

        torch._dynamo.testing.standard_test(
            self, fn, 1, expected_ops=1, expected_ops_dynamic=ifdynstaticdefault(1, 6)
        )

    def test_int_shape_inplace_binops(self):
        def fn(x):
            p = x.shape[0]
            # Test reversal by putting constant first
            y = 2
            y += p
            y = 2
            y -= p
            y = 2
            y **= p
            y = 2
            y /= p
            y = 2
            y *= p
            y = 2
            y //= p
            y = 2
            y %= p
            return x + y

        torch._dynamo.testing.standard_test(
            self, fn, 1, expected_ops=1, expected_ops_dynamic=ifdynstaticdefault(1, 2)
        )

    def test_int_int_comparisons(self):
        def fn(x):
            if 2 != 2:
                out = 1
            elif 2 < 1:
                out = 1
            elif 1 > 2:
                out = 1
            elif 1 >= 2:
                out = 1
            elif 2 <= 1:
                out = 1
            elif 2 == 2:
                out = 2
            else:
                out = 1
            return x + out

        torch._dynamo.testing.standard_test(self, fn, 1, expected_ops=1)

    def test_shape_int_comparisons(self):
        def fn(x):
            a = x.shape[0]
            # Ensure support for constant on right side
            if a != 10:
                out = 1
            elif a < 2:
                out = 1
            elif a > 12:
                out = 1
            elif a >= 12:
                out = 1
            elif a <= 2:
                out = 1
            elif a == 10:
                out = 2
            else:
                out = 1
            return x + out

        # TODO: Test the guards maybe?
        torch._dynamo.testing.standard_test(self, fn, 1, expected_ops=1)

    def test_int_shape_comparisons(self):
        def fn(x):
            a = x.shape[0]
            # Ensure support for constant on left side
            if 10 != a:
                out = 1
            elif 12 < a:
                out = 1
            elif 2 > a:
                out = 1
            elif 2 >= a:
                out = 1
            elif 12 <= a:
                out = 1
            elif 10 == a:
                out = 2
            else:
                out = 1
            return x + out

        # TODO: Test the guards maybe?
        torch._dynamo.testing.standard_test(self, fn, 1, expected_ops=1)

    def test_param_shape_binops(self):
        class MyModule(torch.nn.Module):
            def __init__(self) -> None:
                super().__init__()
                self.param = torch.nn.Parameter(torch.randn(15))

            def forward(self, x):
                # Test reversal by putting param shape arg first.
                p = self.param.shape[0]
                y = p - x.shape[0]
                y = p + y
                y = p * y
                y = p % y
                y = p**y
                y = p // y
                y = pow(p, y)
                y = p / y
                return x + y

        counts = torch._dynamo.testing.CompileCounter()
        mod = MyModule()
        optimized_mod = torch.compile(mod, backend=counts, fullgraph=True)

        x = torch.randn(3)
        ref = mod(x)
        res = optimized_mod(x)

        self.assertTrue(same(ref, res))
        self.assertEqual(counts.frame_count, 1)

        if torch._dynamo.config.assume_static_by_default:
            self.assertExpectedInline(counts.op_count, """1""")
        else:
            self.assertExpectedInline(counts.op_count, """9""")

    def test_user_defined_binop(self):
        class MyClass:
            def __init__(self, value):
                self.value = value

            def __radd__(self, other):
                return self.value + other

        def fn(x, c):
            y = x.shape[0] + c
            return x + y

        counts = torch._dynamo.testing.CompileCounter()
        opt_fn = torch.compile(fn, backend=counts)

        x = torch.randn(3)
        c = MyClass(4)
        ref = fn(x, c)
        res = opt_fn(x, c)

        self.assertTrue(same(ref, res))
        self.assertEqual(counts.frame_count, 1)
        if torch._dynamo.config.assume_static_by_default:
            self.assertExpectedInline(counts.op_count, """1""")
        else:
            self.assertExpectedInline(counts.op_count, """2""")

    def test_user_defined_iter(self):
        class Mod:
            def __init__(self) -> None:
                self.a = [torch.randn(2, 2), torch.randn(2, 2)]

            def __iter__(self):
                return iter(self.a)

        def f(mod):
            ret = []
            for x in mod:
                ret.append(x + 1)
            return ret

        mod = Mod()
        counts = torch._dynamo.testing.CompileCounter()
        opt_fn = torch.compile(f, backend=counts, fullgraph=True)
        ref = f(mod)
        res = opt_fn(mod)
        res = opt_fn(mod)
        res = opt_fn(mod)
        res = opt_fn(mod)
        self.assertTrue(same(ref, res))
        self.assertEqual(counts.frame_count, 1)

        mod.a.append(torch.randn(2, 2))
        # `for x in mod` is inlined, where iter(m.a) creates a guard on the list length of m.a
        # Mutating length of mod.a causes a re-compilation.
        ref2 = f(mod)
        res2 = opt_fn(mod)
        res2 = opt_fn(mod)
        res2 = opt_fn(mod)
        res2 = opt_fn(mod)
        self.assertTrue(same(ref2, res2))
        self.assertEqual(counts.frame_count, 2)

    def test_compare_shapes_eq(self):
        def compare_shapes(a, b, to_list):
            x = list(a.unsqueeze(-1).shape) if to_list else a.shape
            y = list(b.unsqueeze(-1).shape) if to_list else b.shape
            if x == y:
                return a + 1
            else:
                return a + 2

        # Test both ListVariable and ShapeVariable
        torch._dynamo.testing.standard_test(
            self, lambda a, b: compare_shapes(a, b, to_list=True), 2
        )
        torch._dynamo.testing.standard_test(
            self, lambda a, b: compare_shapes(a, b, to_list=False), 2
        )

    def test_compare_shapes_tuple_eq(self):
        def compare_shapes(a, b):
            x = tuple(a.unsqueeze(-1).shape)
            y = tuple(b.unsqueeze(-1).shape)
            if x == y:
                return a + 1
            else:
                return a + 2

        torch._dynamo.testing.standard_test(self, lambda a, b: compare_shapes(a, b), 2)

    def test_compare_shapes_tuple_neq(self):
        def compare_shapes(a, b):
            x = tuple(a.unsqueeze(-1).shape)
            y = tuple(b.unsqueeze(-1).shape)
            if x != y:
                return a + 1
            else:
                return a + 2

        torch._dynamo.testing.standard_test(self, lambda a, b: compare_shapes(a, b), 2)

    def test_compare_shapes_neq(self):
        def compare_shapes(a, b, to_list):
            x = list(a.unsqueeze(-1).shape) if to_list else a.shape
            y = list(b.unsqueeze(-1).shape) if to_list else b.shape
            if x != y:
                return a + 1
            else:
                return a + 2

        # Test both ListVariable and ShapeVariable
        torch._dynamo.testing.standard_test(
            self, lambda a, b: compare_shapes(a, b, to_list=True), 2
        )
        torch._dynamo.testing.standard_test(
            self, lambda a, b: compare_shapes(a, b, to_list=False), 2
        )

    def test_compare_shapes_with_constant(self):
        def compare_shapes(a):
            x = a.shape
            if x[0] != 3:
                return a * 4
            return a * 3

        guard_failure = None

        def guard_failures(failure):
            nonlocal guard_failure
            guard_failure = failure

        opt_fn = torch._dynamo.optimize(
            "eager", nopython=True, guard_fail_fn=guard_failures
        )(compare_shapes)
        opt_fn(torch.randn([3, 4]))
        opt_fn(torch.randn([4, 3]))
        self.assertIn(
            """tensor 'a' size mismatch at index 0. expected 3, actual 4""",
            guard_failure.reason,
        )

    def test_recompile_message_on_parameter(self):
        def guard_failures(failure):
            self.assertIn("torch._dynamo.config.force_parameter_static_shapes", failure)

        @torch._dynamo.optimize("eager", guard_fail_fn=guard_failures)
        def fn(x):
            return torch.cos(x)

        x1 = torch.nn.Parameter(torch.rand(32, 16))
        x2 = torch.nn.Parameter(torch.rand(8, 4, 3, 3))
        x3 = torch.nn.Parameter(torch.rand(8, 8, 3, 3))
        fn(x1)
        fn(x2)
        fn(x3)

    def test_builtin_abs(self):
        def fn(x, y):
            return abs(x) + abs(y)

        sample = torch.randn(10, 10)
        opt_fn = torch.compile(fn, backend="eager", fullgraph=True)

        for sample in [
            (torch.randn(10, 10), torch.randn(10, 10)),
            (-10, make_tensor(10, dtype=torch.int64, device="cpu")),
            (-0.1, torch.randn(10)),
        ]:
            expect = fn(*sample)
            actual = opt_fn(*sample)
            self.assertEqual(expect, actual)

    def test_builtin_isinstance(self):
        def fn(x):
            t = torch.arange(1, 3)
            a = isinstance(x, torch.Tensor)
            b = isinstance(t, torch.Tensor)
            c = isinstance(x, int)
            d = isinstance(3, int)
            e = isinstance([1, 2, 3], list)
            f = isinstance({"foo": 1, "bar": 2}, dict)
            res = [a, b, c, d, e, f]
            # Can't run yet due to other unimplemented instructions
            # res += [isinstance(torch.nn.LazyLinear(2, 3), torch.nn.Linear)]
            return res

        torch._dynamo.testing.standard_test(self, fn, 1, expected_ops=1)

    def test_os_environ_get(self):
        cnts = torch._dynamo.testing.CompileCounter()

        @torch.compile(backend=cnts, fullgraph=True)
        def fn(x):
            if os.environ.get("OS_ENVIRON_TEST") == "1":
                return x + 1
            else:
                return x - 1

        x = torch.ones(2, 3)
        try:
            original = os.environ.get("OS_ENVIRON_TEST", None)

            os.environ["OS_ENVIRON_TEST"] = "1"
            res1 = fn(x)
            self.assertEqual(res1, x + 1)
            self.assertEqual(cnts.frame_count, 1)
            os.environ["OS_ENVIRON_TEST"] = "0"
            res2 = fn(x)
            self.assertEqual(res2, x - 1)
            # Ensure re-compile if os.environ items updated
            self.assertEqual(cnts.frame_count, 2)
        finally:
            if original is None:
                del os.environ["OS_ENVIRON_TEST"]
            else:
                os.environ["OS_ENVIRON_TEST"] = original

    def test_os_environ_set_graph_break(self):
        cnts = torch._dynamo.testing.CompileCounter()

        @torch.compile(backend=cnts, fullgraph=False)
        def fn(x):
            x = x + 1
            os.environ["OS_ENVIRON_TEST"] = "0"
            return torch.sin(x)

        x = torch.ones(2, 3)
        try:
            original = os.environ.get("OS_ENVIRON_TEST", None)

            os.environ["OS_ENVIRON_TEST"] = "1"
            res1 = fn(x)
            self.assertEqual(res1, torch.sin(x + 1))
            self.assertEqual(os.environ["OS_ENVIRON_TEST"], "0")
            # Ensure we graph break on os.environ.__setitem__
            self.assertEqual(cnts.frame_count, 2)
        finally:
            if original is None:
                del os.environ["OS_ENVIRON_TEST"]
            else:
                os.environ["OS_ENVIRON_TEST"] = original

    def test_sys_modules(self):
        def fn(x, y):
            mod_a = sys.modules.get("aaaaaaaa")
            assert mod_a is None
            assert "bbbbbbbb" not in sys.modules

            assert "operator" in sys.modules
            operator = sys.modules["operator"]
            builtins = sys.modules.get("builtins")
            operator2 = sys.modules.get("cccccccc", operator)

            return operator.add(x, y), operator2.neg(builtins.abs(x))

        torch._dynamo.testing.standard_test(self, fn, 2, expected_ops=3)

        x = torch.randn(10, 10)
        _, guards = torch._dynamo.export(fn, x, x)
        guard_code = []
        for guard in guards:
            if guard.code_list:
                guard_code += guard.code_list

        # Filter out id-matches that won't reproduce run to run
        guard_code = filter(
            lambda line: "id" not in line and "lookup_backend" not in line,
            sorted(guard_code),
        )
        guard_code_str = "\n".join(guard_code)

        for line in """\
2 <= L['x'].size()[0]
L['x'] is L['y']
L['x'].ndimension() == 2
L['x'].requires_grad == False
L['x'].size()[1] == L['x'].size()[0]
L['x'].storage_offset() == 0
___dict_contains('operator', G['sys'].modules)
___dict_contains('operator', G['sys'].modules)
hasattr(L['x'], '_dynamo_dynamic_indices') == False
not ___dict_contains('aaaaaaaa', G['sys'].modules)
not ___dict_contains('bbbbbbbb', G['sys'].modules)
not ___dict_contains('cccccccc', G['sys'].modules)
str(L['x'].device) == 'cpu'
str(L['x'].dtype) == 'torch.float32'
utils_device.CURRENT_DEVICE == None""".split(
            "\n"
        ):
            self.assertIn(
                line,
                guard_code_str,
            )

    def test_fold(self):
        def fn(a):
            return a + math.sqrt(63)

        torch._dynamo.testing.standard_test(self, fn, 1, expected_ops=1)

    def test_getattr_dict(self):
        def fn(x):
            from torch.masked.maskedtensor._ops_refs import _MASKEDTENSOR_FUNCTION_TABLE

            return x * len(_MASKEDTENSOR_FUNCTION_TABLE)

        i = torch.randn(5)
        r1 = fn(i)
        opt_fn = torch.compile(fn, backend="eager", fullgraph=True)
        r2 = opt_fn(i)
        self.assertEqual(r1, r2)

    def test_tensor_hasattr(self):
        @torch.compile(fullgraph=True)
        def fn(x):
            if hasattr(x, "test"):
                return x + 2
            else:
                return x + 1

        self.assertEqual(torch.ones(2, 2) + 1, fn(torch.ones(2, 2)))

        inp = torch.ones(2, 2)
        inp.test = None
        self.assertEqual(torch.ones(2, 2) + 2, fn(inp))

    def test_mro_type_tensor_no_source(self):
        @torch.compile(fullgraph=True)
        def fn(x):
            z = []
            input_type = type(torch.ones(2, 2))
            for cls in input_type.__mro__:
                z.append(cls.__name__)

            return x, input_type, z

        inp = torch.ones(2, 2)
        fn(inp)

    def test_tensor_dynamic_method(self):
        def add_one(x):
            return x + 1

        t = torch.nn.Parameter(torch.ones(1))
        t.add_one = add_one

        @torch.compile(fullgraph=True)
        def fn(x):
            return t.add_one(t) + x

        result = fn(torch.ones(1))
        self.assertEqual(torch.ones(1) + 2, result)

    def test_shape_unpack(self):
        def fn(x):
            a, b = x.size()
            return x * b

        i = torch.randn(5, 10)
        r1 = fn(i)
        opt_fn = torch.compile(fn, backend="eager")
        r2 = opt_fn(i)
        self.assertTrue(same(r1, r2))

    def test_typing_dict(self):
        def fn(d):
            return d[T]

        d = {T: torch.randn(3)}
        r1 = fn(d)
        opt_fn = torch.compile(fn, backend="eager", fullgraph=True)
        r2 = opt_fn(d)
        self.assertEqual(r1, r2)

    def test_tensor_iter(self):
        def fn(x):
            for y in x:
                y.add_(1.0)
            return y

        torch._dynamo.testing.standard_test(
            self,
            fn,
            1,
            expected_ops=20,
        )

    def test_empty_list(self):
        def fn(x, ll):
            if len(ll) == 0 and not ll and ll is not None:
                return x + 1

        i = torch.randn(5, 10)
        r1 = fn(i, [])
        opt_fn = torch.compile(fn, backend="eager")
        r2 = opt_fn(i, [])
        r3 = opt_fn(i, ())
        self.assertTrue(same(r1, r2))
        self.assertTrue(same(r1, r3))

    def test_min_max_over_iterable(self):
        def get_test_fn(func):
            def _fn(a, b, func=func):
                # try all of list, iterator, tuple, vararg.
                lst = [a.shape[0] + 1, 8, a.shape[0]]
                x = func(lst)
                y = func(iter(lst))
                z = func(tuple(lst))
                w = func(*lst)
                return a + (x + y + z + w)

            return _fn

        torch._dynamo.testing.standard_test(
            self,
            get_test_fn(func=min),
            2,
            expected_ops=1,
            expected_ops_dynamic=ifdynstaticdefault(1, 7),
        )
        torch._dynamo.testing.standard_test(
            self,
            get_test_fn(func=max),
            2,
            expected_ops=1,
            expected_ops_dynamic=ifdynstaticdefault(1, 7),
        )

    @torch._dynamo.config.patch(capture_scalar_outputs=True)
    def test_bound_shape_checks(self):
        def f1(x, y):
            b = x.item()
            torch._check_is_size(b)
            torch._check(b < y.shape[0])
            return y[:b]

        fn1 = torch.compile(f1, fullgraph=True, backend="eager")
        fn1(torch.tensor(4), torch.ones(10))

        def f2(x, index):
            idx = index.item()
            torch._check(idx >= 0)
            torch._check(idx < x.size(0))
            return x[idx]

        A = torch.tensor([[1, 2, 3], [4, 5, 6], [7, 8, 9]])
        index = torch.tensor(1, dtype=torch.int64)
        fn2 = torch.compile(f2, fullgraph=True, backend="eager")
        fn2(A, index)

    @torch._dynamo.config.patch(capture_scalar_outputs=True)
    def test_arange_length_with_float32_dtype(self):
        @torch.compile(fullgraph=True)
        def f(x):
            y = x.item()
            torch._check_is_size(y)
            r = torch.arange(y, dtype=torch.float32)

            if r.size(0) == y:
                return r + 1

            return r

        x = torch.tensor([300])
        r = f(x)

    @torch._dynamo.config.patch(capture_scalar_outputs=True)
    def test_torch_check(self):
        cnts = torch._dynamo.testing.CompileCounter()

        @torch.compile(backend=cnts, fullgraph=True)
        def f(x):
            y = x.item()
            torch._check(y >= 0)
            return torch.arange(0, y)

        f(torch.tensor([3]))
        f(torch.tensor([4]))
        self.assertEqual(cnts.frame_count, 1)

    @torch._dynamo.config.patch(capture_scalar_outputs=True)
    def test_torch_check_symbolic_shape_rel(self):
        cnts = torch._dynamo.testing.CompileCounter()

        @torch.compile(backend=cnts, fullgraph=True)
        def f(x):
            y = x.item()
            torch._check(x.shape[0] == 1)
            torch._check(x.shape[0] != 2)
            torch._check(x.shape[0] >= 0)
            torch._check(x.shape[0] > 0)
            torch._check(x.shape[0] < 4)
            torch._check(x.shape[0] <= 3)
            return torch.arange(0, y)

        f(torch.tensor([3]))
        f(torch.tensor([4]))
        self.assertEqual(cnts.frame_count, 1)

    @torch._dynamo.config.patch(capture_scalar_outputs=True)
    # Translation validation changes the exception type, don't run with it
    @torch.fx.experimental._config.patch(translation_validation=False)
    def test_torch_check_is_size(self):
        cnts = torch._dynamo.testing.CompileCounter()

        @torch.compile(backend=cnts, fullgraph=True)
        def f(x):
            y = x.item()
            torch._check_is_size(y)
            # Cannot conditional on unbacked SymInt
            if y == 0:
                assert False
            else:
                return torch.arange(0, y)

        self.assertRaises(torch._dynamo.exc.UserError, lambda: f(torch.tensor([3])))

    def test_assert(self):
        @torch.compile
        def fn1(x):
            assert x.shape != x.shape

        with self.assertRaises(AssertionError):
            a = torch.randn(10)
            fn1(a)

        def fn2(x):
            assert x.shape == x.shape
            return x.abs()

        torch._dynamo.testing.standard_test(self, fn=fn2, nargs=1, expected_ops=1)

    # When we unspecialize float, we wobble this test by changing
    # the op count since previously we would just specialize and constant
    # fold floats into the graph, whereas when we unspecialize we will have
    # ops for item, add, and all other tensorified operations. Since this
    # test really isn't testing that, we purposely specialize floats here.
    @torch._dynamo.config.patch(specialize_float=True)
    def test_config_obj(self):
        class Cfg:
            def __init__(self) -> None:
                self.val = 0.5
                self.count = 3

        def fn(x, cfg):
            for i in range(cfg.count):
                x = x + cfg.val
            return x

        cfg1 = Cfg()
        cfg1.val = 1.0
        cfg2 = Cfg()
        v = torch.zeros(1)
        cnts = torch._dynamo.testing.CompileCounter()
        opt_fn = torch.compile(fn, backend=cnts)
        v = opt_fn(v, cfg1)  # 3
        v = opt_fn(v, cfg2)  # 4.5
        cfg2.count = 1
        v = opt_fn(v, cfg2)  # 5
        cfg2.val = 2.0
        v = opt_fn(v, cfg2)  # 7
        self.assertEqual(v[0], 7)
        self.assertEqual(cnts.op_count, 8)

    def test_config_getattr_default(self):
        class Cfg:
            def __init__(self) -> None:
                self.val = 0.5
                self.count = 10

        def fn(x, cfg):
            if getattr(cfg, "just_add_7", False):
                return x + 7
            for i in range(cfg.count):
                x = x + cfg.val
            return x

        cfg1 = Cfg()
        v = torch.zeros(1)
        cnts = torch._dynamo.testing.CompileCounter()
        opt_fn = torch.compile(fn, backend=cnts)
        self.assertEqual(opt_fn(v, cfg1)[0], 5)
        self.assertEqual(opt_fn(v, cfg1)[0], 5)
        cfg1.just_add_7 = True
        self.assertEqual(opt_fn(v, cfg1)[0], 7)
        self.assertEqual(opt_fn(v, cfg1)[0], 7)
        cfg1.just_add_7 = False
        self.assertEqual(opt_fn(v, cfg1)[0], 5)
        self.assertEqual(opt_fn(v, cfg1)[0], 5)
        self.assertEqual(cnts.frame_count, 3)

    def test_size_input(self):
        def fn(x, s):
            a, b = s
            return x + (a - b)

        v = torch.zeros(10, 20)
        cnts = torch._dynamo.testing.CompileCounter()
        opt_fn = torch.compile(fn, backend=cnts)
        self.assertEqual(opt_fn(v, v.size())[0, 0], -10)
        self.assertEqual(opt_fn(v, (10, 20))[0, 0], -10)
        self.assertEqual(opt_fn(v, [10, 20])[0, 0], -10)
        # One recompile per differing input type
        self.assertEqual(cnts.frame_count, 3)

    def test_cell_output1(self):
        out = None

        def fn(a, b):
            nonlocal out
            out = a + b * 10

        v = torch.Tensor([100])
        cnts = torch._dynamo.testing.CompileCounter()
        opt_fn = torch.compile(fn, backend=cnts)
        self.assertIsNone(opt_fn(v, v))
        self.assertEqual(out[0], 1100)
        self.assertEqual(cnts.op_count, 2)

    def test_cell_output2(self):
        out = None

        def fn(a, b):
            nonlocal out
            c = unsupported(a, b)
            out = a + b * 10 + c

        v = torch.Tensor([100])
        cnts = torch._dynamo.testing.CompileCounter()
        opt_fn = torch.compile(fn, backend=cnts)
        self.assertIsNone(opt_fn(v, v))
        self.assertEqual(out[0], 1200)
        self.assertEqual(cnts.op_count, 3)

    def test_return_nested_function(self):
        out = None

        def fn(a, b):
            nonlocal out
            c = a + b
            d = a + 1.0

            def fn2(f: int = 7, g: float = 9.0):
                nonlocal out
                out = a + b * 10
                return c * f - d * g

            return fn2

        v1 = torch.Tensor([100])
        v2 = torch.Tensor([200])
        cnts = torch._dynamo.testing.CompileCounter()
        opt_fn = torch.compile(fn, backend=cnts)
        opt_fn_ret = torch.compile(opt_fn(v1, v2), backend=cnts)
        self.assertEqual(opt_fn_ret(1.5)[0], -459)
        self.assertEqual(out[0], 2100)
        self.assertEqual(cnts.frame_count, 2)
        self.assertEqual(cnts.op_count, 7)

    def test_tensor_dict1(self):
        def fn(inputs):
            return inputs["a"] - inputs["b"] * 1.5

        v1 = torch.Tensor([100])
        v2 = torch.Tensor([200])
        cnts = torch._dynamo.testing.CompileCounter()
        opt_fn = torch.compile(fn, backend=cnts, fullgraph=True)
        self.assertEqual(opt_fn({"a": v1, "b": v2})[0], -200)
        self.assertEqual(cnts.frame_count, 1)
        self.assertEqual(cnts.op_count, 2)

    def test_tensor_dict3(self):
        def fn(inputs_a, inputs_b):
            total = torch.zeros(1)
            input_keys = inputs_a.keys() | inputs_b.keys()
            for k in input_keys:
                if k in inputs_a:
                    total += inputs_a[k]
                if k in inputs_b:
                    total += inputs_b[k]
            return total

        v1 = torch.Tensor([100])
        v2 = torch.Tensor([200])
        cnts = torch._dynamo.testing.CompileCounter()
        opt_fn = torch.compile(fn, backend=cnts, fullgraph=True)
        self.assertEqual(
            opt_fn({"a": v1, "b": v2}, {"b": v1, "c": v2}),
            fn({"a": v1, "b": v2}, {"b": v1, "c": v2}),
        )
        self.assertEqual(cnts.frame_count, 1)
        self.assertEqual(cnts.op_count, 5)

    def test_tensor_dict2(self):
        def fn1(inputs):
            total = torch.zeros(1)
            for k, v in inputs.items():
                total += v
            return total

        def fn2(inputs):
            total = torch.zeros(1)
            for v in inputs.values():
                total += v
            return total

        def fn3(inputs):
            total = torch.zeros(1)
            for k in inputs.keys():
                total += inputs[k]
            return total

        v1 = torch.Tensor([100])
        v2 = torch.Tensor([200])
        cnts = torch._dynamo.testing.CompileCounter()
        opt_fn1 = torch.compile(fn1, backend=cnts, fullgraph=True)
        opt_fn2 = torch.compile(fn2, backend=cnts, fullgraph=True)
        opt_fn3 = torch.compile(fn3, backend=cnts, fullgraph=True)
        self.assertEqual(opt_fn1({"a": v1, "b": v2})[0], 300)
        self.assertEqual(opt_fn2({"a": v1, "b": v2})[0], 300)
        self.assertEqual(opt_fn3({"a": v1, "b": v2})[0], 300)
        self.assertEqual(cnts.frame_count, 3)
        self.assertEqual(cnts.op_count, 9)

    @patch.object(torch._dynamo.config, "capture_scalar_outputs", True)
    def test_user_code_statically_known(self):
        from torch.fx.experimental.symbolic_shapes import (
            has_static_value,
            statically_known_true,
        )

        @torch.compile(fullgraph=True, backend="eager")
        def f(x):
            # At this point, this isn't statically known, only the hint says so.
            if statically_known_true(x.shape[0] > 9):
                raise Exception()
            torch._check(x.shape[0] >= 10)
            # But now it is.
            return statically_known_true(x.shape[0] > 9), has_static_value(x.shape[0])

        x = torch.zeros(10)
        torch._dynamo.mark_dynamic(x, 0)
        self.assertEqual(f(x), (True, False))

        @torch.compile(fullgraph=True, dynamic=True, backend="eager")
        def g(x, y):
            n = x.item()
            torch._check(n == 3)
            return has_static_value(4.0), has_static_value(n)

        out = g(torch.tensor([3]), torch.zeros(1))
        self.assertEqual(out, (True, True))

    def test_dictcomp(self):
        def fn1(inputs):
            return {k: v + 1 for k, v in inputs.items()}

        v1 = torch.Tensor([100])
        v2 = torch.Tensor([200])
        cnts = torch._dynamo.testing.CompileCounter()
        opt_fn1 = torch.compile(fn1, backend=cnts)
        self.assertEqual(opt_fn1({"a": v1, "b": v2})["a"], 101)
        self.assertEqual(opt_fn1({"a": v1, "b": v2})["b"], 201)
        self.assertEqual(cnts.frame_count, 1)
        self.assertEqual(cnts.op_count, 2)

    def test_listcomp(self):
        def fn2(inputs):
            return torch.sum(torch.cat([v + 1 for k, v in inputs.items()], 0))

        v1 = torch.Tensor([100])
        v2 = torch.Tensor([200])
        cnts = torch._dynamo.testing.CompileCounter()
        opt_fn2 = torch.compile(fn2, backend=cnts)
        self.assertEqual(opt_fn2({"a": v1, "b": v2}), 302)
        self.assertEqual(cnts.frame_count, 1)
        self.assertEqual(cnts.op_count, 4)

    def test_is_floating_point(self):
        def fn(a, b):
            x = a + 1.0
            if torch.is_floating_point(b):
                x = x + b
            return x + 2.0

        return torch._dynamo.testing.standard_test(self, fn=fn, nargs=2, expected_ops=3)

    def test_is_floating_point2(self):
        def fn(a, b):
            x = a + 1.0
            if b.is_floating_point():
                x = x + b
            return x + 2.0

        return torch._dynamo.testing.standard_test(self, fn=fn, nargs=2, expected_ops=3)

    def test_is_tensor(self):
        def fn(a, b):
            x = a + 1.0
            if torch.is_tensor(b):
                x = x + b
            return x + 2.0

        return torch._dynamo.testing.standard_test(self, fn=fn, nargs=2, expected_ops=3)

    def test_is_tensor2(self):
        def fn(x):
            if torch.is_tensor(x):
                return x + 1
            else:
                return torch.ones([2, 3])

        x1 = {"input": torch.rand(2, 3)}
        x2 = torch.rand(2, 3)
        ref1 = fn(x1)
        ref2 = fn(x2)
        opt_fn = torch.compile(fn, backend="eager")
        res1 = opt_fn(x1)
        res2 = opt_fn(x2)
        self.assertEqual(ref1, res1)
        self.assertEqual(ref2, res2)

    def test_numel(self):
        def fn(a):
            return (a + a.numel() + torch.numel(a), a + a.nelement())

        return torch._dynamo.testing.standard_test(
            self,
            fn=fn,
            nargs=1,
            expected_ops=3,
            expected_ops_dynamic=ifdynstaticdefault(3, 4),
        )

    def test_pair(self):
        def fn(a):
            return (
                torch.zeros(torch.nn.modules.utils._pair(a.size()))
                + a
                + torch.ones(torch.nn.modules.utils._ntuple(3)(3)).sum()
            )

        return torch._dynamo.testing.standard_test(
            self,
            fn=fn,
            nargs=1,
            expected_ops=5,
            expected_ops_dynamic=5,
        )

    @patch.object(torch._dynamo.config, "capture_scalar_outputs", True)
    def test_tensor_item_capture(self):
        def fn(a, b):
            return (a + b).sum().item()

        v1 = torch.randn((10, 10))
        v2 = torch.randn((10, 10))
        correct = fn(v1, v2)
        cnts = torch._dynamo.testing.CompileCounter()
        opt_fn = torch.compile(fn, backend=cnts)
        self.assertEqual(opt_fn(v1, v2), correct)
        self.assertEqual(cnts.frame_count, 1)
        self.assertEqual(cnts.op_count, 4)

    @patch.object(torch._dynamo.config, "capture_scalar_outputs", False)
    def test_tensor_item_no_capture(self):
        def fn(a, b):
            return (a + b).sum().item()

        v1 = torch.randn((10, 10))
        v2 = torch.randn((10, 10))
        correct = fn(v1, v2)
        cnts = torch._dynamo.testing.CompileCounter()
        opt_fn = torch.compile(fn, backend=cnts)
        self.assertEqual(opt_fn(v1, v2), correct)
        self.assertEqual(cnts.frame_count, 1)
        self.assertEqual(cnts.op_count, 2)

    def test_namedtuple1(self):
        def fn(a, b):
            tmp = MyTuple(a, b, a + b)
            return MyTuple(tmp.a, tmp[1], tmp.ab + b)

        v1 = torch.Tensor([10])
        v2 = torch.Tensor([20])
        cnts = torch._dynamo.testing.CompileCounter()
        opt_fn = torch.compile(fn, backend=cnts)
        self.assertEqual(opt_fn(v1, v2).ab, 50)
        self.assertEqual(cnts.frame_count, 1)
        self.assertEqual(cnts.op_count, 2)

    def test_namedtuple2(self):
        def fn(packed):
            a, b, c = packed
            if hasattr(packed, "b"):
                b = packed.b + 1
            c = packed[2]
            return a + b + c

        v1 = torch.Tensor([1])
        v2 = torch.Tensor([2])
        v3 = torch.Tensor([3])
        cnts = torch._dynamo.testing.CompileCounter()
        opt_fn = torch.compile(fn, backend=cnts)
        self.assertEqual(opt_fn(MyTuple(v1, v2, v3))[0], 7)
        self.assertEqual(cnts.frame_count, 1)
        self.assertEqual(cnts.op_count, 3)

    def test_namedtuple3(self):
        def fn(x, packed):
            if isinstance(packed, MyTuple):
                return x + 1
            else:
                return x - 1

        x = torch.rand([2, 3])
        packed = MyTuple(1, 2, 3)
        ref = fn(x, packed)
        opt_fn = torch.compile(fn, backend="eager")
        res = opt_fn(x, packed)
        self.assertTrue(same(ref, res))

    def test_namedtuple_with_custom_getitem(self):
        @torch.compile(fullgraph=True, backend="eager")
        def f(my_tuple):
            return my_tuple.a + 1

        class MyTuple(typing.NamedTuple):
            a: torch.Tensor
            b: torch.Tensor

            def __getitem__(self, index):
                return MyTuple(a[index], b[index])

        a = torch.randn(2)
        b = torch.randn(2)

        out = f(MyTuple(a, b))
        self.assertTrue(same(a + 1, out))

        # Test guard evaluation in the second call
        out = f(MyTuple(a, b))
        self.assertTrue(same(a + 1, out))

    def test_structseq1(self):
        def fn(x, y):
            return torch.return_types.max((x, y))

        x = torch.randn(3, 2)
        y = torch.randn(2, 4)
        expected = fn(x, y)
        fn_opt = torch.compile(fullgraph=True)(fn)
        actual = fn_opt(x, y)

        self.assertEqual(actual, expected)

    def test_structseq2(self):
        def fn(x, y):
            return tuple(torch.return_types.qr((2 * x, y - 1)))

        x = torch.randn(3, 2)
        y = torch.randn(2, 4)
        expected = fn(x, y)
        fn_opt = torch.compile(fullgraph=True)(fn)
        actual = fn_opt(x, y)

        self.assertEqual(actual, expected)

    def test_range_input(self):
        def fn(a, rng):
            x = a
            for i in rng:
                x = x + i
            return x

        def fn1(a):
            return fn(a, rng=range(3))

        return torch._dynamo.testing.standard_test(
            self, fn=fn1, nargs=1, expected_ops=3
        )

    def test_range_with_shape(self):
        def fn(a):
            for i in range(1, a.shape[0]):
                a += 1
            return a

        return torch._dynamo.testing.standard_test(
            self,
            fn=fn,
            nargs=1,
            expected_ops=9,
        )

    def test_range_iter_guards(self):
        @torch.compile()
        def func():
            @torch._dynamo.disable(recursive=False)
            def run(n):
                # For python <= 3.11, list comprehension is implemented by
                # desugaring to:
                # 1. creation of an iterator object
                # 2. calling a new `listcomp` function with (1)
                #
                # In this test we force Dynamo to trace through (2) as the root
                # frame, thereby ensuring we have the right guards for range
                # iterators.
                xs = [torch.ones(1) for i in range(n)]
                return torch.concat(xs)

            return run(2), run(3)

        res2, res3 = func()
        self.assertTrue(same(res2, torch.ones(2)))
        self.assertTrue(same(res3, torch.ones(3)))

    def test_range_iter_side_effects(self):
        @torch.compile(backend="eager", fullgraph=True)
        def run(x, it):
            n = next(it)
            return x + n

        it = iter(range(1, 3))
        res = run(torch.zeros(1), it)
        self.assertTrue(same(res, torch.ones(1)))
        self.assertEqual(next(it), 2)

    def test_build_tuple_unpack(self):
        def fn1(a, b, c):
            return a - b / c

        def fn2(a, b, c):
            tmp1 = (a,)
            tmp2 = (b, c)
            args = (*tmp1, *tmp2)
            return fn1(*args)

        def fn3(a, *args):
            return fn1(a, *args)

        torch._dynamo.testing.standard_test(self, fn=fn2, nargs=3, expected_ops=2)
        torch._dynamo.testing.standard_test(self, fn=fn3, nargs=3, expected_ops=2)

    def test_list_mul(self):
        def fn(count):
            head_mask = count * [None] * count
            return head_mask

        cnts = torch._dynamo.testing.CompileCounter()
        opt_fn = torch.compile(fn, backend=cnts)
        self.assertEqual(opt_fn(2), [None] * 4)
        # TODO: the captured frame here is a bit goofy, because we don't
        # output anything and none of the traced operations have side
        # effects.  Probably need better heuristic for bailing on
        # dynamo if there are no outputs
        if torch._dynamo.config.assume_static_by_default:
            self.assertExpectedInline(cnts.frame_count, """0""")
            self.assertExpectedInline(cnts.op_count, """0""")
        else:
            self.assertExpectedInline(cnts.frame_count, """1""")
            self.assertExpectedInline(cnts.op_count, """2""")

    def test_list_slice_mul(self):
        def fn(count):
            a = [1, 2, 3]
            head_mask = count * a[1:] * count
            return head_mask

        cnts = torch._dynamo.testing.CompileCounter()
        opt_fn = torch.compile(fn, backend=cnts)
        self.assertEqual(opt_fn(2), [2, 3] * 4)
        if torch._dynamo.config.assume_static_by_default:
            self.assertExpectedInline(cnts.frame_count, """0""")
            self.assertExpectedInline(cnts.op_count, """0""")
        else:
            self.assertExpectedInline(cnts.frame_count, """1""")
            self.assertExpectedInline(cnts.op_count, """2""")

    def test_tuple_mul(self):
        def fn(count):
            head_mask = count * (2, 3) * count
            return head_mask

        cnts = torch._dynamo.testing.CompileCounter()
        opt_fn = torch.compile(fn, backend=cnts)
        self.assertEqual(opt_fn(2), (2, 3) * 4)
        if torch._dynamo.config.assume_static_by_default:
            self.assertExpectedInline(cnts.frame_count, """0""")
            self.assertExpectedInline(cnts.op_count, """0""")
        else:
            self.assertExpectedInline(cnts.frame_count, """1""")
            self.assertExpectedInline(cnts.op_count, """2""")

    def test_tuple_mul_with_shape(self):
        def fn(a):
            x = a.shape[0]
            y = 2 * (x, 3) * 2
            return a + y[4]

        # expect 3 ops post folding for dynamic case: size, index, add
        torch._dynamo.testing.standard_test(
            self, fn, 1, expected_ops=1, expected_ops_dynamic=1
        )

    def test_tuple_iadd_with_shape(self):
        def fn(a):
            output = (a + a.shape[0], a - a.shape[0])
            # tuple += tuple
            output += (a - a.shape[0], a + a.shape[0])
            # tuple += constant tuple
            output += (2, 3)
            return output

        # expect 4 add / subs for static
        torch._dynamo.testing.standard_test(
            self, fn, 1, expected_ops=4, expected_ops_dynamic=4
        )

    def test_list_iadd_with_shape(self):
        def fn(a):
            output = [a + a.shape[0], a - a.shape[0]]
            # list += list
            output += [a - a.shape[0], a + a.shape[0]]
            # list += tuple
            output += (a + a.shape[0], a - a.shape[0])
            return output

        # expect 6 add / subs for static

        torch._dynamo.testing.standard_test(
            self, fn, 1, expected_ops=6, expected_ops_dynamic=6
        )

    def test_list_iadd_side_effect(self):
        def fn(a, b):
            a += [b]
            torch._dynamo.graph_break()
            return a

        a = [1, 2, 3]
        b = torch.ones(2, 2)

        opt_fn = torch.compile(fn, backend="eager")

        exp = fn(a, b)

        a = [1, 2, 3]
        b = torch.ones(2, 2)
        act = opt_fn(a, b)

        self.assertEqual(exp, act)

    def test_user_getattr1(self):
        class MyConfig(dict):
            def __getattr__(self, name):
                return self[name]

        def fn(cfg, x, y):
            return x + y + cfg.offset

        x = torch.randn(10)
        cfg = MyConfig(offset=5)
        cnts = torch._dynamo.testing.CompileCounter()
        opt_fn = torch.compile(fn, backend=cnts)
        self.assertTrue(same(opt_fn(cfg, x, x), 2 * x + 5))
        self.assertEqual(cnts.frame_count, 1)
        self.assertEqual(cnts.op_count, 2)

    def test_user_getattr2(self):
        class MyConfig:
            defined_on_class = 1

            def __init__(self) -> None:
                self.defined_on_object = 2

            def __getattr__(self, name):
                return 3

        def fn(cfg, x):
            return x + cfg.defined_on_class - cfg.defined_on_object + cfg.not_defined

        x = torch.randn(10)
        cfg = MyConfig()
        cnts = torch._dynamo.testing.CompileCounter()
        opt_fn = torch.compile(fn, backend=cnts)
        self.assertTrue(same(opt_fn(cfg, x), x + 1 - 2 + 3))
        self.assertEqual(cnts.frame_count, 1)
        self.assertEqual(cnts.op_count, 3)

    def test_getset_descriptor(self):
        def fn(g, x):
            # Just to make Dynamo not skip the frame
            torch.sin(x)
            return g.__get__(x)

        cnts = torch._dynamo.testing.CompileCounter()
        opt_fn = torch.compile(fullgraph=True, backend="eager")(fn)
        g = torch.Tensor.shape

        res = opt_fn(g, torch.ones(2, 2))
        exp_res = fn(g, torch.ones(2, 2))
        self.assertEqual(res, exp_res)

        with unittest.mock.patch("torch._dynamo.config.error_on_recompile", True):
            res = opt_fn(g, torch.ones(2, 2))

    def test_set_descriptor(self):
        class Field:
            def __set__(self, obj, value):
                obj.__dict__["field"] += value * 2

        class Foo:
            field = Field()

            def __init__(self):
                self.__dict__["field"] = 0

        def fn(x, foo):
            foo.field = 10
            return x + foo.field

        opt_fn = torch.compile(fn, fullgraph=True, backend="eager")
        x = torch.zeros(2)
        foo1, foo2 = Foo(), Foo()

        ref = fn(x, foo1)
        res = opt_fn(x, foo2)
        self.assertEqual(ref, res)
        self.assertEqual(foo1.field, foo2.field)

    def test_get_attr_function(self):
        def fn(g, x):
            return g(x)

        cnts = torch._dynamo.testing.CompileCounter()
        opt_fn = torch.compile(fn, backend=cnts)
        g = torch.Tensor.shape.__get__

        res = opt_fn(g, torch.ones(2, 2))
        exp_res = fn(g, torch.ones(2, 2))
        self.assertEqual(res, exp_res)

    def test_user_getattribute(self):
        class MyObject:
            def __init__(self) -> None:
                self.custom_dict = {"a": torch.rand((2, 2))}
                self.my_number = 42

            def __getattribute__(self, name):
                custom_dict = super().__getattribute__("custom_dict")
                if name in custom_dict:
                    return custom_dict[name]
                return super().__getattribute__(name)

            def run(self, x):
                return self.my_number * x + self.a * x

        def fn(obj, x):
            return obj.run(x)

        obj = MyObject()
        x = torch.rand((2, 2))
        cnts = torch._dynamo.testing.CompileCounter()
        opt_fn = torch.compile(fn, backend=cnts)
        self.assertTrue(same(opt_fn(obj, x), fn(obj, x)))

    def test_nn_module_getattr(self):
        class MyMod(torch.nn.Module):
            def __init__(self) -> None:
                super().__init__()
                self.custom_dict = {"queue": [torch.rand((2, 2)) for _ in range(3)]}
                self.other_attr = torch.rand((2, 2))

            def __getattr__(self, name):
                custom_dict = self.custom_dict
                if name in custom_dict:
                    return custom_dict[name]
                return super().__getattr__(name)

            def forward(self, x):
                return x @ self.other_attr + self.queue[-1]

        x = torch.rand((2, 2))
        mod = MyMod()
        cnts = torch._dynamo.testing.CompileCounter()
        opt_mod = torch.compile(mod, backend=cnts)
        self.assertTrue(same(opt_mod(x), mod(x)))
        self.assertTrue(cnts.frame_count, 1)
        self.assertTrue(cnts.op_count, 2)

    def test_nn_module_getattribute(self):
        class MyMod(torch.nn.Module):
            def __init__(self) -> None:
                super().__init__()
                self.my_number = 42

            def __getattribute__(self, name):
                if name == "special_attr":
                    return torch.tensor([[1, 2], [3, 4]])
                return super().__getattribute__(name)

            def forward(self, x):
                return self.my_number * x + self.special_attr * x

        def fn(mod, x):
            return mod(x)

        mod = MyMod()
        x = torch.rand((2, 2))
        cnts = torch._dynamo.testing.CompileCounter()
        opt_fn = torch.compile(fn, backend=cnts)
        self.assertTrue(same(opt_fn(mod, x), fn(mod, x)))

    def test_constant_getattr(self):
        # https://github.com/pytorch/pytorch/issues/97480
        def fn():
            return getattr(None, "arg", 3)

        cnt = torch._dynamo.testing.CompileCounter()
        optimized_fn = torch.compile(fn, backend=cnt)
        res = optimized_fn()
        self.assertTrue(same(res, 3))

    def test_user_property(self):
        class MyConfig:
            @property
            def prop5(self):
                return 5

        def fn(cfg, x, y):
            return x + y + cfg.prop5

        x = torch.randn(10)
        cfg = MyConfig()
        cnts = torch._dynamo.testing.CompileCounter()
        opt_fn = torch.compile(fn, backend=cnts)
        self.assertTrue(same(opt_fn(cfg, x, x), 2 * x + 5))
        self.assertEqual(cnts.frame_count, 1)
        self.assertEqual(cnts.op_count, 2)

    def test_data_access_in_inference_mode(self):
        @torch.compile(fullgraph=True)
        def f(x):
            y = x.data
            return y

        with torch.inference_mode():
            x = torch.randn(3)
            y = f(x)
        self.assertEqual(y, x)

    def test_dataclass_fields(self):
        @dataclasses.dataclass
        class MyDataClass:
            a: torch.Tensor
            b: torch.Tensor = None
            c: torch.Tensor = None
            d: torch.Tensor = None
            e: torch.Tensor = None

        def fn(obj):
            class_fields = dataclasses.fields(obj)
            assert len(class_fields)
            assert all(field.default is None for field in class_fields[1:])
            other_fields_are_none = all(
                getattr(obj, field.name) is None for field in class_fields[1:]
            )
            assert not other_fields_are_none

            if not hasattr(obj, "a"):
                return -1
            if hasattr(obj, "z"):
                return -2

            total = getattr(obj, class_fields[0].name)
            for field in class_fields[1:]:
                v = getattr(obj, field.name)
                if v is not None:
                    total += v

            return total

        obj1 = MyDataClass(torch.randn(10), torch.randn(10), torch.randn(10))
        obj2 = MyDataClass(torch.randn(10), e=torch.randn(10))
        correct1 = fn(obj1)
        correct2 = fn(obj2)

        cnts = torch._dynamo.testing.CompileCounter()
        opt_fn = torch.compile(fn, backend=cnts)
        self.assertTrue(same(opt_fn(obj1), correct1))
        self.assertEqual(cnts.frame_count, 1)
        self.assertEqual(cnts.op_count, 2)

        torch._dynamo.reset()
        cnts = torch._dynamo.testing.CompileCounter()
        opt_fn = torch.compile(fn, backend=cnts)
        self.assertTrue(same(opt_fn(obj2), correct2))
        self.assertEqual(cnts.frame_count, 1)
        self.assertEqual(cnts.op_count, 1)

        # guard failure
        obj2.z = True
        self.assertEqual(opt_fn(obj2), -2)

    def test_dataclass_local_hasattr(self):
        cnt = CompileCounter()
        x = torch.randn(10)

        @dataclasses.dataclass
        class MyDataClass:
            a: torch.Tensor
            b: torch.Tensor

        @torch.compile(backend=cnt, fullgraph=True)
        def fn():
            obj = MyDataClass(x + 1, x - 1)
            if not hasattr(obj, "a"):
                return -1
            if hasattr(obj, "z"):
                return -2
            return obj

        result = fn()
        self.assertIsInstance(result, MyDataClass)
        self.assertEqual(result.a, x + 1)
        self.assertEqual(result.b, x - 1)
        self.assertEqual(cnt.frame_count, 1)
        self.assertEqual(cnt.op_count, 2)

    def test_catch_watchings1(self):
        cnt = CompileCounter()

        @torch.compile(backend=cnt, fullgraph=True)
        def fn(x):
            with warnings.catch_warnings(record=True):
                return x.sin()

        x = torch.randn(8)
        self.assertEqual(fn(x), x.sin())
        self.assertEqual(cnt.frame_count, 1)

    def test_catch_watchings2(self):
        cnt = CompileCounter()

        @torch.compile(backend=cnt, fullgraph=True)
        def fn(x):
            return x.sin(), warnings.catch_warnings(record=True)

        x = torch.randn(8)
        _, a = fn(x)
        _, b = fn(x)
        self.assertEqual(cnt.frame_count, 1)
        self.assertIsInstance(a, warnings.catch_warnings)
        self.assertIsInstance(b, warnings.catch_warnings)
        self.assertIsNot(a, b)

    def test_tensor_build_list_unpack(self):
        def fn(x):
            # seen in fastNLP_Bert
            return torch.cat([*x], dim=-1)

        val = torch.randn([1, 1, 473, 768])
        correct = fn(val)
        cnts = torch._dynamo.testing.CompileCounter()
        opt_fn = torch.compile(fn, backend=cnts)
        self.assertTrue(same(opt_fn(val), correct))
        self.assertEqual(cnts.frame_count, 1)
        self.assertEqual(cnts.op_count, 2)

    def test_numpy_int_constant(self):
        def fn(x, a, b):
            return x + (a % b)

        args = [torch.randn(10), 4096, np.int64(8)]
        correct = fn(*args)
        cnts = torch._dynamo.testing.CompileCounter()
        opt_fn = torch.compile(fn, backend=cnts, dynamic=True, fullgraph=True)
        self.assertTrue(same(opt_fn(*args), correct))
        self.assertTrue(same(opt_fn(*args), correct))
        self.assertEqual(cnts.frame_count, 1)
        self.assertEqual(cnts.op_count, 2)

    def test_numpy_subdtype(self):
        def fn(x, n):
            return np.issubdtype(type(n), np.integer) + x

        args = [torch.randn(10), 4096]
        correct = fn(*args)
        cnts = torch._dynamo.testing.CompileCounter()
        opt_fn = torch.compile(fn, backend=cnts, fullgraph=True)
        self.assertEqual(opt_fn(*args), correct)
        self.assertEqual(cnts.frame_count, 1)

    def test_numpy_take_along_axis(self):
        def fn(x, i, a):
            return np.take_along_axis(x, i, a)

        def sample_to_args(s):
            args = (s.input, *sample.args)
            return tuple(a.numpy() if isinstance(a, torch.Tensor) else a for a in args)

        samples = list(
            sample_inputs_take_along_dim(
                None, "cpu", torch.float32, requires_grad=False
            )
        )
        cnts = torch._dynamo.testing.CompileCounter()
        opt_fn = torch.compile(fn, backend=cnts)
        i = 1
        for sample in samples:
            args = sample_to_args(sample)
            if len(args) < 3:
                # if axis is None, second argument is treated as 1d array
                args = (args[0], np.ravel(args[1]), None)
            self.assertEqual(fn(*args), opt_fn(*args))
            self.assertEqual(cnts.frame_count, i)
            i += 1

    def test_numpy_torch_operators(self):
        def fn(op, t1, t2):
            return op(t1, t2)

        from torch._dynamo.variables.builtin import BuiltinVariable

        operators = BuiltinVariable._fx_graph_functions()

        for op, t1_np, t2_np in itertools.product(
            operators, (True, False), (True, False)
        ):
            if op in [operator.eq, operator.ne]:
                # returns equivalent of torch.eq/ne
                continue
            if op is operator.getitem:
                # skip
                # Did you know that tensor[ndarray_of_floats] works?
                continue
            if op is operator.imatmul and (t1_np or t2_np):
                # skip
                # in numpy, in place matmul does not work single
                # dimensional arrays
                continue
            t1 = torch.rand(5)
            if t1_np:
                t1 = t1.numpy()
            t2 = torch.rand(5)
            if t2_np:
                t2 = t2.numpy()
            try:
                # TODO try a bit harder
                result = op(t1, t2)
            except (RuntimeError, TypeError, IndexError):
                continue
            cnts = torch._dynamo.testing.CompileCounter()
            opt_fn = torch.compile(fn, backend=cnts)
            self.assertEqual(result, opt_fn(op, t1, t2), msg=f"{op=} {t1_np=} {t2_np=}")
            self.assertEqual(cnts.frame_count, 1, msg=f"{op=} {t1_np=} {t2_np=}")
            torch._dynamo.reset()

    def test_numpy_ndarray_graph_break(self):
        def fn(x):
            a = x.numpy()
            b = a.real
            torch._dynamo.graph_break()
            c = np.multiply(b, 2.0)
            return c

        cnts = torch._dynamo.testing.CompileCounter()
        opt_fn = torch.compile(fn, backend=cnts)
        for _ in range(10):
            x = torch.randn(3)
            ref = fn(x)
            res = opt_fn(x)
            self.assertEqual(ref, res)
        self.assertEqual(cnts.frame_count, 2)

    def test_numpy_ndarray_graph_break_with_multiple_outputs(self):
        def fn(x, y):
            a = x.numpy()
            b = y.numpy()
            torch._dynamo.graph_break()
            return np.add(a, 1), np.add(b, 1)

        cnts = torch._dynamo.testing.CompileCounter()
        opt_fn = torch.compile(fn, backend=cnts)
        for _ in range(10):
            x = torch.randn([1, 3])
            y = torch.randn([1, 3])
            ref = fn(x, y)
            res = opt_fn(x, y)
            self.assertEqual(ref, res)
        self.assertEqual(cnts.frame_count, 2)

    def test_numpy_force(self):
        def fn(x):
            return x.numpy(force=False)

        cnts = torch._dynamo.testing.CompileCounter()
        opt_fn = torch.compile(fn, backend=cnts)
        x = torch.randn(3)
        res = opt_fn(x)
        self.assertEqual(type(res), np.ndarray)
        self.assertEqual(cnts.frame_count, 1)

        def fn(x):
            return x.numpy(force=True)

        cnts = torch._dynamo.testing.CompileCounter()
        opt_fn = torch.compile(fn, backend=cnts)
        x = torch.randn(3, requires_grad=True)
        res = opt_fn(x)
        self.assertEqual(type(res), np.ndarray)
        self.assertEqual(cnts.frame_count, 1)

    def test_numpy_recompilation_scalar(self):
        def fn(x, a):
            return np.where(x < 0.5, a, x)

        x = np.random.randn(8)
        cnts = torch._dynamo.testing.CompileCounter()
        opt_fn = torch.compile(fn, backend=cnts, dynamic=True)

        ref = fn(x, 3)
        res = opt_fn(x, 3)
        self.assertEqual(ref, res)

        ref = fn(x, 4)
        res = opt_fn(x, 4)
        self.assertEqual(ref, res)

        self.assertEqual(cnts.frame_count, 1)

    def test_tensor_interacts_with_numpy_ndarray(self):
        def fn(x, y):
            a = x.numpy()
            b = y.numpy()
            c = np.ones_like(a)
            d = np.ones_like(b)
            torch._dynamo.graph_break()
            return np.add(a, c), np.add(b, d)

        cnts = torch._dynamo.testing.CompileCounter()
        opt_fn = torch.compile(fn, backend=cnts)
        for _ in range(10):
            x = torch.randn([1, 3])
            y = torch.randn([1, 3])
            ref = fn(x, y)
            res = opt_fn(x, y)
            self.assertEqual(ref, res)
        self.assertEqual(cnts.frame_count, 2)

    def test_numpy_ndarray_works_with_builtin_function(self):
        def fn(x):
            v = x.sum() / len(x)
            return v

        cnts = torch._dynamo.testing.CompileCounter()
        opt_fn = torch.compile(fn, backend=cnts, fullgraph=True)
        for _ in range(10):
            x = np.random.randn(2, 3)
            ref = fn(x)
            res = opt_fn(x)
            self.assertEqual(ref, res)
        self.assertEqual(cnts.frame_count, 1)

    def test_numpy_array_of_arrays(self):
        def fn(x, y):
            return np.array([x, y])

        cnts = torch._dynamo.testing.CompileCounter()
        opt_fn = torch.compile(fn, backend=cnts, fullgraph=True)

        x, y = np.float64(1), np.float64(2)
        res = opt_fn(x, y)
        self.assertEqual(res, np.array([1, 2], dtype=float))
        self.assertEqual(type(res), np.ndarray)
        self.assertEqual(cnts.frame_count, 1)

        x, y = np.arange(2), np.arange(2) + 2
        res = opt_fn(x, y)
        self.assertEqual(res, np.array([[0, 1], [2, 3]]))
        self.assertEqual(type(res), np.ndarray)
        self.assertEqual(cnts.frame_count, 2)

    def test_numpy_readonly(self):
        @torch.compile(fullgraph=True)
        def fn(x):
            return x

        x = np.broadcast_to(np.arange(3), (2, 3))
        self.assertFalse(x.flags.writeable)

        with warnings.catch_warnings():
            warnings.simplefilter("error")
            warnings.simplefilter("ignore", category=DeprecationWarning)  # from asyncio
            y = fn(x)
        self.assertTrue(y.flags.writeable)  # XXX: differs from numpy

    def test_numpy_tolist(self):
        def fn(x):
            return x.tolist()

        cnts = torch._dynamo.testing.CompileCounter()
        opt_fn = torch.compile(fn, backend=cnts, fullgraph=True)

        x = np.arange(5)
        r = opt_fn(x)

        self.assertEqual(r, [0, 1, 2, 3, 4])
        self.assertEqual(type(r), list)
        self.assertEqual(cnts.frame_count, 1)

    def test_numpy_size_attr(self):
        def fn(x):
            return x.size + x

        cnts = torch._dynamo.testing.CompileCounter()
        opt_fn = torch.compile(fn, backend=cnts, fullgraph=True)

        x = np.arange(5)
        r = opt_fn(x)

        self.assertEqual(r, fn(x))
        self.assertEqual(type(r), np.ndarray)
        self.assertEqual(cnts.frame_count, 1)

    def test_numpy_no_raise(self):
        def _inf_nan_preprocess(t, t_np):
            t_np = np.nan_to_num(t_np)
            return t, t_np

        def fn():
            # shape, dims format
            test_cases = (
                (3, 3),
                (4, 4),
                (5, 5),
            )

            for shape in test_cases:
                t = torch.randn(shape, dtype=torch.complex64)
                t_np = np.random.randn(*shape).astype(np.complex64)

                _, t_np = _inf_nan_preprocess(t, t_np)
                print(t, t_np)  # Just a side effect so that compilation kicks in

        cnt = CompileCounterWithBackend("inductor")
        fn = torch.compile(fn, backend=cnt)
        fn()
        self.assertEqual(cnt.frame_count, ifdynstaticdefault(2, 1))

    def test_mandelbrot_numpy(self):
        def mandelbrot_numpy(max_iter):
            # Define the boundaries of the complex plane
            xn = 450
            yn = 375
            xmin = -2.25
            xmax = 0.75
            ymin = -1.25
            ymax = 1.25

            # Create the grid of complex numbers
            x_values = np.linspace(xmin, xmax, xn, dtype=np.float64)
            y_values = np.linspace(ymin, ymax, yn, dtype=np.float64)
            rx, iy = np.meshgrid(x_values, y_values, indexing="xy")

            x = rx.copy()
            y = iy.copy()
            mask = np.zeros_like(x)
            for i in range(max_iter):
                x_prev = x
                y_prev = y
                x = x_prev**2 - y_prev**2 + rx
                y = 2 * x_prev * y_prev + iy
                inside = np.sqrt(x**2 + y**2) <= 2
                mask += inside
            return mask

        cnts = torch._dynamo.testing.CompileCounter()
        opt_fn = torch.compile(mandelbrot_numpy, backend=cnts, fullgraph=True)
        n_iter = torch._dynamo.config.recompile_limit - 2
        for i in range(n_iter):
            x = i + 3
            ref = mandelbrot_numpy(x)
            res = opt_fn(x)
            self.assertEqual(ref, res)
        # We need to specialise the number as it's in a forloop
        self.assertEqual(cnts.frame_count, n_iter)

    def test_numpy_as_global(self):
        global x
        x = np.arange(10)

        @torch.compile(fullgraph=True)
        def fn(y):
            return y + x + x

        r = fn(np.arange(10))
        self.assertEqual(type(r), np.ndarray)
        self.assertEqual(r, x * 3)
        del x

    def test_numpy_gt(self):
        x = np.arange(10)

        @torch.compile
        def fn(y):
            return y >= 3

        r = fn(x)
        self.assertEqual(type(r), np.ndarray)
        self.assertEqual(r, x >= 3)

    def test_numpy_min(self):
        x = np.arange(10)

        @torch.compile
        def fn(y):
            return min(y, 3), min(y, y - 1)

        r1, r2 = fn(x)
        self.assertEqual(type(r1), np.ndarray)
        self.assertEqual(type(r2), np.ndarray)
        self.assertEqual(r1, np.minimum(x, 3))
        self.assertEqual(r2, np.minimum(x, x - 1))

    def test_graph_break_correctly_when_passing_numpy_ndarray_to_torch_function(self):
        # from transformers/models/big_bird/modeling_big_bird.py
        def fn(x: int, y: torch.Tensor):
            ndarray_list = [np.ones([2, x])]
            ndarray = np.stack(ndarray_list, axis=0)
            tensor = torch.tensor(ndarray, dtype=torch.long)
            tensor.unsqueeze_(0)
            return tensor + y

        cnts = torch._dynamo.testing.CompileCounter()
        opt_fn = torch.compile(fn, backend=cnts)
        for x in range(1, 10):
            y = torch.randn([1, 2, x])
            ref = fn(x, y)
            res = opt_fn(x, y)
            self.assertEqual(ref, res)
        # It's all traced once with x = 1 and then x = ks0
        # For dynamic it's x=ks0
        if torch._dynamo.config.assume_static_by_default:
            self.assertExpectedInline(str(cnts.frame_count), """2""")
        else:
            self.assertExpectedInline(str(cnts.frame_count), """2""")

    @skipIfWindows(
        msg="AssertionError: Object comparison failed: dtype('int64') != <class 'int'>"
    )
    def test_numpy_with_builtin_type(self):
        x = np.random.rand(5)

        def fn(x):
            return (x * 5).astype(bool).astype(float).astype(int) + 8

        cnts = torch._dynamo.testing.CompileCounter()
        opt_fn = torch.compile(fn, backend=cnts)

        r = opt_fn(x)
        self.assertEqual(r.dtype, int)
        self.assertEqual(cnts.frame_count, 1)

    def test_with_builtin_type(self):
        x = torch.randn(5)

        def fn(x):
            return (x * 5).to(bool).to(float).to(int) + 8

        cnts = torch._dynamo.testing.CompileCounter()
        opt_fn = torch.compile(fn, backend=cnts)

        r = opt_fn(x)
        self.assertEqual(r.dtype, torch.int64)
        self.assertEqual(cnts.frame_count, 1)

    @torch._dynamo.config.patch(capture_dynamic_output_shape_ops=True)
    def test_unique_consecutive(self):
        x = torch.tensor([1, 1, 2, 2, 1, 3])

        def fn(x):
            return torch.unique_consecutive(x)

        expected = fn(x)
        opt_fn = torch.compile(fn, fullgraph=True, backend="eager")
        result = opt_fn(x)
        self.assertEqual(result, expected)

    def test_numpy_unique_f16(self):
        def fn():
            x = np.asarray([1, 1, 2, 2, 3], dtype=np.float16)
            return np.unique(x)

        cnts = torch._dynamo.testing.CompileCounter()
        opt_fn = torch.compile(fn, backend=cnts)

        r = opt_fn()
        self.assertEqual(r.dtype, np.float16)
        self.assertEqual(cnts.frame_count, 1)

    def test_numpy_fallback_on_eager(self):
        def fn():
            return np.asarray(["L", "U"])

        cnts = torch._dynamo.testing.CompileCounter()
        opt_fn = torch.compile(fn, backend=cnts)

        r = opt_fn()
        self.assertEqual(cnts.frame_count, 0)  # graph break
        self.assertEqual(r, np.asarray(["L", "U"]))

        # repeat with a different function
        def fn2():
            return np.random.choice(["L", "U"])

        cnts2 = torch._dynamo.testing.CompileCounter()
        opt_fn2 = torch.compile(fn2, backend=cnts2)

        r2 = fn2()
        self.assertEqual(cnts.frame_count, 0)
        assert r2 in ("L", "U")

    def test_trace_ndarray_frame(self):
        def fn(x):
            x = x**2
            print("graph break.")
            return 2 * x

        counter = CompileCounter()
        compiled_fn = torch.compile(fn, backend=counter)

        x = np.arange(8)
        self.assertEqual(fn(x), compiled_fn(x))
        self.assertEqual(counter.frame_count, 2)

    @skipIfWindows(
        msg="AssertionError: The values for attribute 'dtype' do not match: torch.int32 != torch.int64."
    )
    def test_trace_ndarray_frame_2(self):
        # no tensors/ndarray as inputs in the frame
        def fn(x):
            print("graph break.")
            return 2 * np.arange(x)

        counter = CompileCounter()
        compiled_fn = torch.compile(fn, backend=counter)

        x = 8
        self.assertEqual(fn(x), compiled_fn(x))
        self.assertEqual(counter.frame_count, 1)

    def test_numpy_non_torch_dtype(self):
        # test that we gracefully graph break on dtypes
        # that do not have pytorch equivalents.
        def fn(x):
            return isinstance(x, torch.Tensor)

        cnts = torch._dynamo.testing.CompileCounter()
        opt_fn = torch.compile(fn, backend=cnts)

        # torch does not have the `uint16` dtype
        for x in [np.array([42], dtype=np.uint16), np.uint16(42), np.dtype("uint16")]:
            r = opt_fn(x)

            self.assertEqual(r, False)
            self.assertEqual(cnts.frame_count, 0)  # graph break

    def test_numpy_iter(self):
        # test that iteration over an ndarray produces ndarrays not bare tensors
        def fn(x):
            return [bm for bm in x]

        cnts = torch._dynamo.testing.CompileCounter()
        opt_fn = torch.compile(fn, backend=cnts)

        proba_map = np.arange(3)[:, None]
        res = opt_fn(proba_map)

        self.assertEqual([type(r) for r in res], [np.ndarray, np.ndarray, np.ndarray])
        self.assertEqual(res, [np.array([0]), np.array([1]), np.array([2])])
        self.assertEqual(cnts.frame_count, 1)

    # cache size limit needs to be larger than the `dtypes` list size
    @torch._dynamo.config.patch(recompile_limit=12)
    def test_dtypes_no_graphbreaks(self):
        dtypes = [
            # floats
            float,
            np.float64,
            "float64",
            np.float32,
            "float32",
            # np.dtype('float64')   # XXX: this is not supported, yet
            # integers
            int,
            "int",
            np.intp,
            np.int32,
            np.uint8
            # np.dtype('int')       # XXX: as above
        ]

        def fn(dt):
            return np.arange(5, dtype=dt)

        for dtyp in dtypes:
            cnts = torch._dynamo.testing.CompileCounter()
            opt_fn = torch.compile(fn, backend=cnts)

            val = fn(dtyp)
            opt_val = opt_fn(dtyp)

            self.assertEqual(cnts.frame_count, 1)  # no graph break

    # setting the config value makes the PRNG identical to numpy's
    # NB this may involve a graph break
    @torch._dynamo.config.patch(use_numpy_random_stream=True)
    def test_numpy_random_config_to_numpy(self):
        @torch.compile
        def fn():
            return np.random.uniform(size=13)

        self.assertEqual(fn().shape, (13,))

    def test_inplace_view_on_graph_input(self):
        # graph break when calling methods with inplace_view tag on graph input
        func_args_map = {
            lambda x: x.resize_(6).mul_(2): torch.ones(4),
            lambda x: x.t_().mul_(2): torch.rand(2, 3),
            lambda x: x.transpose_(0, 1).mul_(2): torch.rand(2, 3),
            lambda x: x.squeeze_().mul_(2): torch.rand(1, 2, 3),
            lambda x: x.unsqueeze_(0).mul_(2): torch.rand(2, 3),
            lambda x: x.resize_as_(torch.rand(200, 300)): torch.rand(2, 3),
            lambda x: x.swapaxes_(0, 1).mul_(2): torch.rand(2, 3),
            lambda x: x.swapdims_(0, 1).mul_(2): torch.rand(2, 3),
            lambda x: x.rename_("N", "C").mul_(2): torch.zeros(2, 3),
            lambda x: x.as_strided_((3, 2), (2, 1)).mul_(2): torch.zeros(2, 3),
            lambda x: x.detach_().mul_(2): torch.zeros(2, 3),
        }
        for func, args in func_args_map.items():
            args_clone = args.clone()
            cnts = torch._dynamo.testing.CompileCounter()
            opt_f = torch.compile(func, backend=cnts)
            self.assertTrue(same(func(args).shape, opt_f(args_clone).shape))
            self.assertEqual(cnts.frame_count, 1)
            self.assertEqual(cnts.op_count, 1)  # mul_

    def test_out_variants_with_resizing_on_graph_inputs(self):
        def fn(x, y):
            return torch.cosh(x, out=y) + 1

        x = torch.rand(2, 3)
        y = torch.rand(4)

        cnts = torch._dynamo.testing.CompileCounter()
        opt_fn = torch.compile(fn, backend=cnts)
        self.assertTrue(same(fn(x, y), opt_fn(x.clone(), y.clone())))
        self.assertEqual(cnts.frame_count, 1)

    def test_out_variants_with_resizing_on_graph_inputs_with_dynamic(self):
        # https://github.com/pytorch/pytorch/issues/120482
        class CustomModel(torch.nn.Module):
            def __init__(self) -> None:
                super().__init__()

            def forward(self, inputs):
                return torch.outer(**inputs)

        compile_fn = torch.compile(CustomModel(), backend="eager", fullgraph=True)

        shapes = [(2, 1), (6, 1), (4, 1)]
        for shape in shapes:
            vec1, vec2 = shape
            input_tensor1 = torch.randn(vec1)
            input_tensor2 = torch.randn(vec2)
            out_tensor = torch.empty(shape)
            args = {"input": input_tensor1, "vec2": input_tensor2, "out": out_tensor}
            res = compile_fn(args)
            opt_res = res.clone()  # cuz this is out and we mutate it
            res = CustomModel()(args)
            self.assertEqual(res, opt_res)

    def test_out_variants_with_resizing_on_graph_inputs_with_dynamic1(self):
        mv_op = torch.mv

        def mv_out_op(a, b, c):
            torch.mv(b, c, out=a)
            return a

        def fn(op, *args):
            return op(*args)

        opt_fn = torch.compile(fn, backend="eager")

        ref = fn(mv_op, torch.ones(3, 3), torch.ones(3))
        res = opt_fn(mv_op, torch.ones(3, 3), torch.ones(3))
        self.assertEqual(ref, res)

        ref = fn(mv_out_op, torch.empty(0), torch.ones(3, 3), torch.ones(3))
        res = opt_fn(mv_out_op, torch.empty(0), torch.ones(3, 3), torch.ones(3))
        self.assertEqual(ref, res)

    def test_mutable_mapping_multiple_inheritance(self):
        class MyWeirdDict(collections.abc.MutableMapping, torch.nn.Module):
            def __init__(self, **kwargs):
                super().__init__()
                self._items = kwargs

            def keys(self):
                return self._items.keys()

            def __getitem__(self, item):
                return self._items[item]

            def __setitem__(self, key, value):
                self._items[key] = value

            def __delitem__(self, item):
                del self._items[item]

            def __len__(self):
                return len(self._items)

            def __iter__(self):
                yield from self._items

            def __hash__(self):
                return hash(id(self))

            def items(self):
                for k, v in self._items.items():
                    yield (k, v)

        @torch.compile(fullgraph=True)
        def to_weird_dict(td):
            return MyWeirdDict(**td)

        d = MyWeirdDict(a=1, b=2, c=3)
        res = to_weird_dict(d)
        self.assertEqual(tuple(d.items()), tuple(res.items()))

    def test_dunder_new_function_inlining(self):
        # https://github.com/pytorch/pytorch/issues/107460

        counters.clear()

        class ModelA(torch.nn.Module):
            def __init__(self) -> None:
                super().__init__()

            def forward(self, x):
                return torch.tanh(x + 1)

        class ModelB(torch.nn.Module):
            def __new__(cls):
                return ModelA()

        class Model(torch.nn.Module):
            def __init__(self) -> None:
                super().__init__()
                self.layer = torch.nn.Linear(2, 2)

            def forward(self, x):
                other = ModelB()
                return self.layer(x) + other(x)

        x = torch.rand(2, 2)
        m = Model()

        opt_m = torch.compile(backend="eager", fullgraph=True)(m)
        ref = m(x)
        res = opt_m(x)
        self.assertTrue(same(ref, res))

    def test_dunder_new_function_inlining1(self):
        class Mock:
            def __new__(cls):
                return super().__new__(cls)

            def __init__(self):
                self.c = 5

            def run(self, x):
                return x * self.c

        def fn(x):
            mock = Mock()
            return mock.run(x)

        opt_fn = torch.compile(fn, backend="eager", fullgraph=True)
        x = torch.randn(4)

        self.assertEqual(fn(x), opt_fn(x))

    def test_dunder_new_function_inlining2(self):
        class Vehicle:
            def __new__(cls, *args, **kwargs):
                return super(Vehicle, cls).__new__(cls)

            def __init__(self, make, model, year):
                self.make = make
                self.model = model
                self.year = year

        class Car(Vehicle):
            def __new__(cls, *args, **kwargs):
                return super(Car, cls).__new__(cls)

            def __init__(self, make, model, year, num_doors):
                super(Car, self).__init__(make, model, year)
                self.num_doors = num_doors

        class ElectricCar(Car):
            def __new__(cls, *args, **kwargs):
                return super(ElectricCar, cls).__new__(cls)

            def __init__(self, make, model, year, num_doors, battery_capacity):
                super(ElectricCar, self).__init__(make, model, year, num_doors)
                self.battery_capacity = battery_capacity

            def run(self, x):
                return torch.sin(x)

        def fn(x):
            ev = ElectricCar("Tesla", "Model S", 2022, 4, "100 kWh")
            return ev.run(x)

        opt_fn = torch.compile(fn, backend="eager", fullgraph=True)

        x = torch.randn(4)

        self.assertEqual(fn(x), opt_fn(x))

    def test_dunder_new_function_inlining3(self):
        class Foo:
            def __new__(cls):
                instance = object.__new__(cls)
                instance.a = 3
                return instance

            def __init__(self):
                self.a = 5

            def run(self, x):
                return torch.sin(x) * self.a

        class Bar:
            def __new__(cls):
                instance = object.__new__(Foo)  # not returning a new instance of Bar
                instance.a = 7
                return instance

            def __init__(self):
                self.a = 11  # not called in Bar()

            def run(self, x):
                return torch.sin(x) * self.a

        def fn(x):
            bar = Bar()
            return bar.run(x)

        opt_fn = torch.compile(fn, backend="eager", fullgraph=True)
        x = torch.randn(4)
        ref = fn(x)
        res = opt_fn(x)
        self.assertEqual(ref, res)

    def test_dunder_new_function_inlining4(self):
        class Mock(object):
            def __new__(cls, *args):
                return object.__new__(cls)

            def __init__(self):
                self.a = 5

            def run(self, x):
                return torch.sin(x) * self.a

        def fn(x):
            mock = Mock()
            return mock.run(x)

        opt_fn = torch.compile(fn, backend="eager", fullgraph=True)
        x = torch.randn(4)
        ref = fn(x)
        res = opt_fn(x)
        self.assertEqual(ref, res)

    def test_user_defined_object_class_interaction(self):
        class Foo:
            x = 5

        class Mock:
            # This is a class variable
            class_variable = Foo()

            @classmethod
            def get_class_variable(cls):
                # Accessing the class variable using the cls parameter
                return cls.class_variable.x

            def run(self, x):
                return self.get_class_variable() * x

        def fn(x):
            mock = Mock()
            return mock.run(x)

        x = torch.randn(4)
        opt_fn = torch.compile(fn, backend="eager", fullgraph=True)
        self.assertEqual(fn(x), opt_fn(x))

    def test_multiple_inheritance(self):
        class Base1:
            def __new__(cls):
                return super().__new__(cls)

            def __init__(self):
                super().__init__()
                if not hasattr(self, "base2"):
                    raise ValueError("Wrong MRO tracing")
                self.base1 = 3

        class Base2:
            def __new__(cls):
                return super().__new__(cls)

            def __init__(self):
                super().__init__()
                self.base2 = 5

        class Derived(Base1, Base2):
            def __new__(cls):
                return super().__new__(cls)

            def __init__(self):
                super().__init__()
                self.derived = 7

            def run(self, x):
                return self.base1 * self.base2 * self.derived * x

        def fn(x):
            o = Derived()
            return o.run(x)

        opt_fn = torch.compile(fn, backend="eager", fullgraph=True)
        x = torch.randn(4)
        self.assertEqual(fn(x), opt_fn(x))

    def test_class_duner_mro(self):
        class ModuleA(torch.nn.Module):
            pass

        class ModuleB(ModuleA):
            pass

        def fn(x, mod):
            if ModuleA in type(mod).__mro__:
                return x + 1
            else:
                return x - 1

        x = torch.rand(2, 3)
        mod = ModuleB()
        opt_fn = torch.compile(backend="eager", fullgraph=True)(fn)
        ref = fn(x, mod)
        res = opt_fn(x, mod)
        self.assertTrue(same(ref, res))

    def test_class_duner_flags(self):
        class ModuleA(torch.nn.ModuleDict, collections.abc.MutableMapping):
            def __hash__(self):
                return id(self)

        def fn(x, mod_class):
            if mod_class.__flags__ & TPFLAGS_MAPPING:
                return x + 1
            else:
                return x - 1

        x = torch.rand(2, 3)
        mod_class = ModuleA
        opt_fn = torch.compile(backend="eager", fullgraph=True)(fn)
        ref = fn(x, mod_class)
        res = opt_fn(x, mod_class)
        self.assertTrue(same(ref, res))

        def fn(x, mod):
            if type(mod).__flags__ & TPFLAGS_MAPPING:
                return x + 1
            else:
                return x - 1

        x = torch.rand(2, 3)
        mod = ModuleA()
        opt_fn = torch.compile(backend="eager", fullgraph=True)(fn)
        ref = fn(x, mod)
        res = opt_fn(x, mod)
        self.assertTrue(same(ref, res))

    def test_nested_wraps(self):
        def foo(x, y):
            def add(x, y):
                return x + y

            @functools.wraps(add)
            def wrapped_call(x, y):
                return add(x, y)

            return wrapped_call(x, y)

        x = torch.randn(3, 3)
        y = torch.randn(3, 3)

        o = torch.compile(foo, fullgraph=True, backend="eager")(x, y)
        self.assertEqual(o, x + y)

        def foo(x, y):
            def nested_call(x, y):
                def mul(x, y):
                    return x * y

                @functools.wraps(mul)
                def double_nested_call(x, y):
                    return mul(x, y)

                return double_nested_call(x, y)

            return nested_call(x, y)

        o = torch.compile(foo, fullgraph=True, backend="eager")(x, y)
        self.assertEqual(o, x * y)

    def test_module_deepcopy(self):
        m1 = torch.nn.Sequential(
            torch.nn.Linear(10, 10),
            torch.nn.ReLU(),
            torch.nn.Linear(10, 10),
            torch.nn.ReLU(),
        )
        m2 = torch.nn.Sequential(
            torch.nn.Linear(10, 10),
            torch.nn.ReLU(),
            torch.nn.Linear(10, 10),
            torch.nn.ReLU(),
        )

        def fn(m, x):
            m_copy = copy.deepcopy(m)
            return m_copy(x)

        v = torch.randn(10)
        correct1 = fn(m1, v)
        correct2 = fn(m2, v)
        cnts = torch._dynamo.testing.CompileCounter()
        opt_fn = torch.compile(fn, backend=cnts)
        for _ in range(10):
            self.assertTrue(same(opt_fn(m1, v), correct1))
        for _ in range(10):
            self.assertTrue(same(opt_fn(m2, v), correct2))
        self.assertEqual(cnts.frame_count, 1)
        self.assertEqual(cnts.op_count, 4)

    def test_global_state_guard_serialization(self):
        GlobalStateGuard = torch._C._dynamo.guards.GlobalStateGuard
        guards = GlobalStateGuard()
        serialized_guards = guards.dump()
        json_guards = json.loads(serialized_guards)

        samples = []
        # Test on non autocast state and autocast cache states.
        self.assertIn("autocast_state", json_guards)
        for key, value in json_guards.items():
            if type(value) == int:
                variant = value + 1
            elif type(value) == bool:
                variant = not value
            elif isinstance(value, dict) and key == "autocast_state":
                variant = value.copy()
                variant["cached_enabled"] = not variant["cached_enabled"]
                continue
            else:
                self.fail(f"Unknown global state type {key}: {value}")
            new_dict = json_guards.copy()
            new_dict[key] = variant
            samples.append(new_dict)

        for sample in samples:
            guards.load(json.dumps(sample))
            self.assertFalse(guards.check())

        guards.load(json.dumps(json_guards))
        self.assertTrue(guards.check())

        # Test on autocast states.
        def _test_autocast(dtype):
            with torch.autocast("cpu", dtype):
                guards = GlobalStateGuard()
                serialized_guards = guards.dump()
                json_guards = json.loads(serialized_guards)

                for i, enabled in enumerate(json_guards["autocast_state"]["enabled"]):
                    if enabled:
                        self.assertEqual(
                            type(json_guards["autocast_state"]["dtype"][i]), int
                        )
                        json_guards["autocast_state"]["dtype"][i] += 1
                        guards.load(json.dumps(json_guards))
                        self.assertFalse(guards.check())

        _test_autocast(torch.float16)
        _test_autocast(torch.float32)
        _test_autocast(torch.float64)
        _test_autocast(torch.bfloat16)

    def test_type_copy(self):
        def fn(seq):
            a, b = seq
            return type(seq)([a + 1, b + 2, a + b])

        args1 = [torch.randn(10), torch.randn(10)]
        args2 = (torch.randn(10), torch.randn(10))
        correct1 = fn(args1)
        correct2 = fn(args2)
        cnts = torch._dynamo.testing.CompileCounter()
        opt_fn = torch.compile(fn, backend=cnts)
        self.assertTrue(same(opt_fn(args1), correct1))
        self.assertTrue(same(opt_fn(args2), correct2))
        self.assertIsInstance(opt_fn(args1), list)
        self.assertIsInstance(opt_fn(args2), tuple)
        self.assertEqual(cnts.frame_count, 2)
        self.assertEqual(cnts.op_count, 6)

    def test_setattr_mutation1(self):
        class MyObj:  # noqa: B903
            def __init__(self, a, b):
                self.a = a
                self.b = b

        def fn(obj):
            obj.c = obj.a * obj.b + 1
            obj.b = obj.a * obj.c + 2
            obj.a = obj.b * obj.c + 3
            obj.c = obj.a * obj.b + 4
            obj.b = obj.a * obj.c + 5
            obj.a = obj.b * obj.c + 6
            return obj

        x1 = torch.randn(10)
        x2 = torch.randn(10)
        obj1 = MyObj(x1, x2)
        obj2 = MyObj(x1, x2)
        fn(obj2)
        cnts = torch._dynamo.testing.CompileCounter()
        opt_fn = torch.compile(fn, backend=cnts)
        self.assertIs(opt_fn(obj1), obj1)
        self.assertTrue(same(obj1.a, obj2.a))
        self.assertTrue(same(obj1.b, obj2.b))
        self.assertTrue(same(obj1.c, obj2.c))
        self.assertEqual(cnts.frame_count, 1)
        self.assertEqual(cnts.op_count, 12)

    def test_setattr_mutation2(self):
        class MyObj:
            def __init__(self, x):
                self.a = x + 1
                self.b = x + 2

        def fn(x):
            x = x / 3.0
            obj = MyObj(x)
            obj.c = obj.a * obj.b + 1
            obj.b = obj.a * obj.c + 2
            obj.a = obj.b * obj.c + 3
            return obj

        x1 = torch.randn(10)
        obj2 = fn(x1)

        cnts = torch._dynamo.testing.CompileCounter()
        opt_fn = torch.compile(fn, backend=cnts)
        obj1 = opt_fn(x1)
        self.assertTrue(same(obj1.a, obj2.a))
        self.assertTrue(same(obj1.b, obj2.b))
        self.assertTrue(same(obj1.c, obj2.c))
        self.assertEqual(cnts.frame_count, 1)
        self.assertEqual(cnts.op_count, 9)

    def test_setattr_mutation3(self):
        # TODO(jansel): dead code eliminate the object creation
        class MyObj:
            def __init__(self, x):
                super().__init__()
                self.a = x + 1
                self.b = x + 2

        def fn(x):
            x = x / 3.0
            obj = MyObj(x)
            obj.c = obj.a * obj.b + 1
            obj.b = obj.a * obj.c + 2
            obj.a = obj.b * obj.c + 3
            return obj.a, obj.b, obj.c

        x1 = torch.randn(10)
        obj2 = fn(x1)

        cnts = torch._dynamo.testing.CompileCounter()
        opt_fn = torch.compile(fn, backend=cnts)
        obj1 = opt_fn(x1)
        self.assertTrue(same(obj1, obj2))
        self.assertEqual(cnts.frame_count, 1)
        self.assertEqual(cnts.op_count, 9)

    def test_nesteduserfunction_setattr(self):
        x = 0

        def update(y):
            def wrapper():
                x += y

            return wrapper

        @torch.compile(backend="eager", fullgraph=True)
        def fn(t):
            w = update(123)
            w.__wrapped__ = x
            return t.sin(), w

        t = torch.randn(2)
        y, w = fn(t)
        self.assertEqual(y, t.sin())
        self.assertEqual(w.__wrapped__, x)

    def test_object_setattr(self):
        @dataclasses.dataclass
        class A:
            x: torch.Tensor

        def fn1(x) -> None:
            a = A(x)
            object.__setattr__(a, "x", x + 2)
            return a

        x1 = torch.randn(10)
        obj11 = fn1(x1.clone())

        cnts = torch._dynamo.testing.CompileCounter()
        opt_fn1 = torch.compile(fn1, backend=cnts, fullgraph=True)
        obj12 = opt_fn1(x1.clone())
        self.assertTrue(same(obj11.x, x1 + 2))
        self.assertTrue(same(obj12.x, x1 + 2))
        self.assertTrue(same(obj11.x, obj12.x))
        self.assertEqual(cnts.frame_count, 1)

        @dataclasses.dataclass(frozen=True)
        class B:
            x: torch.Tensor

        def fn2(x) -> None:
            b = B(x)
            return b

        x2 = torch.randn(10)
        obj21 = fn2(x2.clone())

        cnts = torch._dynamo.testing.CompileCounter()
        opt_fn2 = torch.compile(fn2, backend=cnts, fullgraph=True)
        obj22 = opt_fn2(x2.clone())
        self.assertTrue(same(obj21.x, x2))
        self.assertTrue(same(obj22.x, x2))
        self.assertTrue(same(obj21.x, obj22.x))
        self.assertEqual(cnts.frame_count, 0)

        @dataclasses.dataclass(frozen=True)
        class C:
            x: torch.Tensor

        def fn3(x) -> None:
            c = C(x)
            object.__setattr__(c, "x", x + 2)
            return c

        x3 = torch.randn(10)
        obj31 = fn3(x3.clone())

        cnts = torch._dynamo.testing.CompileCounter()
        opt_fn3 = torch.compile(fn3, backend=cnts, fullgraph=True)
        obj32 = opt_fn3(x3.clone())
        self.assertTrue(same(obj31.x, x3 + 2))
        self.assertTrue(same(obj32.x, x3 + 2))
        self.assertTrue(same(obj31.x, obj32.x))
        self.assertEqual(cnts.frame_count, 1)

        @dataclasses.dataclass(frozen=True)
        class D:
            x: torch.Tensor

            def __post_init__(self):
                object.__setattr__(self, "y", self.x + 2)

        def fn4(x) -> None:
            d = D(x)
            return d

        x4 = torch.randn(10)
        obj41 = fn4(x4.clone())

        cnts = torch._dynamo.testing.CompileCounter()
        opt_fn4 = torch.compile(fn4, backend=cnts, fullgraph=True)
        obj42 = opt_fn4(x4.clone())
        self.assertTrue(same(obj41.x, x4))
        self.assertTrue(same(obj42.x, x4))
        self.assertTrue(same(obj41.x, obj42.x))
        self.assertTrue(same(obj41.y, x4 + 2))
        self.assertTrue(same(obj42.y, x4 + 2))
        self.assertTrue(same(obj41.y, obj42.y))
        self.assertEqual(cnts.frame_count, 1)

    def test_thread_local_setattr(self):
        from threading import local

        loc = local()

        @torch.compile(fullgraph=True)
        def fn(x, l):
            l.x = x
            return x + 1

        x = torch.ones(2, 2)
        fn(x, loc)

        self.assertTrue(loc.x is x)

    def test_user_defined_class_name(self):
        class MyClassFoo:
            pass

        def fn1(a, b, c):
            tmp = MyClassFoo()
            if tmp.__class__.__name__ == "MyClassFoo":
                return a - b / c

        torch._dynamo.testing.standard_test(self, fn=fn1, nargs=3)

    def test_user_defined_class_python_type(self):
        class MyClass1:
            pass

        class ExampleMeta(type):
            pass

        class MyClass2(metaclass=ExampleMeta):
            pass

        def fn(x, c):
            if isinstance(c, MyClass1):
                return x + 1
            elif isinstance(c, MyClass2):
                return x + 2
            else:
                return x + 3

        x = torch.rand(3)
        opt_fn = torch.compile(fn, backend="eager")
        for c in [MyClass1, MyClass2]:
            ref = fn(x, c)
            res = opt_fn(x, c)
            self.assertTrue(same(ref, res))

    def test_super_calling_with_metaclass(self):
        class ExampleMeta(type):
            pass

        class MyClass1(metaclass=ExampleMeta):
            coeff = 4  # Force the constant guard to test source in guards

            @classmethod
            def add(cls, x):
                return x + 1

        class MyClass2(MyClass1):
            @classmethod
            def add(cls, x):
                torch._dynamo.graph_break()
                return x + super().add(x) + super().coeff

        def fn(x, obj):
            return x + obj.add(x)

        x = torch.rand(3)
        obj = MyClass2()
        opt_fn = torch.compile(fn, backend="eager")
        ref = fn(x, obj)
        res = opt_fn(x, obj)
        self.assertTrue(same(ref, res))

    def test_usr_cls_staticmethod(self):
        class Foo:
            @staticmethod
            def bar(a, b):
                return a + b

        def fn(a, b):
            return Foo.bar(a, b) - 1

        torch._dynamo.testing.standard_test(self, fn=fn, nargs=2)

    def test_usr_cls_classmethod(self):
        class Foo:
            @classmethod
            def bar(cls, a, b):
                return a + b

        def fn(a, b):
            return Foo.bar(a, b) - 1

        torch._dynamo.testing.standard_test(self, fn=fn, nargs=2)

    def test_dunder_methods(self):
        class Foo:
            def __init__(self, val):
                super().__init__()
                self.val = val

            def __add__(self, other):
                return Foo(self.val + other.val)

            def __mul__(self, other):
                return Foo(self.val * other.val)

            def __truediv__(self, other):
                return Foo(self.val / other.val)

            def __sub__(self, other):
                return Foo(self.val - other.val)

        def fn(a, b, c):
            return Foo(a) + Foo(b) * Foo(c) / Foo(a) - Foo(b)

        torch._dynamo.testing.standard_test(self, fn=fn, nargs=3, expected_ops=4)

    def test_function_annotation(self):
        class Variable:
            pass

        def fn(x):
            x = x / 3.0

            def inner(y: typing.List[Variable]):
                return x + 1

            return inner

        x1 = torch.randn(10)
        obj2 = fn(x1)([])

        cnts = torch._dynamo.testing.CompileCounter()
        opt_fn = torch._dynamo.optimize_assert(cnts)(fn)
        opt_fn_inner = torch._dynamo.optimize_assert(cnts)(opt_fn(x1))
        obj1 = opt_fn_inner([])
        self.assertTrue(same(obj1, obj2))
        self.assertEqual(cnts.frame_count, 2)
        self.assertEqual(cnts.op_count, 2)

    def test_function_generic_alias_annotation(self):
        class Variable:
            pass

        def fn(x):
            x = x / 3.0

            def inner(y: list[Variable]):
                return x + 1

            return inner

        x1 = torch.randn(10)
        obj2 = fn(x1)([])

        cnts = torch._dynamo.testing.CompileCounter()
        opt_fn = torch._dynamo.optimize_assert(cnts)(fn)
        opt_fn_inner = torch._dynamo.optimize_assert(cnts)(opt_fn(x1))
        obj1 = opt_fn_inner([])
        self.assertTrue(same(obj1, obj2))
        self.assertEqual(cnts.frame_count, 2)
        self.assertEqual(cnts.op_count, 2)

    def test_nested_closure(self):
        v0 = torch.randn(10)

        def fn1():
            v1 = torch.randn(10)

            def fn2(*args, **kwargs):
                assert len(args) == 1
                assert len(kwargs) == 1
                v2 = torch.randn(10) + args[0] + kwargs["b"]

                def fn3(v3=torch.randn(10)):
                    def fn4():
                        return v0 + v1 + v2 + v3 + 1

                    return fn4

                return fn3

            return fn2(1, b=2)()

        cnts = torch._dynamo.testing.CompileCounter()
        opt_fn1 = torch._dynamo.optimize_assert(cnts)(fn1)
        tmp1 = torch._dynamo.optimize_assert(cnts)(opt_fn1())
        tmp2 = torch._dynamo.optimize_assert(cnts)(opt_fn1())
        self.assertTrue(tmp1().shape, (10,))
        self.assertTrue(same(tmp1(), tmp1()))
        self.assertFalse(same(tmp1(), tmp2()))
        self.assertEqual(cnts.frame_count, 2)
        self.assertEqual(cnts.op_count, 9)

    def test_nested_closure_mutation(self):
        def fn1():
            v1 = torch.randn(10)

            def fn2():
                v2 = torch.randn(10)

                def fn3():
                    nonlocal v1, v2
                    v1 += 1
                    v2 += 2
                    return v1 + v2

                return fn3

            rv = fn2()
            rv()
            rv()
            return rv

        torch.manual_seed(9000)
        counter1 = fn1()
        result1 = [counter1(), counter1(), counter1()]

        torch.manual_seed(9000)
        cnts = torch._dynamo.testing.CompileCounter()
        opt_fn1 = torch._dynamo.optimize_assert(cnts)(fn1)
        counter2 = torch._dynamo.optimize_assert(cnts)(opt_fn1())
        result2 = [counter2(), counter2(), counter2()]
        result1.append(counter1())
        result2.append(counter2())

        self.assertTrue(same(result1, result2))
        self.assertEqual(cnts.frame_count, 2)
        self.assertEqual(cnts.op_count, 11)

    def test_write_to_closures_in_inlining(self):
        out = []
        for use_dynamo in [False, True]:

            def make_counter():
                x = torch.randn(10)

                def counter():
                    nonlocal x
                    x = x + 1
                    return x

                return counter

            torch.manual_seed(0)
            counter = make_counter()
            if not use_dynamo:
                out.append(counter() + counter())
            else:
                cnts = torch._dynamo.testing.CompileCounter()

                @torch.compile(backend=cnts, fullgraph=True)
                def fn(counter):
                    return counter() + counter()

                out.append(fn(counter))
                self.assertEqual(cnts.frame_count, 1)
                self.assertEqual(cnts.op_count, 3)
                self.assertFalse(same(counter() + counter(), out[-1]))

        self.assertTrue(same(out[0], out[1]))

    # When we unspecialize float, we wobble this test by changing
    # the op count since previously we would just specialize and constant
    # fold floats into the graph, whereas when we unspecialize we will have
    # ops for item, add, and all other tensorified operations. Since this
    # test really isn't testing that, we purposely specialize floats here.
    @torch._dynamo.config.patch(specialize_float=True)
    def test_closure_out_of_scope_cell(self):
        cell1 = torch.rand(1).item()
        cell2 = torch.rand(3, 3)

        def indirect():
            return direct()

        def direct():
            def inner():
                return cell1 + 1, cell2 + 3

            return inner()

        cnts = torch._dynamo.testing.CompileCounter()
        opt_fn = torch.compile(indirect, backend=cnts)
        result1, result2 = opt_fn()
        self.assertAlmostEqual(cell1 + 1, result1)
        self.assertTrue(torch.allclose(cell2 + 3, result2))
        self.assertEqual(cnts.frame_count, 1)
        self.assertEqual(cnts.op_count, 1)

    # When we unspecialize float, we wobble this test by changing
    # the op count since previously we would just specialize and constant
    # fold floats into the graph, whereas when we unspecialize we will have
    # ops for item, add, and all other tensorified operations. Since this
    # test really isn't testing that, we purposely specialize floats here.
    @torch._dynamo.config.patch(specialize_float=True)
    def test_closure_out_of_scope_cell_with_mutation(self):
        cell1 = torch.rand(1).item()
        orig1 = cell1
        cell2 = torch.rand(3, 3)
        orig2 = cell2.clone()

        def indirect():
            return direct()

        def direct():
            def inner():
                nonlocal cell1, cell2
                x = cell2 + 1
                cell1 += 1
                cell2 += 10
                x = x + cell2
                return cell1, cell2, x

            return inner()

        cnts = torch._dynamo.testing.CompileCounter()
        opt_fn = torch.compile(indirect, backend=cnts, fullgraph=True)
        for i in range(1, 4):
            result1, result2, _ = opt_fn()
            self.assertAlmostEqual(orig1 + 1 * i, result1)
            self.assertTrue(torch.allclose(orig2 + 10 * i, result2))
            self.assertEqual(cnts.frame_count, 1)
            self.assertEqual(cnts.op_count, 3)
            cnts.clear()

    def test_closure_with_mutation_and_graph_break(self):
        def fn():
            x = torch.zeros(1)

            def subfunc():
                x[0] = backup

            if x[0] >= -1e5:
                pass

            backup = 1
            subfunc()
            return x

        cnts = torch._dynamo.testing.CompileCounter()
        opt_fn = torch.compile(fn, backend=cnts)
        expected = fn()
        actual = opt_fn()
        self.assertTrue(same(expected, actual))
        self.assertEqual(cnts.frame_count, 2)

    def test_closure_out_of_scope_cell_with_cond(self):
        # Test closure with out-of-scope cell variable, used in a cond
        # where the two branches read different closure variables
        from functorch.experimental.control_flow import cond

        def g(x):
            return x

        class ModuleCondDeep(torch.nn.Module):
            def forward(self, pred, x):
                return self._indirection(pred, x)

            def _indirection(self, pred, x):
                return self.indirection(pred, x)

            def indirection(self, pred, x):
                def true_fn(y):
                    return y + 2

                def false_fn(y):
                    return y - 2

                def shallow(x):
                    return x * 2

                def deep(x):
                    # y = g(x)
                    y = x
                    return cond(
                        x[0][0] > 0,
                        true_fn,
                        false_fn,
                        [y],
                    )

                return cond(pred, shallow, deep, [x])

        mod = ModuleCondDeep()
        opt_mod = torch.compile(mod, backend="eager")
        inp = torch.randn(3, 3)
        exp1 = mod(torch.tensor(False), inp)
        actual1 = opt_mod(torch.tensor(False), inp)
        exp2 = mod(torch.tensor(True), inp)
        actual2 = opt_mod(torch.tensor(True), inp)
        self.assertTrue(torch.allclose(exp1, actual1))
        self.assertTrue(torch.allclose(exp2, actual2))

    def test_closure_write_across_functions(self):
        z = 1
        k = 2

        def create_fn():
            def fn(x):
                nonlocal k, z
                k = z

            return fn

        def update_z_and_run_fn(fn, x):
            nonlocal z
            z = 3
            fn(x)
            return x.cos()

        @torch.compile(backend="eager")
        def foo(x):
            fn = create_fn()
            return update_z_and_run_fn(fn, x)

        x = torch.randn(1)
        foo(x)
        self.assertEqual(3, z)
        self.assertEqual(3, k)

    def test_free_var_and_local_name_collision(self):
        x = 10

        def make_func():
            def func():
                return x

            return func

        @torch.compile(backend="eager")
        def root(t):
            x = 0
            func = make_func()
            res = func()
            return t + 1, x, res

        res = root(torch.ones(1))
        self.assertTrue(torch.allclose(torch.ones(1) + 1, res[0]))
        self.assertEqual(0, res[1])
        self.assertEqual(10, res[2])

    def test_cell_captured_by_existing_func_but_not_root_frame(self):
        x = torch.ones(1)

        def get_inner():
            def inner():
                return x + x

            # Calling `inner` so Dynamo won't skip this frame.
            return inner(), inner

        @torch.compile
        def root():
            return get_inner()

        res, inner = root()
        self.assertTrue(torch.allclose(x + x, res))
        self.assertTrue(torch.allclose(inner(), res))

    def test_writes_to_cells_across_frames1(self):
        # This regression test was added when Dynamo accidentally had both
        # unboxed and normal modeling for pre-existing cells, and failed to
        # account for buffered writes when we read from the unboxed value.
        x = 0

        def inc_x():
            nonlocal x
            x += 1

        class MyObj:
            def inc_x_then_return_x(self, fn):
                fn()
                return x

        @torch.compile(backend="eager")
        def root(t):
            obj = MyObj()
            res = obj.inc_x_then_return_x(inc_x)
            return t + 1, res

        res = root(torch.zeros(1))
        self.assertTrue(torch.allclose(res[0], torch.ones(1)))
        self.assertEqual(res[1], 1)
        self.assertEqual(x, 1)

    def test_writes_to_cells_across_frames2(self):
        # This regression test was added when Dynamo didn't fully account for
        # already established `CellVariable` instance for pre-existing cell,
        # while encountering the same cell again (we should reuse the instance
        # rather than creating a new one). This caused buffered writes to escape
        # the newly created `CellVariable`.
        x = 0

        def inc_x_and_get_x(obj):
            nonlocal x
            x += 1
            return obj.get_x()

        class MyObj:
            def get_x(self):
                return x

        @torch.compile(backend="eager")
        def root(t):
            obj = MyObj()
            res = inc_x_and_get_x(obj)
            return t + 1, res

        res = root(torch.zeros(1))
        self.assertTrue(torch.allclose(res[0], torch.ones(1)))
        self.assertEqual(res[1], 1)
        self.assertEqual(x, 1)

    def test_write_to_cells_with_name_shadowing(self):
        x = 0
        y = x

        def make_x_get_set():
            # NOTE: this `x` is a different cell object than the outter `x`.
            x = y

            def set_x(v):
                nonlocal x
                x = v

            def get_x():
                return x

            return get_x, set_x

        get_x, set_x = make_x_get_set()

        @torch.compile(fullgraph=True)
        def fn(t):
            set_x(42)  # This sets the `x` created within `make_x_get_set`
            res = t + x  # This uses the `x` outside `make_x_get_set`.
            return res

        result = fn(torch.ones(1))
        inner_x = get_x()
        self.assertTrue(torch.allclose(result, torch.ones(1)))
        self.assertEqual(inner_x, 42)

    def test_existing_func_that_creates_capturing_nested_func(self):
        x = 0  # Captured by both `make_get_x` and `root`

        def make_get_x():
            def get_x():
                return x

            return get_x

        @torch.compile(backend="eager", fullgraph=True)
        def root(t):
            get_x = make_get_x()
            res = t + x
            return res, get_x

        res, get_x = root(torch.ones(1))
        self.assertTrue(torch.allclose(res, torch.ones(1)))
        self.assertEqual(0, get_x())
        x += 1
        self.assertEqual(1, get_x())

    def test_input_cell_mutation(self):
        def fn(x):
            x = x.cos()

            def inner():
                return x.sin()

            return inner()

        x = torch.ones(10)
        opt_fn = torch.compile(fn, fullgraph=True, backend="eager")
        ref = fn(x)
        res = opt_fn(x)
        self.assertEqual(res, ref)

    def test_top_package_import(self):
        def fn(x):
            import torch.fx

            assert not isinstance(x, torch.fx.Proxy)
            return torch.sin(x)

        x = torch.randn(4, 5)
        ref = fn(x)
        cnts = torch._dynamo.testing.CompileCounter()
        opt_fn = torch._dynamo.optimize_assert(cnts)(fn)
        res = opt_fn(x)
        self.assertTrue(same(ref, res))

    def test_typing_typevar(self):
        def fn(x):
            def sumt(y: torch.Tensor) -> torch.Tensor:
                return torch.sum(y)

            def foo(c: typing.Callable[[T], T], y: T) -> T:
                return c(y)

            return foo(sumt, x)

        x = torch.randn(3)
        ref = fn(x)
        cnts = torch._dynamo.testing.CompileCounter()
        opt_fn = torch._dynamo.optimize_assert(cnts)(fn)
        res = opt_fn(x)
        self.assertTrue(same(ref, res))
        self.assertEqual(cnts.frame_count, 1)

    def test_typing_union_and_optional(self):
        def fn(x):
            a = torch.jit.annotate(typing.Dict[str, typing.Optional[torch.Tensor]], {})
            b = torch.jit.annotate(
                typing.Dict[str, typing.Union[torch.Tensor, None]], {}
            )
            return a, b, x + 1

        x = torch.randn(3)
        ref = fn(x)
        opt_fn = torch.compile(fn, backend="eager", fullgraph=False)
        res = opt_fn(x)
        self.assertTrue(same(ref, res))

    def test_optimize_on_module(self):
        class MockModule(torch.nn.Module):
            def __init__(self) -> None:
                super().__init__()
                self.relu = torch.nn.ReLU()

            def custom_member(self):
                # Just for checking that Dynamo returned mod object can redirect
                # to this method
                pass

            def forward(self, x):
                return self.relu(x)

        cnts1 = torch._dynamo.testing.CompileCounter()
        mod = MockModule()
        optimized_mod = torch.compile(mod, backend=cnts1, fullgraph=True)

        a = torch.randn(10)
        ref = mod(a)
        res = optimized_mod(a)

        optimized_mod.custom_member()

        self.assertTrue(same(ref, res))

    def test_nested_optimize_decorator(self):
        cnts2 = torch._dynamo.testing.CompileCounter()
        cnts3 = torch._dynamo.testing.CompileCounter()

        @torch._dynamo.run()
        def fn1(x):
            return torch.sin(x) * 10

        @torch.compile(backend=cnts2, fullgraph=True)
        def fn2(x):
            return fn1(x) + 1

        @torch.compile(backend=cnts3, fullgraph=True)
        def fn3(x):
            return torch.relu(fn2(x))

        fn3(torch.randn(4, 5))
        self.assertEqual(cnts2.frame_count, 0)
        self.assertEqual(cnts3.frame_count, 1)
        self.assertEqual(cnts3.op_count, 4)

    def test_nested_optimize_run(self):
        cnts = torch._dynamo.testing.CompileCounter()

        @torch.compile(backend=cnts, fullgraph=True)
        def fn(x):
            return torch.relu(torch.cos(x) + torch.sin(x))

        fn(torch.randn(4))
        self.assertEqual(cnts.frame_count, 1)

        fn(torch.randn(4, 4))
        self.assertEqual(cnts.frame_count, 2)

        # Test that run works on a decorated fn
        fn = torch._dynamo.run(fn)
        fn(torch.randn(4, 4, 4))
        self.assertEqual(cnts.frame_count, 2)

    def test_nested_optimize(self):
        cnts1 = torch._dynamo.testing.CompileCounter()
        cnts2 = torch._dynamo.testing.CompileCounter()

        def fn(x):
            return torch.relu(torch.cos(x) + torch.sin(x))

        fn1 = torch.compile(fn, backend=cnts1, fullgraph=True)
        fn2 = torch.compile(fn1, backend=cnts2, fullgraph=True)

        # The first optimize in the nesting should be ignored
        fn2(torch.randn(4))
        self.assertEqual(cnts2.frame_count, 1)
        self.assertEqual(cnts1.frame_count, 0)

        # Since the fn code object is already compiled, calling fn1 should
        # directly call the compiled_fn callable.
        torch._dynamo.run()(fn1)(torch.randn(4))
        self.assertEqual(cnts1.frame_count, 0)

        # Test same behavior by reversing the calls
        torch._dynamo.reset()
        cnts1 = torch._dynamo.testing.CompileCounter()
        cnts2 = torch._dynamo.testing.CompileCounter()
        fn1 = torch.compile(fn, backend=cnts1, fullgraph=True)
        fn2 = torch.compile(fn1, backend=cnts2, fullgraph=True)
        fn1(torch.randn(4))
        self.assertEqual(cnts1.frame_count, 1)
        torch._dynamo.run()(fn2)(torch.randn(4))
        self.assertEqual(cnts2.frame_count, 0)

    def test_torch_size(self):
        cnts = torch._dynamo.testing.CompileCounter()

        def fn(x):
            output_size = torch.Size([10, 10])
            x = x.view(*output_size)
            return (x,)

        x = torch.randn(100, requires_grad=True)
        x_clone = x.clone()
        ref = fn(x)

        opt_fn = torch.compile(fn, backend=cnts, fullgraph=True)
        res = opt_fn(x_clone)

        self.assertTrue(same(ref, res))

    def test_torch_size_numel(self):
        cnts = torch._dynamo.testing.CompileCounter()

        def fn():
            return torch.Size([10, 8]).numel()

        opt_fn = torch.compile(fn, backend=cnts, fullgraph=True)
        num = torch.Size([10, 8]).numel()
        self.assertEqual(opt_fn(), num)

    def test_torch_size_numel_dynamic(self):
        cnts = torch._dynamo.testing.CompileCounter()

        def fn(x):
            return x.size().numel()

        opt_fn = torch.compile(fn, backend=cnts, fullgraph=True)
        x = torch.rand(10, 1, 8, 1)
        expect = fn(x)
        self.assertEqual(opt_fn(x), expect)

    def test_shape_type(self):
        cnts = torch._dynamo.testing.CompileCounter()

        def fn(x):
            return x + (type(x.shape) == torch.Size)

        opt_fn = torch.compile(fn, backend=cnts, fullgraph=True)
        x = torch.zeros(())
        self.assertEqual(opt_fn(x), fn(x))

    def test_size_dim(self):
        cnts = torch._dynamo.testing.CompileCounter()

        def fn(x, dim):
            return x.size(dim=dim)

        opt_fn = torch.compile(fn, backend=cnts, fullgraph=True)
        x = torch.empty([4, 9, 8])
        self.assertEqual(opt_fn(x, 1), 9)
        self.assertEqual(opt_fn(x, -2), 9)

    def test_stride_dim(self):
        cnts = torch._dynamo.testing.CompileCounter()

        def fn(x, dim):
            return x.stride(dim=dim)

        opt_fn = torch.compile(fn, backend=cnts, fullgraph=True)
        x = torch.empty([4, 9, 8])
        self.assertEqual(opt_fn(x, 0), 72)
        self.assertEqual(opt_fn(x, -2), 8)

    def test_torch_seed(self):
        from torch._dynamo.utils import counters

        cnts = torch._dynamo.testing.CompileCounter()
        counters.clear()

        def fn(x):
            attention_seed = int(torch.seed() % sys.maxsize)
            torch.manual_seed(attention_seed)
            return (x,)

        x = torch.randn(10, requires_grad=True)
        ref = fn(x)

        # Python code is needed here, since torch.manual_seed graph-breaks.
        # Refs: https://github.com/pytorch/pytorch/issues/107187
        opt_fn = torch.compile(fn, backend=cnts, fullgraph=False)
        res = opt_fn(x)

        self.assertTrue(same(ref, res))
        # Only the torch.seed call is turned into an FX graph.
        self.assertEqual(cnts.op_count, 1)
        self.assertEqual(cnts.frame_count, 1)
        # Graph breaks at manual_seed.
        self.assertEqual(len(counters["graph_break"]), 1)

    def test_is_tensor_like(self):
        cnts = torch._dynamo.testing.CompileCounter()

        def f(x):
            if torch.overrides.is_tensor_like(x):
                return (x * 2,)
            return (torch.ones(10) + x,)

        x = torch.randn(10)
        ref0 = f(x)
        ref1 = f(4)
        opt_f = torch.compile(f, backend=cnts, fullgraph=True)
        res0 = opt_f(x)
        res1 = opt_f(4)
        self.assertTrue(same(ref0, res0))
        self.assertTrue(same(ref1, res1))

    def test_is_tensor_like2(self):
        class MyTensor:
            @classmethod
            def __torch_function__(cls, func, types, args=(), kwargs=None):
                if kwargs is None:
                    kwargs = {}

                if func is torch.max:
                    return torch.tensor(123)
                return func(*args, **kwargs)

        def fn(x):
            if torch.overrides.is_tensor_like(x):
                return torch.max(x)
            else:
                return torch.zeros(1)

        x = MyTensor()
        ref0 = fn(x)
        ref1 = fn(4)
        opt_fn = torch.compile(fn, backend="eager")
        res0 = opt_fn(x)
        res1 = opt_fn(4)
        self.assertTrue(same(ref0, res0))
        self.assertTrue(same(ref1, res1))

    def test_tensor_data(self):
        def fn(x, y):
            return x[y.data]

        x = torch.rand(8)
        y = torch.ones(8).to(torch.int)
        ref = fn(x, y)
        opt_fn = torch.compile(fn, backend="eager", fullgraph=True)
        res = opt_fn(x, y)
        self.assertTrue(same(ref, res))

    def test_tensor_layout(self):
        def fn(x):
            return torch.zeros(
                [x.size()[0], x.size()[1]],
                dtype=x.dtype,
                layout=x.layout,
                device=x.device,
            )

        x = torch.rand(2, 3)
        ref = fn(x)
        opt_fn = torch.compile(fn, backend="eager", fullgraph=True)
        res = opt_fn(x)
        self.assertTrue(same(ref, res))

    def test_version_ci(self):
        # temporary test to check that the ci torch version is set correctly
        self.assertTrue(hasattr(torch, "_subclasses"))

    def test_slice_input(self):
        cnts = torch._dynamo.testing.CompileCounter()

        def getitem(a, idx):
            if isinstance(idx, slice):
                return (
                    torch.zeros(1),
                    a[idx]
                    + [
                        100,
                    ],
                )
            else:
                return (torch.zeros(1), a[idx])

        layers = list(range(10))
        ref0 = getitem(layers, slice(0, 2, 1))
        ref1 = getitem(layers, 2)
        ref2 = getitem(layers, slice(3, 8, 2))
        opt_getitem = torch.compile(getitem, backend=cnts, fullgraph=True)
        res0 = opt_getitem(layers, slice(0, 2, 1))
        res1 = opt_getitem(layers, 2)
        res2 = opt_getitem(layers, slice(3, 8, 2))

        self.assertTrue(ref0 == res0)
        self.assertTrue(ref1 == res1)
        self.assertTrue(ref2 == res2)

    def test_grad(self):
        cnts = torch._dynamo.testing.CompileCounter()

        def fn(a, b):
            out = a * b
            out.sum().backward()
            real_out = torch.sigmoid(a.grad + b)
            return real_out

        inps = [torch.randn(4, requires_grad=True) for _ in range(2)]
        for inp in inps:
            inp.grad = None
        ref = fn(*inps)

        for inp in inps:
            inp.grad = None
        opt_fn = torch.compile(fn, backend=cnts)
        res = opt_fn(*inps)

        self.assertTrue(same(ref, res))

    @torch._dynamo.config.patch(guard_nn_modules=True)
    def test_source_non_input_grad_access(self):
        # This test creates a model, and accesses the grads
        # from its parameter. This means that within dynamo,
        # the tensor we are reading the grad from HAS a source,
        # but is not known to graphargs.
        cnts = torch._dynamo.testing.CompileCounter()

        class TrivialModel(torch.nn.Module):
            def __init__(self) -> None:
                super(TrivialModel, self).__init__()
                self.linear = torch.nn.Linear(2, 1)

            def forward(self, x):
                return self.linear(x)

        def fn(a, b):
            outs = []
            for param in model.parameters():
                outs.append(torch.ones(param.grad.size()))
            return outs, param.grad + 1

        model = TrivialModel()
        # Eager
        a = torch.ones([2, 2], requires_grad=True)
        b = torch.ones([2, 2])
        out = model(a)
        out_sum = out.sum()
        out_sum.backward()
        ref = fn(a, b)

        # Compiled
        model = TrivialModel()
        a = torch.ones([2, 2], requires_grad=True)
        b = torch.ones([2, 2])
        out = model(a)
        out_sum = out.sum()
        out_sum.backward()

        opt_fn = torch.compile(fn, backend=cnts, fullgraph=True)
        res = opt_fn(a, b)

        self.assertTrue(same(ref, res))
        self.assertEqual(cnts.frame_count, 1)
        self.assertEqual(cnts.op_count, 3)

    def test_intermediary_tensor_grad_access(self):
        # This test creates a model, and accesses the grads
        # from its parameters and an entirely intermediary tensor.
        cnts = torch._dynamo.testing.CompileCounter()

        def fn(a, b):
            intermediary = torch.ones(2, 2)
            c = a + intermediary
            outs = []
            outs.append(intermediary.grad)
            return outs

        # Eager
        a = torch.ones([2, 2], requires_grad=True)
        b = torch.ones([2, 2])
        ref = fn(a, b)

        # Compiled
        a = torch.ones([2, 2], requires_grad=True)
        b = torch.ones([2, 2])
        opt_fn = torch.compile(fn, backend=cnts, fullgraph=True)
        res = opt_fn(a, b)
        self.assertTrue(same(ref, res))
        self.assertEqual(cnts.frame_count, 1)
        self.assertEqual(cnts.op_count, 2)

    def test_clone_sparse_input(self):
        for layout in [
            torch.sparse_coo,
            torch.sparse_csr,
            torch.sparse_csc,
            torch.sparse_bsr,
            torch.sparse_bsc,
        ]:
            for sparse_input in self.generate_simple_inputs(
                layout,
                device="cpu",
                dtype=torch.float64,
                index_dtype=torch.int64,
            ):
                # Invoke the dynamo clone input method directly.
                sparse_copy = torch._dynamo.utils.clone_input(sparse_input)
                # Make sure sparse clone is successful.
                self.assertEqual(sparse_input, sparse_copy)

    def test_tensor_is_contiguous(self):
        def fn(x):
            input = torch.randn((1, 16, 1, 1))
            weight = torch.randn((8, 16, 3, 3))
            weight = weight.to(memory_format=x)
            output = torch.conv2d(input, weight, None, (2, 1), (1, 1), (1, 1), 1)
            return output.is_contiguous(memory_format=x)

        opt_fn = torch.compile(fn, backend="eager")
        for x in [torch.contiguous_format, torch.channels_last]:
            self.assertEqual(fn(x), opt_fn(x))

    def test_python_slice(self):
        def f1(input):
            y = 0
            for i, x in enumerate(input[2:], 1):
                y = y + x
            return y

        def f2(input):
            y = 0
            for i, x in enumerate(input.shape[2:], 1):
                y = y + x
            return y

        cnts = torch._dynamo.testing.CompileCounter()
        opt_f1 = torch.compile(f1, backend=cnts)
        opt_f2 = torch.compile(f2, backend=cnts)
        res1 = opt_f1([1, 2, 3, 5])
        res2 = opt_f2(torch.rand([2, 3, 4, 5]))

        self.assertEqual(res1, 8)
        self.assertEqual(res2, 9)

    def test_enum_as_dict_key(self):
        class MyEnum(enum.Enum):
            FOO = 10
            BAR = 20

        def fn(x):
            y = x + 2
            z = {
                MyEnum.FOO: torch.tensor(1),
                MyEnum.BAR: 10,
                "MyEnum.BAR": torch.tensor(8),
                5: torch.rand(3),
            }
            torch._dynamo.graph_break()
            a = z[MyEnum.FOO] + z["MyEnum.BAR"]
            b = y * 2
            return a, b

        cnts = torch._dynamo.testing.CompileCounter()
        opt_fn = torch.compile(fn, backend=cnts)
        for _ in range(10):
            x = torch.rand(3)
            ref = fn(x)
            res = opt_fn(x)
            self.assertTrue(same(ref, res))
        self.assertEqual(cnts.frame_count, 2)

    def test_enum_as_dict_key_with_overloaded_str(self):
        class MyEnum(enum.Enum):
            FOO = 10
            BAR = 20

            def __str__(self):
                return self.value

        def fn(x):
            y = x + 2
            z = {
                MyEnum.FOO: torch.tensor(1),
                MyEnum.BAR: 10,
                "MyEnum.BAR": torch.tensor(8),
                5: torch.rand(3),
            }
            torch._dynamo.graph_break()
            a = z[MyEnum.FOO] + z["MyEnum.BAR"]
            b = y * 2
            return a, b

        cnts = torch._dynamo.testing.CompileCounter()
        opt_fn = torch.compile(fn, backend=cnts)
        for _ in range(10):
            x = torch.rand(3)
            ref = fn(x)
            res = opt_fn(x)
            self.assertTrue(same(ref, res))
        self.assertEqual(cnts.frame_count, 2)

    def test_const_dict_variable_python_type(self):
        from torch._dynamo.variables import ConstantVariable, ConstDictVariable

        make_key = ConstantVariable.create

        d1 = {
            make_key("a"): ConstantVariable.create(10),
            make_key("b"): ConstantVariable.create(20),
        }
        d2 = collections.OrderedDict(
            [
                (make_key("x"), ConstantVariable.create(12)),
                (make_key("y"), ConstantVariable.create(22)),
            ]
        )
        self.assertEqual(ConstDictVariable(d1).python_type(), dict)
        self.assertEqual(
            ConstDictVariable(d2, collections.OrderedDict).python_type(),
            collections.OrderedDict,
        )

    def test_builtin_subclasses_as_method_on_class_type(self):
        class Foo:
            def __init__(self, name):
                self.ame_ = name

            def get_name(self):
                return "Foo " + self.name_

        class Bar(Foo):
            def __init__(self, name):
                self.name_ = name

            def get_name(self):
                return "Bar " + self.name_

        class Baz(Foo):
            def __init__(self, name):  # noqa: B903
                self.name_ = name

            def get_name(self):
                return "Baz " + self.name_

        subs_of_foo_reg = Foo.__subclasses__()

        counter = CompileCounter()

        @torch._dynamo.optimize_assert(counter)
        def fn():
            return Foo.__subclasses__()

        subs_of_foo_optim = fn()

        self.assertEqual(len(subs_of_foo_reg), 2)
        self.assertEqual(subs_of_foo_reg, subs_of_foo_optim)

    def test_builtin_subclasses_as_method_on_var(self):
        class Foo:
            def __init__(self, name):
                self.name_ = name

            def get_name(self):
                return "Foo " + self.name_

        class Bar(Foo):
            def __init__(self, name):
                self.name_ = name

            def get_name(self):
                return "Bar " + self.name_

        class Baz(Bar):
            def __init__(self, name):
                self.name_ = name

            def get_name(self):
                return "Baz " + self.name_

        subs_of_foo_reg = Foo.__subclasses__()
        sub_of_foo_subclass_var_reg = subs_of_foo_reg[0].__subclasses__()

        sub_of_foo_subclass_var_optim = []
        counter = CompileCounter()

        @torch._dynamo.optimize_assert(counter)
        def fn():
            return Foo.__subclasses__()

        @torch._dynamo.optimize_assert(counter)
        def fn_single(subs_of_foo_optim):
            return subs_of_foo_optim[0].__subclasses__()

        subs_of_foo_optim = fn()
        sub_of_foo_subclass_var_optim = fn_single(subs_of_foo_optim)

        self.assertEqual(len(sub_of_foo_subclass_var_optim), 1)
        self.assertEqual(sub_of_foo_subclass_var_optim, sub_of_foo_subclass_var_reg)

    def test_builtin_str_on_user_defined_function(self):
        def another_fn():
            pass

        def fn():
            return "another_fn" in str(another_fn)

        opt_fn = torch.compile(fn, fullgraph=True)
        self.assertTrue(opt_fn())

    def test_enum_no_graphbreaks(self):
        class Foo(enum.Enum):
            FOO = 0
            BAR = 1

        def fn(x, foo):
            if foo is Foo.FOO:
                x = torch.add(x, 1.0)
            x = torch.mul(x, 1.0)
            return x

        x = torch.randn(1)
        cnts = torch._dynamo.testing.CompileCounter()
        opt_fn = torch.compile(fn, backend=cnts, fullgraph=True)
        opt_fn(x, Foo.FOO)
        self.assertEqual(cnts.op_count, 2)

        torch._dynamo.reset()
        cnts = torch._dynamo.testing.CompileCounter()
        opt_fn = torch.compile(fn, backend=cnts, fullgraph=True)
        opt_fn(x, Foo.BAR)
        self.assertEqual(cnts.op_count, 1)

    def test_repeat_interleave_graphbreaks(self):
        def fn_no_breaks(x):
            # no breaks on self_int
            x += 1
            x = torch.repeat_interleave(x, 2, 3)
            x += 1
            return x

        def fn_has_breaks(x):
            # breaks on self_Tensor
            x += 1
            x = torch.repeat_interleave(x, torch.tensor(2), 3)
            x += 1
            return x

        x = torch.randn([4, 16, 1, 64])

        cnts = torch._dynamo.testing.CompileCounter()
        opt_fn = torch.compile(fn_no_breaks, backend=cnts)
        opt_fn(x)
        self.assertEqual(cnts.frame_count, 1)

        torch._dynamo.reset()
        cnts = torch._dynamo.testing.CompileCounter()
        opt_fn = torch.compile(fn_has_breaks, backend=cnts)
        opt_fn(x)
        self.assertEqual(cnts.frame_count, 2)

    def test_id_guarded_class(self):
        class MyClass1:
            pass

        class MyClass2:
            pass

        def fn(x, y):
            return x + id(y) // 100000

        cnts = torch._dynamo.testing.CompileCounter()
        compiled_fn = torch.compile(backend=cnts, fullgraph=True)(fn)
        x = torch.randn(3)
        y = MyClass1
        self.assertEqual(fn(x, y), compiled_fn(x, y))
        self.assertEqual(cnts.frame_count, 1)

        # No recompile if still pass in the original class (MyClass1)
        x = torch.randn(3)
        y = MyClass1
        self.assertEqual(fn(x, y), compiled_fn(x, y))
        self.assertEqual(cnts.frame_count, 1)

        # Have to recompile if pass in new class (MyClass2)
        x = torch.randn(3)
        y = MyClass2
        self.assertEqual(fn(x, y), compiled_fn(x, y))
        self.assertEqual(cnts.frame_count, 2)

    def test_id_guarded_object(self):
        class UDO:
            @torch.compile(backend="eager")
            def call(self, x, ref_id):
                self_id = id(self)
                if self_id == ref_id:
                    x = torch.mul(x, 1.0)
                else:
                    x = torch.mul(x, 0)
                return x

        # Make sure we do recompile when id(self) is executed on
        # different self objects.
        x = torch.ones(2)
        obj1 = UDO()
        obj1_id = id(obj1)
        self.assertEqual(obj1.call(x, obj1_id), torch.ones(2))

        obj2 = UDO()
        # if we do not install ID_MATCH: ___check_obj_id(L['self'], xxx) this fails.
        self.assertEqual(obj2.call(x, obj1_id), torch.zeros(2))

    def test_id_guarded_module(self):
        class M(torch.nn.Module):
            def forward(self, x, ref_id):
                self_id = id(self)
                if self_id == ref_id:
                    x = torch.mul(x, 1.0)
                else:
                    x = torch.mul(x, 0)
                return x

        cnts = torch._dynamo.testing.CompileCounter()

        # Make sure we do recompile when id(self) is executed on
        # different self objects.
        x = torch.ones(2)
        m1 = M()
        m1_id = id(m1)
        opt_m1 = torch.compile(m1, backend=cnts, fullgraph=True)
        self.assertEqual(opt_m1(x, m1_id), torch.ones(2))
        self.assertEqual(opt_m1(x, m1_id), torch.ones(2))

        self.assertEqual(cnts.frame_count, 1)
        self.assertEqual(cnts.op_count, 1)

        m2 = M()
        opt_m2 = torch.compile(m2, backend=cnts, fullgraph=True)
        # if we do not install ID_MATCH: ___check_obj_id(L['self'], xxx) this fails.
        self.assertEqual(opt_m2(x, m1_id), torch.zeros(2))
        self.assertEqual(cnts.frame_count, 2)
        self.assertEqual(cnts.op_count, 2)

    def test_id_tensor(self):
        class M(torch.nn.Module):
            def __init__(self):
                super().__init__()
                self.y1 = torch.ones(2)
                self.y2 = torch.zeros(2)
                self.ref_y1_id = id(self.y1)
                self.ref_y2_id = id(self.y2)

            def forward(self, x, ref_id):
                if ref_id == id(self.y1):
                    x = torch.mul(x, self.y1)
                else:
                    x = torch.mul(x, self.y2)
                return x

        cnts = torch._dynamo.testing.CompileCounter()

        x = torch.ones(2)
        m = M()
        opt_m = torch.compile(m, backend=cnts, fullgraph=True)

        self.assertEqual(opt_m(x, m.ref_y1_id), torch.ones(2))
        self.assertEqual(cnts.frame_count, 1)

        self.assertEqual(opt_m(x, m.ref_y2_id), torch.zeros(2))
        self.assertEqual(cnts.frame_count, 2)

    def test_id_of_nn_module(self):
        class M(torch.nn.Module):
            def forward(self, x, ref_id):
                self_id = id(self)
                if self_id == ref_id:
                    x = torch.mul(x, 1.0)
                x = torch.add(x, 1.0)
                return x

        m = M().eval()
        data = torch.randn(1)
        cnts = torch._dynamo.testing.CompileCounter()
        correct_ref_id = id(m)
        opt_m = torch.compile(m, backend=cnts, fullgraph=True)
        opt_m(data, correct_ref_id)
        # Extra op is the recorded equality test (although once
        # the trace is flattened this is dead!)
        if torch._dynamo.config.assume_static_by_default:
            self.assertExpectedInline(cnts.op_count, """2""")
        else:
            self.assertExpectedInline(cnts.op_count, """2""")

        torch._dynamo.reset()
        cnts = torch._dynamo.testing.CompileCounter()
        incorrect_ref_id = id(m) + 1
        opt_m = torch.compile(m, backend=cnts, fullgraph=True)
        opt_m(data, incorrect_ref_id)
        if torch._dynamo.config.assume_static_by_default:
            self.assertExpectedInline(cnts.op_count, """1""")
        else:
            self.assertExpectedInline(cnts.op_count, """1""")

    def test_inline_func_jump_on_tensor_condition(self):
        def f1(input):
            if input == 0:
                return input + 1
            else:
                return input + 2

        def f2(input):
            return f1(input)

        cnts = torch._dynamo.testing.CompileCounter()
        opt_f2 = torch.compile(f2, backend=cnts)
        res1 = opt_f2(torch.tensor([1.0]))
        res2 = opt_f2(torch.tensor([0.0]))

        self.assertEqual(res1, 3)
        self.assertEqual(res2, 1)

    def test_set_discard(self):
        def fn(y):
            x = set(["bar"])
            x.discard("bar")
            x.discard("foo")
            return y + len(x)

        cnts = torch._dynamo.testing.CompileCounter()
        opt_fn = torch.compile(fn, backend=cnts, fullgraph=True)
        x = torch.randn(3)
        self.assertEqual(opt_fn(x), x)
        self.assertEqual(cnts.op_count, 1)

    def test_set_update(self):
        @torch.compile(backend="eager", fullgraph=True)
        def run(x, int_set, int_list):
            int_set.update(map(int, int_list))
            return x + 1

        int_set = set()
        int_list = [1, 2, 1]
        res = run(torch.ones(1), int_set, int_list)
        self.assertTrue(same(res, torch.ones(1) + 1))
        self.assertEqual(int_set, set([1, 2]))
        self.assertEqual(int_list, [1, 2, 1])

    def test_frozenset_torch_func_contains(self):
        funcs = frozenset([torch.add])

        def fn(x, func):
            if func in funcs:
                x = torch.add(x, 1.0)
            x = torch.mul(x, 1.0)
            return x

        x = torch.randn(1)
        cnts = torch._dynamo.testing.CompileCounter()
        opt_fn = torch.compile(fn, backend=cnts, fullgraph=True)
        opt_fn(x, torch.add)
        self.assertEqual(cnts.op_count, 2)

        torch._dynamo.reset()
        cnts = torch._dynamo.testing.CompileCounter()
        opt_fn = torch.compile(fn, backend=cnts, fullgraph=True)
        opt_fn(x, torch.mul)
        self.assertEqual(cnts.op_count, 1)

    def test_inline_list_mutation(self):
        def f1(x):
            x.append(torch.ones(8))
            return x

        def f2():
            x = [torch.ones(6)]
            f1(x)
            return x

        res1 = f2()
        cnts = torch._dynamo.testing.CompileCounter()
        opt_f2 = torch.compile(f2, backend=cnts)
        res2 = opt_f2()
        self.assertTrue(same(res1, res2))

    def test_inline_dict_mutation(self):
        def f1(d):
            d["c"] = d["a"] + d.pop("b")
            return d

        def f2():
            d = {"a": torch.ones(5), "b": torch.ones(5)}
            f1(d)
            return d

        res1 = f2()
        cnts = torch._dynamo.testing.CompileCounter()
        opt_f2 = torch.compile(f2, backend=cnts)
        res2 = opt_f2()
        self.assertTrue(same(res1, res2))

    def test_inline_local_dict_clear(self):
        def f(d):
            d.clear()
            return d

        inp = {"a": torch.randn(2, 2), "b": torch.randn(2, 2)}
        out = torch.compile(f, backend="eager", fullgraph=True)(inp)
        self.assertEqual(len(out), 0)
        self.assertEqual(len(inp), 0)

    def test_inline_module_attr_dict_clear(self):
        class MyMod(torch.nn.Module):
            def __init__(self) -> None:
                super().__init__()
                self.a = {"a": torch.randn(2, 2), "b": torch.randn(2, 2)}

            def forward(self):
                self.a.clear()
                return self.a

        m = MyMod()
        out = torch.compile(m, backend="eager", fullgraph=True)()
        self.assertEqual(len(out), 0)
        self.assertEqual(len(m.a), 0)

    def test_inline_user_defined_dict_attr_clear(self):
        class MyMod:
            def __init__(self) -> None:
                self.a = {"a": torch.randn(2, 2), "b": torch.randn(2, 2)}

        def f(obj, inp):
            ret = len(obj.a) + inp
            obj.a.clear()
            return obj.a, ret

        m = MyMod()
        before_len = len(m.a)
        t_inp = torch.ones(1)
        d, ret = torch.compile(f, backend="eager", fullgraph=True)(m, t_inp)
        self.assertEqual(len(m.a), 0)
        self.assertEqual(len(d), 0)
        self.assertEqual(ret, t_inp + before_len)

    def test_recursive_inline_list_mutation(self):
        def f1(x, y):
            x.append(torch.tensor([1.1]))
            y.append(torch.tensor([1.2]))
            return x, y

        def f2(x, y):
            x.append(torch.tensor([2.1]))
            y.append(torch.tensor([2.2]))
            f1(x, y)
            return x, y

        def f3(x):
            x.append(torch.tensor([3.1]))
            y = [torch.tensor([3.2])]
            f2(x, y)
            return x, y

        def f4():
            x = [torch.tensor([4.1])]
            return f3(x)

        res1 = f4()
        cnts = torch._dynamo.testing.CompileCounter()
        opt_f4 = torch.compile(f4, backend=cnts)
        res2 = opt_f4()
        self.assertTrue(same(res1, res2))

    def test_sample_input(self):
        from torch.testing._internal.common_methods_invocations import SampleInput

        def fn(sample):
            if isinstance(sample.input, torch.Tensor):
                return sample.input * 2
            return torch.zeros(())

        sample = SampleInput(torch.ones(2))
        ref = fn(sample)

        opt_fn = torch.compile(fn, backend="eager")
        res = opt_fn(sample)

        self.assertTrue(same(ref, res))

    def test_release_input_memory(self):
        x = torch.rand([4])
        x_ref = weakref.ref(x)

        cnts = torch._dynamo.testing.CompileCounter()

        @torch.compile(backend=cnts)
        def foo(x):
            return x + x

        out = foo(x)
        self.assertTrue(same(out, x + x))
        del x
        self.assertIs(x_ref(), None)

    def test_release_module_memory(self):
        mod = torch.nn.Linear(10, 10)
        x = torch.rand([10, 10])
        mod_weight_ref = weakref.ref(mod.weight)
        mod_ref = weakref.ref(mod)

        # Modules that are passed into torch._dynamo optimized functions
        # will normally be held onto through the generated GraphModule,
        # which contains the modules. remove the reference in this backend
        # and test that no additional references are being held.
        class NoLeakBackend:
            def __call__(self, gm: torch.fx.GraphModule, example_inputs):
                gm.mod = None

                def foo(*args, **kwargs):
                    return (1,)

                return foo

        no_leak_backend = NoLeakBackend()

        @torch.compile(backend=no_leak_backend)
        def foo(mod, x):
            return mod(x)

        foo(mod, x)
        del mod
        del x
        self.assertIsNone(mod_ref(), None)
        self.assertIsNone(mod_weight_ref(), None)

    def test_release_scope_memory(self):
        def inner(y):
            y

        inner = torch.compile(inner, backend="eager")

        p_ref = None

        x = torch.randn((10, 10))
        inner(x)

        p_ref = weakref.ref(x)
        self.assertTrue(p_ref() is not None)
        del x
        self.assertTrue(p_ref() is None)

    def test_update_locals_and_stack_uses_shared_cache(self):
        def fn(x):
            perm = [0, 3, 5]
            perm = list(range(min(perm))) + perm
            perm.extend(i for i in range(x.dim()) if i not in perm)
            return perm

        x = torch.rand([2, 2, 2, 2, 2, 2])
        res1 = fn(x)
        cnts = torch._dynamo.testing.CompileCounter()
        opt_fn = torch.compile(fn, backend=cnts)
        res2 = opt_fn(x)
        self.assertTrue(same(res1, res2))

    def test_side_effects_codegen_update_mutated(self):
        # codegen to update mutated variables with side effect
        # should after stack value's codegen
        def f1(x):
            alist = [x]
            alist.append(x + 1)
            alist[0].sum().item()  # graph break
            res = alist.pop()
            res.sum().item()  # graph break
            return res

        def f2(a, b):
            d = {"a": a + 1, "b": b + 2}
            x = d.pop("b")
            x.sum().item()  # graph break
            y = d["a"] + x
            y.sum().item()  # graph break
            d["c"] = y
            return d

        x = torch.rand([2, 3])
        a = torch.rand([5, 6])
        b = torch.rand([5, 6])
        res11 = f1(x)
        res21 = f2(a, b)
        cnts = torch._dynamo.testing.CompileCounter()
        opt_f1 = torch.compile(f1, backend=cnts)
        opt_f2 = torch.compile(f2, backend=cnts)
        res12 = opt_f1(x)
        res22 = opt_f2(a, b)
        self.assertTrue(same(res11, res12))
        self.assertTrue(same(res21, res22))

    def test_list_append_return_none(self):
        def fn(x):
            alist = []
            blist = alist.append(x + 1)
            return alist, blist

        x = torch.tensor([2.3])
        res = fn(x)
        cnts = torch._dynamo.testing.CompileCounter()
        opt_fn = torch.compile(fn, backend=cnts)
        res2 = opt_fn(x)
        self.assertEqual(res, res2)

    @patch.object(torch._dynamo.config, "capture_scalar_outputs", True)
    def test_tensor_ctor_list_of_tensor(self):
        def fn(x):
            return torch.tensor([x], dtype=torch.int64)

        x = torch.tensor(20)
        res = fn(x)
        cnts = torch._dynamo.testing.CompileCounter()
        opt_fn = torch.compile(fn, backend=cnts)
        res2 = opt_fn(x)
        self.assertEqual(res, res2)
        self.assertEqual(cnts.frame_count, 1)

    def test_tensor_types(self):
        def fn(dtype, tensor_type):
            x = torch.empty(4, dtype=dtype)
            assert isinstance(x, tensor_type)

        opt_fn = torch.compile(fn, backend="eager")
        opt_fn(torch.float32, torch.FloatTensor)
        opt_fn(torch.float64, torch.DoubleTensor)
        opt_fn(torch.float16, torch.HalfTensor)
        opt_fn(torch.bfloat16, torch.BFloat16Tensor)
        opt_fn(torch.uint8, torch.ByteTensor)
        opt_fn(torch.int8, torch.CharTensor)
        opt_fn(torch.int64, torch.LongTensor)
        opt_fn(torch.int, torch.IntTensor)
        opt_fn(torch.int16, torch.ShortTensor)
        opt_fn(torch.bool, torch.BoolTensor)

    def test_nan(self):
        def f(x, n):
            return x * 2 + n

        x = torch.randn(4)
        n = float("nan")

        cnts = torch._dynamo.testing.CompileCounter()
        opt_f = torch.compile(f, backend=cnts)
        opt_f(x, n)
        opt_f(x, n)
        self.assertEqual(cnts.frame_count, 1)

    @patch.object(torch._dynamo.config, "capture_scalar_outputs", True)
    def test_item(self):
        class MyMod(torch.nn.Module):
            def forward(self, x):
                z = torch.max(x)
                return z.int().item()

        x = torch.tensor([[10.6763, 11.7445, -2.2369]])
        model = MyMod()
        y = torch.compile(model, backend="eager", fullgraph=True)(x)

        self.assertEqual(y, 11)

    @patch.object(torch._dynamo.config, "capture_scalar_outputs", True)
    def test_item_changes(self):
        class MyMod(torch.nn.Module):
            def forward(self, x):
                z = torch.max(x)
                return z.int().item()

        x = torch.tensor([[10.6763, 11.7445, -2.2369]])
        model = MyMod()
        opt_model = torch.compile(model, backend="eager", fullgraph=True)
        y = opt_model(x)
        z = opt_model(torch.tensor([[y - 5, y + 10, y + 50]]))

        self.assertEqual(y, 11)
        self.assertEqual(z, 61)

    @patch.object(torch._dynamo.config, "capture_scalar_outputs", True)
    def test_item_changes_new_shape(self):
        class MyMod(torch.nn.Module):
            def forward(self, x):
                z = torch.max(x)
                return z.int().item()

        x = torch.tensor([[10.6763, 11.7445, -2.2369]])
        model = MyMod()
        opt_model = torch.compile(model, backend="eager", fullgraph=True)
        y = opt_model(x)
        z = opt_model(torch.tensor([[y - 5, y + 50], [y + 5, y - 50]]))

        self.assertEqual(y, 11)
        self.assertEqual(z, 61)

    @unittest.skip("https://github.com/pytorch/pytorch/issues/99726")
    def test_cross_entropy_loss_fancy_ctor1(self):
        rand_5 = torch.randn(5)
        rand_3_5 = torch.randn(3, 5)
        target = torch.empty(3, dtype=torch.long).random_(5)

        loss = torch.nn.CrossEntropyLoss(
            weight=rand_5, reduce=False, label_smoothing=0.5
        )
        opt_loss = torch.compile(loss, backend="eager", fullgraph=True)
        input = rand_3_5
        dynamo_output = opt_loss(input, target)

        loss = torch.nn.CrossEntropyLoss(
            weight=rand_5, reduce=False, label_smoothing=0.5
        )
        input = rand_3_5
        output = loss(input, target)

        self.assertTrue(torch.allclose(dynamo_output, output))

    def test_cross_entropy_loss_fancy_ctor2(self):
        rand_3_5 = torch.randn(3, 5)
        target = torch.empty(3, dtype=torch.long).random_(5)

        loss = torch.nn.CrossEntropyLoss(reduce=False, label_smoothing=0.5)
        opt_loss = torch.compile(loss, backend="eager", fullgraph=True)
        input = rand_3_5
        dynamo_output = opt_loss(input, target)

        loss = torch.nn.CrossEntropyLoss(reduce=False, label_smoothing=0.5)
        input = rand_3_5
        output = loss(input, target)

        self.assertTrue(torch.allclose(dynamo_output, output))

    def test_cross_entropy_loss_simple_ctor(self):
        output = None
        rand_3_5 = torch.randn(3, 5)
        target = torch.empty(3, dtype=torch.long).random_(5)

        loss = torch.nn.CrossEntropyLoss()
        opt_loss = torch.compile(loss, backend="eager", fullgraph=True)
        input = rand_3_5
        dynamo_output = opt_loss(input, target)

        loss = torch.nn.CrossEntropyLoss()
        input = rand_3_5
        output = loss(input, target)

        self.assertTrue(torch.allclose(dynamo_output, output))

    def test_nn_functional_reduction(self):
        def fn(loss, reduction):
            reduction_enum = F._Reduction.get_enum(reduction)
            if reduction_enum == 0:
                return loss
            elif reduction_enum == 1:
                return loss.mean()
            elif reduction_enum == 2:
                return loss.sum()

        x = torch.rand([3, 5])
        y = "mean"
        ref = fn(x, y)
        opt_fn = torch.compile(fn, backend="eager", fullgraph=True)
        res = opt_fn(x, y)
        self.assertTrue(torch.allclose(ref, res))

    def test_large_reduction_list(self):
        dtype = torch.float32
        device = "cpu"

        def check_sum_all(tensor: torch.Tensor) -> None:
            pylist = tensor.reshape(-1).tolist()
            self.assertTrue(same(tensor.sum(), torch.tensor(sum(pylist))))

        check_sum_all(torch.randn(200000, dtype=dtype, device=device))

    def test_raise_on_backend_error(self):
        def my_compiler(gm, _):
            raise RuntimeError("duck!")

        @torch.compile(backend=my_compiler)
        def fn(a, b):
            return a + b / (a - b)

        self.assertRaises(
            torch._dynamo.exc.BackendCompilerFailed,
            lambda: fn(torch.randn(10), torch.randn(10)),
        )

    def test_named_parameters(self):
        n_embd = 768
        block_size = 128
        vocab_size = 65
        embd_pdrop = 0.1

        class MyModel2(torch.nn.Module):
            def __init__(self) -> None:
                super().__init__()
                self.tok_emb = torch.nn.Embedding(vocab_size, n_embd)
                self.pos_emb = torch.nn.Parameter(torch.zeros(1, block_size, n_embd))
                self.drop = torch.nn.Dropout(embd_pdrop)

            def forward(self, x):
                return x

        class MyModel(torch.nn.Module):
            def __init__(self) -> None:
                super().__init__()
                self.tok_emb = torch.nn.Embedding(vocab_size, n_embd)
                self.pos_emb = torch.nn.Parameter(torch.zeros(1, block_size, n_embd))
                self.drop = torch.nn.Dropout(embd_pdrop)
                self.submod2 = MyModel2()

            def forward(self, x):
                return x

        # Regular
        params = []
        mod = MyModel()
        actual_params = list(mod.named_parameters())

        @torch.compile(backend="eager", fullgraph=True)
        def fn():
            return list(mod.named_parameters())

        params = fn()

        self.assertEqual(len(actual_params), len(params))
        for idx in range(len(params)):
            k_a, v_a = actual_params[idx]
            k, v = params[idx]
            self.assertEqual(k_a, k)
            self.assertTrue(torch.allclose(v_a, v))

        # Prefix
        params = []
        mod = MyModel()
        actual_params = list(mod.named_parameters(prefix="foo"))

        @torch.compile(backend="eager", fullgraph=True)
        def fn1():
            return list(mod.named_parameters(prefix="foo"))

        params = fn1()

        self.assertEqual(len(actual_params), len(params))
        for idx in range(len(params)):
            k_a, v_a = actual_params[idx]
            k, v = params[idx]
            self.assertEqual(k_a, k)
            self.assertTrue(torch.allclose(v_a, v))

    @torch._dynamo.config.patch(guard_nn_modules=True)
    def test_module_complex_iter(self):
        n_embd = 768
        block_size = 128
        vocab_size = 65
        embd_pdrop = 0.1

        class FakeGPT(torch.nn.Module):
            def __init__(self) -> None:
                super().__init__()
                self.tok_emb = torch.nn.Embedding(vocab_size, n_embd)
                self.pos_emb = torch.nn.Parameter(torch.zeros(1, block_size, n_embd))
                self.drop = torch.nn.Dropout(embd_pdrop)
                self.ln_f = torch.nn.LayerNorm(n_embd)
                self.head = torch.nn.Linear(n_embd, vocab_size, bias=False)

                self.block_size = block_size
                self.names = []

            def forward(self, idx, targets=None):
                b, t = idx.size()
                assert (
                    t <= self.block_size
                ), "Cannot forward, model block size is exhausted."

                # forward the GPT model
                token_embeddings = self.tok_emb(
                    idx
                )  # each index maps to a (learnable) vector
                position_embeddings = self.pos_emb[
                    :, :t, :
                ]  # each position maps to a (learnable) vector
                x = self.drop(token_embeddings + position_embeddings)
                x = self.blocks(x)
                x = self.ln_f(x)
                logits = self.head(x)

                # if we are given some desired targets also calculate the loss
                loss = None
                if targets is not None:
                    loss = F.cross_entropy(
                        logits.view(-1, logits.size(-1)), targets.view(-1)
                    )

                return logits, loss

            def foo(self, memo=None, prefix="", remove_duplicate=False):
                for mn, m in self.named_modules(
                    memo=memo, prefix=prefix, remove_duplicate=remove_duplicate
                ):
                    for pn, p in self.named_parameters():
                        fpn = f"{mn}.{pn}" if mn else pn
                        self.names.append(fpn)

        # Test plain recurse
        model_a = FakeGPT()
        model_a.foo()
        a_names = model_a.names

        model_b = FakeGPT()
        opt_model_b = torch.compile(model_b, backend="eager", fullgraph=True)
        opt_model_b.foo()

        self.assertEqual(a_names, model_b.names)

        # Test with prefix
        model_a = FakeGPT()
        model_a.foo(prefix="abc")
        a_names = model_a.names

        model_b = FakeGPT()
        opt_model_b = torch.compile(model_b, backend="eager", fullgraph=True)
        opt_model_b.foo(prefix="abc")

        self.assertEqual(a_names, model_b.names)

    def test_numpy_variable_isinstance(self):
        def fn(x, m):
            if isinstance(m, np.ndarray):
                return x + 1
            else:
                return x - 1

        x = torch.tensor([2.3])
        m = np.array([1, 2, 3])
        ref = fn(x, m)
        cnts = torch._dynamo.testing.CompileCounter()
        opt_fn = torch.compile(fn, backend=cnts)
        res = opt_fn(x, m)
        self.assertEqual(ref, res)

        # Test now the other path
        ref = fn(x, x)
        res = opt_fn(x, x)
        self.assertEqual(ref, res)

    def test_tensor_dot_grad_no_graph_break(self):
        def fn(a, b):
            y = 3 * a**3 - b**2
            y.backward(gradient=torch.tensor([1.0, 1.0]))
            b.grad.zero_()
            return a.grad, b.grad

        a = torch.tensor([2.0, 3.0], requires_grad=True)
        b = torch.tensor([6.0, 4.0], requires_grad=True)
        cnts = torch._dynamo.testing.CompileCounter()
        opt_fn = torch.compile(fn, backend=cnts)
        _, b_grad = opt_fn(a, b)
        self.assertTrue(same(b_grad, torch.tensor([0.0, 0.0])))
        self.assertEqual(cnts.frame_count, 2)

    def test_torch_nn_parameter_isinstance(self):
        def fn(x):
            a = torch.nn.Parameter(torch.rand(2, 3))
            if isinstance(a, torch.Tensor):
                return x + 1
            else:
                return x - 1

        x = torch.tensor([2.5])
        ref = fn(x)
        opt_fn = torch.compile(fn, backend="eager")
        res = opt_fn(x)
        self.assertEqual(ref, res)

    def _optimize_then_check_exp(
        self, foo, args, cnt, exp_out, exp_frame_count, exp_n_cached_backend
    ):
        opt_out = torch.compile(foo, backend=cnt)(*args)
        self.assertEqual(exp_out, opt_out)
        self.assertEqual(cnt.frame_count, exp_frame_count)

    def test_backend_match_guard(self):
        x = torch.randn([3, 4])

        def foo(x):
            return x.sin() + x.cos()

        def foo_graph_break(x):
            a = x.sin()
            torch._dynamo.graph_break()
            b = x.cos()
            return a + b

        eager_record_backend = torch._dynamo.testing.EagerAndRecordGraphs()
        backends = [eager_record_backend, "eager"]

        # We intentionally don't reset dynamo for each backend so that we can test
        # 1. dynamo doesn't recompile when backend stays the same, i.e. frame_count doesn't increase
        # 2. dynamo recompiles when backend changes, i.e. frame_count is non-zero for next backend
        def test_recompile(foo, *, exp_frame_count):
            eager_result = foo(x)
            for i, backend in enumerate(backends):
                cnt = torch._dynamo.testing.CompileCounterWithBackend(backend)
                # Run opt_f multiple times to make sure dynamo doesn't recompile.
                # Specifically, frame_count doesn't increase
                # the number of cached backends is i + 2 because we have the optimizing backend + None
                self._optimize_then_check_exp(
                    foo, (x,), cnt, eager_result, exp_frame_count, i + 2
                )
                self._optimize_then_check_exp(
                    foo, (x,), cnt, eager_result, exp_frame_count, i + 2
                )
                self._optimize_then_check_exp(
                    foo, (x,), cnt, eager_result, exp_frame_count, i + 2
                )

        test_recompile(foo, exp_frame_count=1)
        torch._dynamo.reset()
        test_recompile(foo_graph_break, exp_frame_count=2)

    def test_backend_match_guard_multi_threads(self):
        x = torch.randn([3, 4])

        def foo(x):
            return x.sin() + x.cos()

        def compile_then_check_exp(foo, args, cnt, eager_result, exp_frame_count):
            for i in range(3):
                opt_out = torch.compile(foo, backend=cnt)(*args)
                self.assertEqual(opt_out, eager_result)
            self.assertEqual(cnt.frame_count, exp_frame_count)
            thread_success[threading.current_thread()] = True

        eager_record_backend = torch._dynamo.testing.EagerAndRecordGraphs()
        backends = [eager_record_backend, "eager"]

        # Test dynamo recompiles but only caches a single backend for each thread
        eager_result = foo(x)
        # cnt and None
        exp_frame_count = 1
        threads = []
        thread_success = {}
        for i, backend in enumerate(backends):
            cnt = torch._dynamo.testing.CompileCounterWithBackend(backend)
            thread = threading.Thread(
                target=compile_then_check_exp,
                args=(
                    foo,
                    (x,),
                    cnt,
                    eager_result,
                    exp_frame_count,
                ),
            )
            threads.append(thread)
            thread.start()

        # Wait for all threads to finish
        for thread in threads:
            thread.join()

        self.assertEqual(len(thread_success), len(threads))

    def test_dynamo_min_operator_with_shape(self):
        @torch.compile(backend="eager", fullgraph=True)
        def f(x, a):
            return min(x.shape[0], a)

        result = f(torch.ones(6), 3)
        self.assertEqual(result, 3)

    def test_onnx_shape_as_tensor(self):
        @torch.compile(backend="eager", fullgraph=True)
        def f(x):
            return 1 + torch._shape_as_tensor(x)[0]

        gm, _ = torch._dynamo.export(f)(torch.ones(6))

        input_one_dim = torch.ones(6)
        input_two_dims = torch.ones(7, 4)
        self.assertEqual(f(input_one_dim), 7)
        self.assertEqual(f(input_two_dims), 8)
        self.assertEqual(f(input_two_dims), 8)

        @torch.compile(backend="eager", fullgraph=True)
        def f_onnx(x):
            return 1 + torch.onnx.operators.shape_as_tensor(x)[0]

        self.assertEqual(f_onnx(input_one_dim), 7)
        self.assertEqual(f_onnx(input_two_dims), 8)
        self.assertEqual(f_onnx(input_two_dims), 8)

    def test_cond(self):
        from functorch.experimental.control_flow import cond

        def true_fn(x):
            return x.sin()

        def false_fn(x):
            return x.cos()

        def f(pred, x):
            return cond(pred, true_fn, false_fn, [x])

        opt_fn = torch.compile(f, backend="eager")
        a = opt_fn(torch.tensor(False), torch.tensor([0.25, 0.25]))
        self.assertTrue(same(torch.cos(torch.tensor([0.25, 0.25])), a))
        b = opt_fn(torch.tensor(True), torch.tensor([0.25, 0.25]))
        self.assertTrue(same(torch.sin(torch.tensor([0.25, 0.25])), b))

    def test_cond_with_quantization(self):
        from functorch.experimental.control_flow import cond

        class MyModule(torch.nn.Module):
            def __init__(self) -> None:
                super().__init__()
                example_inputs = (torch.randn(5, 5),)
                self.model = torch.nn.Linear(5, 5)
                self.quantized_model = prepare_qat_fx(
                    self.model, qconfig_dict, example_inputs=example_inputs
                )

            def forward(self, pred, x):
                def true_fn(x):
                    return x.sin() + self.quantized_model(x)

                def false_fn(x):
                    return x.cos() + self.model(x)

                return cond(pred, true_fn, false_fn, [x])

        module = MyModule()
        opt_m = torch.compile(module, backend="eager", fullgraph=True)
        x = torch.rand((5, 5))
        pred = torch.tensor(True)
        self.assertTrue(same(module(pred, x), opt_m(pred, x)))
        pred = torch.tensor(False)
        self.assertTrue(same(module(pred, x), opt_m(pred, x)))

    def test_map_with_quantization(self):
        from functorch.experimental.control_flow import map

        class MyModule(torch.nn.Module):
            def __init__(self) -> None:
                super().__init__()
                example_inputs = (torch.randn(5, 5),)
                self.model = torch.nn.Linear(5, 5)
                self.quantized_model = prepare_qat_fx(
                    self.model, qconfig_dict, example_inputs=example_inputs
                )

            def forward(self, x):
                def body(x):
                    return x.sin() + self.quantized_model(x)

                return map(body, x)

        module = MyModule()
        opt_m = torch.compile(module, backend="eager", fullgraph=True)
        x = torch.rand((5, 5))
        self.assertTrue(same(module(x), opt_m(x)))

    def test_cond_side_effects(self):
        from functorch.experimental.control_flow import cond

        c = 0

        def true_fn(x):
            return x - c

        def false_fn(x):
            return x + c

        def f(pred, x):
            nonlocal c
            c = 1
            return cond(pred, true_fn, false_fn, [x])

        opt_fn = torch.compile(f, backend="eager")
        c = 0
        a = opt_fn(torch.tensor(False), torch.tensor([0.25, 0.25]))
        self.assertTrue(same(torch.tensor([1.25, 1.25]), a))

    def test_map_side_effects(self):
        from functorch.experimental.control_flow import map

        class Module(torch.nn.Module):
            def __init__(self) -> None:
                super().__init__()
                self.w = torch.tensor(1)

            def forward(self, xs):
                def body(x):
                    self.w += 1
                    return x

                return map(body, xs)

        mod = Module()

        error_message = ""
        if torch._dynamo.config.inline_inbuilt_nn_modules:
            error_message = (
                "map doesn't work unless it is captured completely with torch.compile"
            )
        else:
            error_message = "Can't inplace modify module params/buffers"

        with self.assertRaisesRegex(
            torch._dynamo.exc.UncapturedHigherOrderOpError, error_message
        ):
            opt_fn = torch.compile(mod, backend="eager", fullgraph=True)
            opt_fn(torch.randn(3, 2))

    def test_cond_nested(self):
        from functorch.experimental.control_flow import cond

        def true_fn_nested(x):
            return x * 10

        def false_fn_nested(x):
            return x * -1

        def true_fn(pred2, x):
            return x.sin()

        def false_fn(pred2, x):
            return x + cond(pred2, true_fn_nested, false_fn_nested, [x])

        def f(pred, pred2, x):
            return cond(pred, true_fn, false_fn, [pred2, x])

        cc = torch._dynamo.testing.CompileCounter()
        opt_fn = torch.compile(f, backend=cc)
        true_true_sin = opt_fn(
            torch.tensor(True), torch.tensor(True), torch.tensor([0.25, 0.25])
        )
        self.assertTrue(same(torch.sin(torch.tensor([0.25, 0.25])), true_true_sin))

        true_false_sin = opt_fn(
            torch.tensor(True), torch.tensor(False), torch.tensor([0.25, 0.25])
        )
        self.assertTrue(same(torch.sin(torch.tensor([0.25, 0.25])), true_false_sin))

        false_true_sum_mult = opt_fn(
            torch.tensor(False), torch.tensor(True), torch.tensor([0.25, 0.25])
        )
        self.assertTrue(
            same(torch.tensor([2.75, 2.75]), false_true_sum_mult)
        )  # * 10 then add x

        false_false_sum_neg = opt_fn(
            torch.tensor(False), torch.tensor(False), torch.tensor([0.25, 0.25])
        )
        self.assertTrue(
            same(torch.tensor([0.0, 0.0]), false_false_sum_neg)
        )  # * -1 then add x
        self.assertTrue(cc.frame_count, 2)

    def test_cond_export(self):
        from functorch.experimental.control_flow import cond

        def true_fn_nested(x):
            return x * 10

        def false_fn_nested(x):
            return x * -1

        def true_fn(pred2, x):
            return x.sin()

        def false_fn(pred2, x):
            return x + cond(pred2, true_fn_nested, false_fn_nested, [x])

        def f(pred, pred2, x):
            return cond(pred, true_fn, false_fn, [pred2, x])

        graph, guard = torch._dynamo.export(f)(
            torch.tensor(False), torch.tensor(True), torch.tensor([0.25, 0.25])
        )
        true_true_sin = graph(
            torch.tensor(True), torch.tensor(True), torch.tensor([0.25, 0.25])
        )
        self.assertTrue(same(torch.sin(torch.tensor([0.25, 0.25])), true_true_sin))

        true_false_sin = graph(
            torch.tensor(True), torch.tensor(False), torch.tensor([0.25, 0.25])
        )
        self.assertTrue(same(torch.sin(torch.tensor([0.25, 0.25])), true_false_sin))

        false_true_sum_mult = graph(
            torch.tensor(False), torch.tensor(True), torch.tensor([0.25, 0.25])
        )
        self.assertTrue(
            same(torch.tensor([2.75, 2.75]), false_true_sum_mult)
        )  # * 10 then add x

        false_false_sum_neg = graph(
            torch.tensor(False), torch.tensor(False), torch.tensor([0.25, 0.25])
        )
        self.assertTrue(
            same(torch.tensor([0.0, 0.0]), false_false_sum_neg)
        )  # * -1 then add x

    def test_cond_export_single_arg(self):
        from functorch.experimental.control_flow import cond

        def true_fn(x):
            return x.clone()

        def false_fn(x):
            return x.sin()

        def f(pred, x):
            return cond(pred, true_fn, false_fn, [x])

        graph, guard = torch._dynamo.export(f)(
            torch.tensor(False), torch.tensor([0.25, 0.25])
        )
        true_mirror = graph(torch.tensor(True), torch.tensor([0.25, 0.25]))
        self.assertTrue(same(torch.tensor([0.25, 0.25]), true_mirror))
        true_mirror_2 = graph(torch.tensor(True), torch.tensor([0.33, 0.33, 0.33]))
        self.assertTrue(same(torch.tensor([0.33, 0.33, 0.33]), true_mirror_2))

        false_sin = graph(torch.tensor(False), torch.tensor([0.5, 0.5]))
        self.assertTrue(same(torch.sin(torch.tensor([0.5, 0.5])), false_sin))

    def test_enum_guards(self):
        class MyEnum(enum.Enum):
            FOO = 10
            BAR = 20

        def fn(x, y):
            if y == MyEnum.FOO:
                return x + 1
            else:
                return x - 1

        x = torch.rand(3)
        y = MyEnum.BAR
        ref = fn(x, y)
        opt_fn = torch.compile(backend="eager")(fn)
        res = opt_fn(x, y)
        self.assertTrue(same(ref, res))

    def test_enum_method(self):
        class Bool(enum.IntEnum):
            TRUE = enum.auto()
            FALSE = enum.auto()

            def is_true(self, x):
                # Return `x + 1` to make sure Dynamo actually traced into this,
                # rather than invoking it.
                return self == Bool.TRUE, x + 1

        def f(x, e):
            cond, y = e.is_true(x)
            if cond:
                return y + 2
            else:
                return y - 2

        opt_f = torch.compile(fullgraph=True)(f)
        args = [torch.zeros(1), Bool.TRUE]
        ref_out = f(*args)
        opt_out = opt_f(*args)
        self.assertTrue(same(ref_out, opt_out))

    def test_enum_subclass(self):
        # Copied from inspect.py

        class _ParameterKind(enum.IntEnum):
            POSITIONAL_ONLY = "positional-only"

            def __new__(cls, description):
                value = len(cls.__members__)
                member = int.__new__(cls, value)
                member._value_ = value
                member.description = description
                return member

            def __str__(self):
                return self.name

        _POSITIONAL_ONLY = _ParameterKind.POSITIONAL_ONLY

        def fn(x):
            _ParameterKind(_POSITIONAL_ONLY)
            return torch.cos(x)

        opt_fn = torch.compile(fn, backend="eager", fullgraph=True)
        x = torch.randn(4)
        self.assertEqual(fn(x), opt_fn(x))

    def test_duplicate_graph_break_log(self):
        torch._logging.set_logs(graph_breaks=True)

        @torch.compile(backend="eager")
        def f1(a, b):
            f2(a, b)

        def f2(a, b):
            c = a + b
            print("break")
            return a + b + c

        @torch.compile(backend="eager")
        def g1(a, b):
            g2(a, b)

        def g2(a, b):
            c = a + b
            print("break")
            return a + b + c

        def count_graph_break_msgs(msgs):
            return sum("Graph break in user code" in msg for msg in msgs)

        with self.assertLogs(
            logger="torch._dynamo", level=logging.DEBUG
        ) as log, torch._dynamo.config.patch(verbose=True):
            f1(torch.randn(10), torch.randn(10))
            self.assertGreater(count_graph_break_msgs(log.output), 1)

        with self.assertLogs(
            logger="torch._dynamo", level=logging.DEBUG
        ) as log, torch._dynamo.config.patch(verbose=False):
            g1(torch.randn(10), torch.randn(10))
            self.assertEqual(count_graph_break_msgs(log.output), 1)

        # reset logging state
        torch._logging.set_logs()

    def test_inplace_param_update(self):
        def fn(param, y):
            prev_grad = torch.is_grad_enabled()
            try:
                torch.set_grad_enabled(False)
                torch.set_grad_enabled(True)
                torch.set_grad_enabled(False)
                param.add_(y)
            finally:
                torch.set_grad_enabled(prev_grad)

        y = torch.randn(4)
        x = torch.nn.Parameter(torch.randn(4))
        fn(x, y)

        cnts = torch._dynamo.testing.CompileCounter()
        opt_fn = torch.compile(fn, backend=cnts, fullgraph=True)
        opt_fn(x, y)
        self.assertEqual(cnts.frame_count, 1)
        self.assertEqual(cnts.op_count, 3)

    def test_generate_tensor_from_list_of_numpy_primitive_type(self):
        # Test sth like torch.LongTensor(list(np.int64, np.int64, ...))
        def fn():
            x = np.array([1, 2, 3, 4, 5, 6], dtype=np.int64)
            y = [x[0], x[2], x[4]]
            return torch.LongTensor(y)

        ref = fn()
        res = torch.compile(fullgraph=True)(fn)()
        self.assertEqual(ref, res)

    def test_object_classmethod(self):
        class C:
            @classmethod
            def fn(cls, x):
                return x + x

        @torch.compile(backend="eager", fullgraph=True)
        def f():
            return C().fn(torch.ones(2, 3))

        self.assertTrue(torch.allclose(f(), torch.tensor([2.0])))

    def test_object_staticmethod(self):
        class C:
            @staticmethod
            def fn(x):
                return x + x

        @torch.compile(backend="eager", fullgraph=True)
        def f():
            return C().fn(torch.ones(2, 3))

        self.assertTrue(torch.allclose(f(), torch.tensor([2.0])))

    def test_user_function_variable_supports_enum_argument(self):
        class Foo(enum.Enum):
            FOO = 0
            BAR = 1

        def gn(x, y=Foo.FOO):
            if y is Foo.FOO:
                return x
            else:
                return x + 1

        def fn(x):
            return gn(x)

        x = torch.randn(2, 3)
        ref = fn(x)
        opt_fn = torch.compile(fn, backend="eager", fullgraph=True)
        res = opt_fn(x)
        self.assertTrue(torch.allclose(ref, res))

    def test_user_function_variable_supports_type_abcmeta_argument(self):
        class Foo(metaclass=abc.ABCMeta):
            @abc.abstractclassmethod
            def read(self):  # noqa: B027
                pass

        class Bar(Foo):
            def read(self):
                return "Hello World!"

        class Baz:
            pass

        def gn(x, tys=(Bar, Baz)):
            if Bar in tys:
                return x - 1
            else:
                return x + 1

        def fn(x):
            return gn(x)

        x = torch.randn(2, 3)
        ref = fn(x)
        opt_fn = torch.compile(fn, backend="eager", fullgraph=True)
        res = opt_fn(x)
        self.assertTrue(torch.allclose(ref, res))

    def test_user_function_variable_supports_function_argument(self):
        # Test user defined function default arguments can be:
        # 1, user defined functions (e.g, add1)
        # 2, torch functions (e.g, torch.sin)
        # 3, python builtin functions (e.g, operator.neg)
        def add1(x):
            return x + 1

        def gn(x, f1=add1, f2=torch.sin, f3=operator.neg):
            return f3(f2(f1(x)))

        def fn(x):
            return gn(x)

        x = torch.randn(2, 3)
        ref = fn(x)
        opt_fn = torch.compile(fn, backend="eager", fullgraph=True)
        res = opt_fn(x)
        self.assertTrue(torch.allclose(ref, res))

    def test_typing_variable_isinstance(self):
        def fn(x, m):
            if isinstance(m, typing.Mapping):
                return x + 1
            else:
                return x - 1

        x = torch.randn(2, 3)
        m = {"x": torch.randn(3)}
        ref = fn(x, m)
        opt_fn = torch.compile(fn, backend="eager")
        res = opt_fn(x, m)
        self.assertTrue(torch.allclose(ref, res))

    @torch._dynamo.config.patch(guard_nn_modules=True)
    def test_repro_graph_breaks_in__get_item_by_idx(self):
        class Mod(torch.nn.Module):
            def __init__(self) -> None:
                super().__init__()
                self.mod = torch.nn.Sequential(
                    torch.nn.Linear(3, 3), torch.nn.Linear(3, 3)
                )

            def forward(self, x):
                return self.mod[0](x)

        m = Mod()
        graph, _ = torch._dynamo.export(m)(torch.randn(3, 3))

    @torch._dynamo.config.patch(guard_nn_modules=True)
    def test_nn_sequential_invocation(self):
        with freeze_rng_state():

            class TestModel(torch.nn.Module):
                def __init__(self) -> None:
                    super().__init__()
                    self.linears = torch.nn.Sequential(
                        torch.nn.Linear(2, 2),
                        torch.nn.Linear(2, 2),
                        torch.nn.Linear(2, 2),
                        torch.nn.Linear(2, 2),
                    )

                def forward(self, x):
                    all_but_last = self.linears[:-1]
                    return all_but_last(x)

            m = TestModel()
            x = torch.rand((2, 2))
            real = m(x)
            graph, _ = torch._dynamo.export(m)(x)
            dynamo_result = graph(x)
            self.assertTrue(same(real, dynamo_result))

    @torch._dynamo.config.patch(guard_nn_modules=True)
    def test_nn_sequential_invocation_reposition_indices(self):
        with freeze_rng_state():

            class TestModel(torch.nn.Module):
                def __init__(self) -> None:
                    super().__init__()
                    self.linears = torch.nn.Sequential(
                        torch.nn.Linear(2, 2),
                        torch.nn.Linear(2, 2),
                        torch.nn.Linear(2, 2),
                        torch.nn.Linear(2, 2),
                    )

                def forward(self, x):
                    all_but_last = self.linears[1:3]
                    return all_but_last(x)

            m = TestModel()
            x = torch.rand((2, 2))
            real = m(x)
            graph, _ = torch._dynamo.export(m)(x)
            dynamo_result = graph(x)
            self.assertTrue(same(real, dynamo_result))

    def test_error_on_nested_fx_trace(self):
        input = torch.rand(2, 3)

        def f(x):
            x + x

        real = f(input)

        optimized = torch.compile(f, backend="eager")
        self.assertTrue(same(optimized(input), real))

        with self.assertRaisesRegex(RuntimeError, "Detected that you are using FX"):
            gm = torch.fx.symbolic_trace(optimized)

    @patch.object(torch._dynamo.config, "error_on_nested_fx_trace", False)
    def test_no_error_on_nested_fx_trace(self):
        input = torch.rand(2, 3)

        def f(x):
            x + x

        real = f(input)

        optimized = torch.compile(f, backend="eager")
        self.assertTrue(same(optimized(input), real))

        # should not error
        gm = torch.fx.symbolic_trace(optimized)
        self.assertTrue(same(gm(input), real))

    def test_not_dynamic_scope(self):
        def f(y):
            x = 1

            def g():
                x = 2
                return lambda: x

            return y + g()()

        input = torch.zeros(1)
        real = f(input)
        optimized = torch.compile(f, backend="eager")
        opt = optimized(input)
        self.assertTrue(same(opt, real))

    def test_inference_mode(self):
        @torch.inference_mode()
        def func(x, y):
            return x.add(1.0) + y

        x = torch.ones(4, requires_grad=True)
        y = torch.ones(4, requires_grad=True)
        ref = func(x, y)
        opt_func = torch.compile(func, backend="eager")

        x1 = torch.ones(4, requires_grad=True)
        res = opt_func(x1, y)
        self.assertTrue(same(ref, res))
        self.assertTrue(same(x, x1))

    def test_if_cond_nn_mod1(self):
        class MockModule(torch.nn.Module):
            def __init__(self, output_relu=True):
                super().__init__()
                self.relu = torch.nn.ReLU() if output_relu else None

            def forward(self, x):
                x = torch.sin(x)
                if self.relu:
                    x = self.relu(x)
                return x

        model = MockModule()
        opt_model = torch.compile(model, backend="eager", fullgraph=True)

        x = torch.rand(4)
        ref = model(x)
        res = opt_model(x)
        self.assertTrue(same(ref, res))

        model = MockModule(output_relu=False)
        opt_model = torch.compile(model, backend="eager", fullgraph=True)

        x = torch.rand(4)
        ref = model(x)
        res = opt_model(x)
        self.assertTrue(same(ref, res))

    def test_if_cond_nn_mod2(self):
        class MockModule(torch.nn.Module):
            def __init__(self) -> None:
                super().__init__()
                self.layer = torch.nn.Sequential()

            def forward(self, x):
                if self.layer:
                    return x + 1
                else:
                    return x - 1

        model = MockModule()
        x = torch.rand(4)
        ref = model(x)
        opt_model = torch.compile(backend="eager")(model)
        res = opt_model(x)
        self.assertTrue(same(ref, res))

    def test_if_cond_nn_mod3(self):
        def fn(x):
            if torch.nn.ModuleList():
                return x + 1
            else:
                return x - 1

        x = torch.rand(4)
        ref = fn(x)
        opt_fn = torch.compile(backend="eager")(fn)
        res = opt_fn(x)
        self.assertTrue(same(ref, res))

    def test_if_cond_user_defined_object(self):
        # obj.__bool__ is not existed
        class A:  # noqa: B903
            def __init__(self, x):
                self.x = x

        # obj.__bool__ is function and returns bool type
        class B:
            def __init__(self, x):
                self.x = x

            def __bool__(self):
                return self.x > 0

        # obj.__bool__ is non-function
        class C:
            def __init__(self, x):
                self.x = x
                self.__bool__ = False

        def fn(x, obj):
            if not obj:
                return x + 1
            else:
                return x - 1

        x = torch.rand(4)
        cnts = torch._dynamo.testing.CompileCounter()
        opt_fn = torch.compile(fn, backend=cnts, fullgraph=True)
        obj1 = A(0.5)
        obj2 = B(0.5)
        obj3 = B(-0.5)
        obj4 = C(0.5)
        for obj in [obj1, obj2, obj3, obj4, obj3, obj2]:
            ref = fn(x, obj)
            res = opt_fn(x, obj)
            self.assertTrue(same(ref, res))
        self.assertEqual(cnts.frame_count, 4)

    def test_if_cond_user_defined_object2(self):
        # obj.__bool__ is function and returns non-bool type
        class MyObj:
            def __init__(self, x):
                self.x = x

            def __bool__(self):
                self.x = 1.2
                return self.x

        def fn(a, obj):
            if not obj:
                return a + obj.x
            else:
                return a - obj.x

        x = torch.rand(4)
        obj = MyObj(0.5)
        opt_fn = torch.compile(fn, backend="eager")
        try:
            opt_fn(x, obj)
            self.assertFalse(True)
        except TypeError as e:
            self.assertIn("__bool__ should return bool, returned float", str(e))

    def test_unpack_tensor_shape_mismatch(self):
        @torch.compile(backend="eager")
        def f1(x):
            a, b = x
            return torch.sin(a + b)

        x = torch.tensor(2.0)
        with self.assertRaisesRegex(AssertionError, "Can't unpack scalar tensors"):
            f1(x)

        x = torch.tensor([2.0])
        with self.assertRaisesRegex(
            AssertionError, "Can't unpack a tensor of 1 rows into a tuple of 2 elements"
        ):
            f1(x)

        @torch.compile(backend="eager")
        def f2(x):
            (a,) = x
            return torch.sin(a + 1)

        x = torch.tensor(2.0)
        with self.assertRaisesRegex(AssertionError, "Can't unpack scalar tensors"):
            f2(x)

        x = torch.tensor([2.0])
        self.assertTrue(same(f2(x), torch.sin(x[0] + 1)))

    def test_if_cond_user_defined_object3(self):
        # obj.__bool__ is not existed, but obj.__len__ exists
        class A:  # noqa: B903
            def __init__(self, x):
                self.x = x

            def __len__(self):
                return len(self.x)

        # obj.__bool__ takes precedence over obj.__len__
        class B:
            def __init__(self, x):
                self.x = x

            def __bool__(self):
                return False

            def __len__(self):
                return len(self.x)

        def fn(x, obj):
            if not obj:
                return x + 1
            else:
                return x - 1

        x = torch.rand(4)
        opt_fn = torch.compile(backend="eager", fullgraph=True)(fn)
        obj1 = A([1, 2, 3])
        obj2 = A([])
        obj3 = B([1, 2, 3])
        obj4 = B([])
        for obj in [obj1, obj2, obj3, obj4]:
            ref = fn(x, obj)
            res = opt_fn(x, obj)
            self.assertTrue(same(ref, res))

    def test_class_has_instancecheck_method(self):
        class A:
            pass

        class ExampleMeta(type):
            def __instancecheck__(cls, instance):
                return True

        class B(metaclass=ExampleMeta):
            pass

        def fn(x, obj):
            if isinstance(obj, B):
                return x + 1
            else:
                return x - 1

        x = torch.rand(4)
        obj = A()
        ref = fn(x, obj)
        opt_fn = torch.compile(fn, backend="eager", fullgraph=True)
        res = opt_fn(x, obj)
        self.assertTrue(same(ref, res))

    def test_variable_tracker_recursively_contains(self):
        # VariableTracker.recursively_contains should be updated correctly when mutation happens
        def fn(x):
            data = [[None] * 3] * 3
            for i in range(3):
                if i == 0:
                    data[0][i] = x
                else:
                    data[0][i] = data[0][i - 1] + 1
            return data[0][-1]

        x = torch.rand(4)
        ref = fn(x)
        opt_fn = torch.compile(fn, backend="eager", fullgraph=True)
        res = opt_fn(x)
        self.assertTrue(same(ref, res))

    def test_disable_flag(self):
        cnt = torch._dynamo.testing.CompileCounter()

        with patch.dict(os.environ, {"TORCH_COMPILE_DISABLE": "1"}):

            def fn(x, y):
                x = x + 1
                y = y + 1

            opt_fn = torch.compile(backend=cnt)

        self.assertEqual(cnt.frame_count, 0)

    def test_is_compiling(self):
        def f1():
            if torch._dynamo.is_compiling():
                return torch.ones(2, 2)
            else:
                return torch.zeros(2, 2)

        def f2():
            if torch._utils.is_compiling():
                return torch.ones(2, 2)
            else:
                return torch.zeros(2, 2)

        def f3():
            if torch.compiler.is_compiling():
                return torch.ones(2, 2)
            else:
                return torch.zeros(2, 2)

        def f4():
            if torch.compiler.is_dynamo_compiling():
                return torch.ones(2, 2)
            else:
                return torch.zeros(2, 2)

        for f in [f1, f2, f3, f4]:
            opt_f = torch.compile(f, backend="eager")

            self.assertEqual(f(), torch.zeros(2, 2))
            self.assertEqual(opt_f(), torch.ones(2, 2))

    def test_torch_generator_set_state(self):
        def fn():
            default_state = torch.default_generator.get_state()
            x = torch.rand([2, 3])
            if default_state.dtype != "float32":
                x = x * 2
            torch._dynamo.graph_break()
            torch.default_generator.set_state(default_state)
            y = torch.rand([2, 3])
            return x, y

        opt_fn = torch.compile(fn, backend="eager")
        x, y = opt_fn()
        self.assertEqual(x, y * 2)

    def test_torch_distributions_lazy_property(self):
        def fn(x):
            return torch.distributions.Categorical(probs=x).entropy()

        opt_fn = torch.compile(fn, backend="eager")
        x = torch.rand([4, 4])
        self.assertEqual(opt_fn(x), fn(x))

    def test_guard_failure_fn(self):
        def fn(x, y, k):
            x = x + 1
            y = y + 1
            return x * y * k

        x = torch.tensor([0.5, 0.5])
        y = torch.tensor([1.0, 1.0])

        guard_failure = None

        def guard_failures(failure):
            nonlocal guard_failure
            guard_failure = failure

        opt_fn = torch._dynamo.optimize(
            "eager", nopython=True, guard_fail_fn=guard_failures
        )(fn)

        x2 = torch.tensor([0.5, 0.5, 1.0])
        y2 = torch.tensor([0.5, 0.5, 0.5])

        opt_fn(x, y, 3)
        opt_fn(x2, y2, 5)

        if (
            not torch._dynamo.config.specialize_int
            and not torch._dynamo.config.assume_static_by_default
        ):
            # we didn't actually test guard_failure_fn here but whatever,
            # nice to see no guard failure on the test
            self.assertTrue(guard_failure is None)
        else:
            self.assertTrue(guard_failure is not None)

    def test_guard_failure_fn_shape_control(self):
        def fn(x, y):
            if x.shape[0] < 4:
                if y.shape[0] < 3:
                    return x * y
                else:
                    return x + y
            else:
                return -1

        x = torch.randn([2, 2])
        y = torch.randn([2, 2])

        guard_failure = None

        def guard_failures(failure):
            nonlocal guard_failure
            guard_failure = failure

        opt_fn = torch._dynamo.optimize(
            "eager", nopython=True, guard_fail_fn=guard_failures
        )(fn)

        x2 = torch.randn([5, 5])
        y2 = torch.randn([5, 5])

        opt_fn(x, y)
        opt_fn(x2, y2)

        self.assertTrue(guard_failure is not None)
        first_guard_failure = guard_failure[0].partition("\n")[0]
        if torch._dynamo.config.assume_static_by_default:
            self.assertIn(
                """tensor 'x' size mismatch at index 0. expected 2, actual 5""",
                first_guard_failure,
            )
        else:
            self.assertIn("""x.size()[0] < 3""", first_guard_failure)

    def test_guard_failure_fn2(self):
        def fn(x, y):
            x = x + 1
            y = y + 1
            return x * y

        x = torch.tensor([0.5, 0.5])
        y = torch.tensor([1.0, 1.0])

        guard_failure = None

        def guard_failures(failure):
            nonlocal guard_failure
            guard_failure = failure

        opt_fn = torch._dynamo.optimize(
            "eager", nopython=True, guard_fail_fn=guard_failures
        )(fn)

        x2 = torch.tensor([0.5, 0.5, 1.0])
        y2 = torch.tensor([0.5, 0.5, 0.5])

        opt_fn(x, y)
        opt_fn(x2, y2)

        if torch._dynamo.config.assume_static_by_default:
            self.assertIn(
                """tensor 'x' size mismatch at index 0. expected 2, actual 3""",
                guard_failure[0],
            )
        else:
            self.assertTrue(guard_failure is None)

    def test_guard_failure_fn_tensor_iter(self):
        def fn(x):
            for y in x:
                y.add_(1.0)
            return y

        guard_failure = None

        def guard_failures(failure):
            nonlocal guard_failure
            guard_failure = failure

        opt_fn = torch._dynamo.optimize(
            "eager", nopython=True, guard_fail_fn=guard_failures
        )(fn)

        args1 = torch.randn(10, 10)
        out = fn(args1)
        opt_out = opt_fn(args1)
        self.assertTrue(same(out, opt_out))

        args2 = torch.randn(9, 10)
        out = fn(args2)
        opt_out = opt_fn(args2)
        self.assertTrue(same(out, opt_out))

        # guard is expected for both static and dynamic shapes
        self.assertTrue(guard_failure is not None)
        self.assertIn(
            """len(x) == 10""",
            guard_failure[0],
        )

    def test_no_guard_for_unused_sym_node_fstring(self):
        def fn(x):
            f"{x.shape[0]}"
            return x.sin()

        guard_failure = None

        def guard_failures(failure):
            nonlocal guard_failure
            guard_failure = failure

        opt_fn = torch._dynamo.optimize(
            "eager", guard_fail_fn=guard_failures, dynamic=True
        )(fn)
        args1 = torch.randn(10, 11)
        out = fn(args1)
        opt_out = opt_fn(args1)
        self.assertEqual(out, opt_out)

        # We change x.shape[0] to test whether it's guarded
        args2 = torch.randn(9, 11)
        out = fn(args2)
        opt_out = opt_fn(args2)
        self.assertEqual(out, opt_out)
        self.assertEqual(guard_failure, None)

    def test_guard_sym_node_fstring_when_used(self):
        def fn(x):
            # assign fstring to a variable causes the fstring to be used,
            # which realizes the variable tracker.
            f_str = f"{x.shape[0]}"
            return x.sin()

        guard_failure = None

        def guard_failures(failure):
            nonlocal guard_failure
            guard_failure = failure

        opt_fn = torch._dynamo.optimize(
            "eager", guard_fail_fn=guard_failures, dynamic=True
        )(fn)
        args1 = torch.randn(10, 11)
        out = fn(args1)
        opt_out = opt_fn(args1)
        self.assertEqual(out, opt_out)

        # We change x.shape[0] to test whether it's guarded
        args2 = torch.randn(9, 11)
        out = fn(args2)
        opt_out = opt_fn(args2)
        self.assertEqual(out, opt_out)
        self.assertTrue(guard_failure is not None)
        self.assertIn("""tensor 'x' size mismatch at index 0""", guard_failure[0])

    def test_restore_graphstate(self):
        # This function does some guard accumulation,
        # and then rolls back due to control flow.
        # The idea is that if one were printing guards as they appear,
        # they would see this insert a guard that does not show up in the final set of
        # guards as we rolled back from it.
        def nested_fn(s):
            if x[0] < 10:
                return s * s
            return s

        def fn(x, y):
            x = x + 1
            y = nested_fn(y)
            y = y + 10
            return x * y

        all_guards = []

        def guard_export_print(guards):
            nonlocal all_guards
            all_guards.extend(guards)

        opt_fn = torch._dynamo.optimize("eager", guard_export_fn=guard_export_print)(fn)

        x = torch.tensor([0.5, 0.5])
        y = torch.tensor([1.0, 1.0])
        opt_fn(x, y)

        for guard in all_guards:
            # This guard was created
            self.assertTrue(guard.name != "nested_fn.__closure__[0].cell_contents")

    @unittest.skipIf(not TEST_MULTIGPU, "need multiple GPU")
    def test_symint_as_device_kwarg_multi_gpu(self):
        def fn(rank):
            # -2 to make device id smaller for easier testing on CI
            return torch.ones(10, device=rank.size(0) - 2)

        x = torch.randn(2)
        out = fn(torch.randn(2))

        guard_failure = None

        def guard_failures(failure):
            nonlocal guard_failure
            guard_failure = failure

        opt_fn = torch._dynamo.optimize(
            "eager", guard_fail_fn=guard_failures, dynamic=True
        )(fn)
        self.assertEqual(out, opt_fn(x))

        x = torch.randn(3)
        self.assertEqual(fn(x), opt_fn(x))
        self.assertTrue(guard_failure is not None)
        self.assertIn("""tensor 'rank' size mismatch at index 0""", guard_failure[0])

    @unittest.skipIf(not torch.cuda.is_available(), "Test requires CUDA.")
    def test_symint_as_device_kwarg_non_strict_export(self):
        class Mod(torch.nn.Module):
            def forward(self, x):
                # -2 to make device id 0 for easier testing on CI
                return torch.ones(10, device=x.size(0) - 2)

        x = torch.randn(2)
        m = Mod()
        d1 = torch.export.Dim("d1", max=2048)
        with self.assertRaisesRegex(
            torch._dynamo.exc.UserError, r"Constraints violated \(d1\)"
        ):
            ep = torch.export.export(
                m, (x,), dynamic_shapes={"x": {0: d1}}, strict=False
            )

    def test_call_parent_non_class_methods_from_child(self):
        class A:
            a = 4

            def add(self, x):
                return x + 10

            def mul(self, x):
                return x * 0.1

        class B(A):
            coeff = 4

            def add(self, x):
                return x + 20

            @classmethod
            def cube(cls, x):
                return cls.coeff * x * x * x

            def mul(self, x):
                return super().mul(x) * x * 0.2

        class C(B):
            def add(self, x):
                b = super().cube(x)
                c = A.add(self, x)
                d = B.mul(self, x)
                e = super(B, self).add(x)
                f = super().a * x
                return b + c + d + e + f

        x = torch.rand(4)
        fn = C().add
        ref = fn(x)
        cnt = torch._dynamo.testing.CompileCounter()
        opt_fn = torch.compile(fn, backend=cnt, fullgraph=True)
        res = opt_fn(x)
        self.assertTrue(same(ref, res))
        self.assertEqual(cnt.frame_count, 1)

        # Check recompilation
        A.a = 5
        ref = fn(x)
        res = opt_fn(x)
        self.assertTrue(same(ref, res))
        # Ensure that super guard checks are working as expected
        res = opt_fn(x)
        self.assertEqual(cnt.frame_count, 2)

    def test_builder_for_class_with_metaclass(self):
        class ExampleMeta(type):
            pass

        class MyClass(metaclass=ExampleMeta):
            pass

        def fn(x, y):
            if isinstance(y, MyClass):
                return x + 1
            else:
                return x - 1

        x = torch.rand([4, 4])
        y = MyClass()
        ref = fn(x, y)
        opt_fn = torch.compile(fn, backend="eager")
        res = opt_fn(x, y)
        self.assertTrue(same(ref, res))

    def test_tuple_from_tuple_iter(self):
        def inner_fn(*args):
            acc = torch.ones(10, 10)
            for arg in args:
                acc.add_(arg)

            return acc

        @torch.compile(backend="eager")
        def fn(inputs, params):
            y = tuple(inputs) + tuple(params)
            return inner_fn(*y)

        inputs = [torch.randn(10, 10) for _ in range(3)]

        fn(inputs, iter(tuple(inputs)))

        def fn(params):
            y = tuple(params)
            return inner_fn(*y)

        opt_fn = torch.compile(fn, backend="eager")
        inputs = [torch.randn(10, 10) for _ in range(3)]
        self.assertTrue(same(fn(iter(tuple(inputs))), opt_fn(iter(tuple(inputs)))))

        # Force recompilation
        inputs = [torch.randn(10, 10) for _ in range(4)]
        self.assertTrue(same(fn(iter(tuple(inputs))), opt_fn(iter(tuple(inputs)))))

    @torch._dynamo.config.patch(capture_dynamic_output_shape_ops=True)
    def test_argwhere_with_dynamic_shapes(self):
        def fn(
            tensor: torch.Tensor,
            mapping: torch.Tensor,
        ) -> torch.Tensor:
            xx, yy = torch.meshgrid(mapping, tensor, indexing="ij")
            indices = torch.argwhere(xx == yy)

            mapped_values = torch.zeros_like(tensor)
            mapped_values[indices[:, 1]] = indices[:, 0]

            return mapped_values

        tensor = torch.tensor([1, 2, 3, 5, 6, 7])
        mapping = torch.tensor([0, 3, 4, 5, 7])
        opt = torch.compile(fn, fullgraph=True)
        self.assertEqual(fn(tensor, mapping), opt(tensor, mapping))

    def test_torch_package_working_with_trace(self):
        # from torch._dynamo.test_case import run_tests

        inputs = [torch.randn([2, 2]), torch.randn([2, 2])]

        optimized_model = torch.compile(
            MyPickledModule(torch.randn([2, 2])), backend="eager"
        )
        from torch import package

        tmp_root = tempfile.gettempdir()
        path = os.path.join(tmp_root, "MyPickledModule.pt")
        package_name = "MyPickledModule"
        resource_name = "MyPickledModule.pkl"

        model = MyPickledModule(torch.randn([2, 2]))

        with package.PackageExporter(path) as exp:
            exp.extern("**")
            exp.save_pickle(package_name, resource_name, model)

        imp = package.PackageImporter(path)
        loaded_model = imp.load_pickle(package_name, resource_name)

        optimized_loaded_model = torch.compile(loaded_model, backend="eager")(*inputs)

    def test_precompile_entry_hit(self):
        from torch._C._dynamo.eval_frame import (
            _load_precompile_entry,
            _reset_precompile_entries,
        )

        def fn(x):
            return x + 1

        def injected(x):
            return x + 42

        args = (torch.randn(3, 2),)

        compiled_fn = torch.compile(fn)
        _load_precompile_entry(
            fn.__code__,
            torch._dynamo.guards.GuardManagerWrapper(),
            injected.__code__,
        )
        self.assertEqual(compiled_fn(*args), injected(*args))
        _reset_precompile_entries(fn.__code__)

        self.assertEqual(compiled_fn(*args), fn(*args))

    def test_precompile_entry_miss(self):
        from torch._C._dynamo.eval_frame import _load_precompile_entry

        def fn(x):
            return x + 1

        guard_manager = torch._dynamo.guards.RootGuardManager()
        guard_manager.add_lambda_guard(lambda L: isinstance(L["x"], int), [])

        def injected(x):
            return x + 42

        args = (torch.randn(3, 2),)

        compiled_fn = torch.compile(fn)
        _load_precompile_entry(
            fn.__code__,
            torch._dynamo.guards.GuardManagerWrapper(guard_manager),
            injected.__code__,
        )
        self.assertEqual(compiled_fn(*args), fn(*args))

    def test_precompile_entries(self):
        from torch._C._dynamo.eval_frame import (
            _load_precompile_entry,
            _reset_precompile_entries,
        )

        def fn(x):
            return x + 1

        guard_manager_bool = torch._dynamo.guards.RootGuardManager()
        guard_manager_bool.add_lambda_guard(lambda L: isinstance(L["x"], bool), [])

        def injected_bool(x: bool):
            return x + 102

        guard_manager_int = torch._dynamo.guards.RootGuardManager()
        guard_manager_int.add_lambda_guard(lambda L: isinstance(L["x"], int), [])

        def injected_int(x: int):
            return x + 42

        guard_manager_tensor = torch._dynamo.guards.RootGuardManager()
        guard_manager_tensor.add_lambda_guard(
            lambda L: isinstance(L["x"], torch.Tensor), []
        )

        def injected_tensor(x: torch.Tensor):
            return x + 100

        guard_manager_str = torch._dynamo.guards.RootGuardManager()
        guard_manager_str.add_lambda_guard(lambda L: isinstance(L["x"], str), [])

        def injected_str(x: str):
            return x + "1"

        args = (torch.randn(3, 2),)

        compiled_fn = torch.compile(fn)
        _load_precompile_entry(
            fn.__code__,
            torch._dynamo.guards.GuardManagerWrapper(guard_manager_bool),
            injected_bool.__code__,
        )

        _load_precompile_entry(
            fn.__code__,
            torch._dynamo.guards.GuardManagerWrapper(guard_manager_int),
            injected_int.__code__,
        )

        _load_precompile_entry(
            fn.__code__,
            torch._dynamo.guards.GuardManagerWrapper(guard_manager_tensor),
            injected_tensor.__code__,
        )

        _load_precompile_entry(
            fn.__code__,
            torch._dynamo.guards.GuardManagerWrapper(guard_manager_str),
            injected_str.__code__,
        )

        self.assertEqual(compiled_fn(*args), injected_tensor(*args))
        self.assertEqual(compiled_fn(True), injected_bool(True))
        self.assertEqual(compiled_fn(10), injected_int(10))
        self.assertEqual(compiled_fn("10"), injected_str("10"))
        _reset_precompile_entries(fn.__code__)

        self.assertEqual(compiled_fn(*args), fn(*args))

    def test_precompile_fail_on_recompile(self):
        from torch._C._dynamo.eval_frame import _load_precompile_entry

        @torch.compiler.disable
        def graph(x, s0):
            return x + s0

        def fn(x):
            nonlocal graph  # Forcing fn and injected to have the same closure.
            return x - 1

        def injected(x):
            s0 = call_size(x, 0)
            return graph(x, s0)

        args = (torch.randn(3, 2),)

        compiled_fn = torch.compile(fn)
        _load_precompile_entry(
            fn.__code__,
            torch._dynamo.guards.GuardManagerWrapper(),
            injected.__code__,
        )
        with torch.compiler.set_stance("fail_on_recompile"):
            self.assertEqual(compiled_fn(*args), injected(*args))

    def test_shape_and_tuple_equality(self):
        def fn(x, y, t):
            z = x * y
            if x.size() == t:
                return z.cos()
            return z.sin()

        torch.compile(fn, backend="eager", fullgraph=True)(
            torch.randn([4, 4]), torch.randn([4, 4]), (4, 4)
        )

    def test_int_list(self):
        # if assume_static_by_default == True: spec int list
        # otherwise: unspec int list
        def fn(x, y):
            return torch.sin(x + y[1] % 2)

        x = torch.randn(6)
        cnt = torch._dynamo.testing.CompileCounter()
        opt_fn = torch.compile(fn, backend=cnt)
        for i in range(10, 25, 3):
            y = [i, i + 1, i + 2]
            ref = fn(x, y)
            res = opt_fn(x, y)
            self.assertTrue(same(ref, res))
        if torch._dynamo.config.assume_static_by_default:
            if torch._dynamo.config.automatic_dynamic_shapes:
                self.assertExpectedInline(cnt.frame_count, """2""")
            else:
                self.assertExpectedInline(cnt.frame_count, """5""")
        else:
            self.assertExpectedInline(cnt.frame_count, """1""")

    def test_patched_builtin_functions(self):
        import builtins

        # Cache the original builtin function ids
        torch._dynamo.trace_rules._builtin_function_ids()

        class MyClass:
            pass

        builtin_isinstance = builtins.isinstance

        def patched_isinstance(obj, classinfo) -> bool:
            if builtin_isinstance(obj, MyClass):
                return False
            else:
                return builtin_isinstance(obj, classinfo)

        def fn(x, y):
            if isinstance(y, MyClass):
                return x + 1
            else:
                return x - 1

        x = torch.ones(2, 3)
        y = MyClass()

        try:
            ref = fn(x, y)
            # Monkey patch builtin function
            builtins.isinstance = patched_isinstance
            opt_fn = torch.compile(backend="eager", fullgraph=True)(fn)
            res = opt_fn(x, y)
            self.assertTrue(same(ref, x + 1))
            self.assertTrue(same(res, x - 1))
        finally:
            builtins.isinstance = builtin_isinstance

        # check recompilation because builtins is now unpatched
        opt_fn = torch.compile(backend="eager", fullgraph=True)(fn)
        res = opt_fn(x, y)
        self.assertTrue(same(res, x + 1))

    # specifically test for tensor.attribute -> torch.something()
    def test_real_imag_tensor_attribute(self):
        def fn(x, y):
            a = x.real
            b = x.imag
            return torch.mul(torch.add(a, y), b)

        x_real = torch.rand((4, 4))
        x_imag = torch.rand((4, 4))
        x = torch.complex(x_real, x_imag)
        y = torch.rand((4, 4))

        ref = fn(x, y)
        opt_fn = torch.compile(fn, backend="eager")
        res = opt_fn(x, y)
        self.assertTrue(same(ref, res))

    def test_cast(self):
        from typing import cast

        def fn(x):
            return cast(torch.Tensor, torch.add(x, 1.0))

        opt_fn = torch.compile(backend="eager", fullgraph=True)(fn)

        ref = fn(torch.ones(2, 2))
        res = opt_fn(torch.ones(2, 2))

        self.assertTrue(same(ref, res))

    def test_T_tensor_attribute(self):
        def fn(x, y):
            a = x.T
            return torch.add(a, y)

        x = torch.rand((4, 4))
        y = torch.rand((4, 4))

        ref = fn(x, y)
        opt_fn = torch.compile(fn, backend="eager")
        res = opt_fn(x, y)
        self.assertTrue(same(ref, res))

    def test_recursive_tensor_attribute(self):
        def fn(x, y):
            a = x.real.T
            b = x.imag
            return torch.mul(torch.add(a, y), b)

        x_real = torch.rand((4, 4))
        x_imag = torch.rand((4, 4))
        x = torch.complex(x_real, x_imag)
        y = torch.rand((4, 4))

        ref = fn(x, y)
        opt_fn = torch.compile(fn, backend="eager")
        res = opt_fn(x, y)
        self.assertTrue(same(ref, res))

    def test_assigning_function_to_object_attribute(self):
        # user-defined functions which are object's attributes are not converted to bound methods
        def my_add(*args):
            a, b = args
            return a + b

        class MyClass:
            def __init__(self, func):
                self.add = func

        obj = MyClass(my_add)

        def fn(x):
            return obj.add(x, 2)

        x = torch.rand(2, 3)
        ref = fn(x)
        opt_fn = torch.compile(backend="eager")(fn)
        res = opt_fn(x)
        self.assertTrue(same(ref, res))

    def test_assigning_function_to_class_attribute(self):
        # user-defined functions which are class's attributes are converted to bound methods
        def my_add(*args):
            obj, a, b = args
            return obj.x + a + b

        class MyClass:
            add = my_add

            def __init__(self, x):
                self.x = x

        obj = MyClass(0.5)

        def fn(x):
            return obj.add(x, 2)

        x = torch.rand(2, 3)
        ref = fn(x)
        opt_fn = torch.compile(backend="eager")(fn)
        res = opt_fn(x)
        self.assertTrue(same(ref, res))

    def test_tagging_tensors_simple(self):
        def foo(x, y):
            return x * y, x, y

        a = torch.randn([3, 3])
        a.tag = "a"
        b = torch.randn([3, 3])
        b.tag = "b"

        exported = torch._dynamo.export(foo)(a, b)
        out_graph = exported[0]

        nodes = list(out_graph.graph.nodes)
        placeholders = [node for node in nodes if node.op == "placeholder"]
        all_tags = []
        for placeholder in placeholders:
            if "tensor_dict" in placeholder.meta:
                all_tags.append(placeholder.meta["tensor_dict"]["tag"])

        self.assertEqual(all_tags, ["a", "b"])

    def test_tagging_tensors_mix_used_unused_structure(self):
        def pre_attention_state_ops(input, mems, state):
            lc_key = state[0]
            lc_val = state[1]
            bar = []
            for i in range(0, 4):
                bar2 = []
                for j in range(0, 3):
                    bar2.append(
                        lc_key + lc_val + torch.tensor([0.1, 0.25, 0.4, 0.5, 0.1])
                    )
                bar.append(bar2)

            return bar

        mems = torch.tensor([[[1.8364, 0.2724, -1.4917, -0.4367, 0.8640]]])
        state = [
            torch.tensor([[[1.0517, 0.3848, -0.6472, 0.0823, 0.9116]]]),
            torch.tensor([[[1.0517, 0.3848, -0.6472, 0.0823, 0.9116]]]),
        ]
        i = torch.tensor(
            [
                [0.0313, -0.1487, -0.3846, -0.5321],
                [-1.7073, 1.3331, -0.0890, -1.4935],
                [-0.8314, -0.1862, -0.5935, 1.5232],
            ]
        )

        mems.tag = "MEMS"
        i.tag = "FOO"
        state[0].tag = "STATE_0"
        state[1].tag = "HMMM"

        exported = torch._dynamo.export(pre_attention_state_ops)(i, mems, state)
        out_graph = exported[0]

        nodes = list(out_graph.graph.nodes)
        placeholders = [node for node in nodes if node.op == "placeholder"]
        all_tags = []
        for placeholder in placeholders:
            if "tensor_dict" in placeholder.meta:
                all_tags.append(placeholder.meta["tensor_dict"]["tag"])

        self.assertEqual(all_tags, ["STATE_0", "HMMM"])

    def test_get_custom_tensor_attribute(self):
        def fn(x):
            return x.custom_attr * x

        x = torch.rand((2, 2))
        x.custom_attr = 3.14
        ref = fn(x)
        opt_fn = torch.compile(fn, backend="eager")
        res = opt_fn(x)
        self.assertTrue(same(ref, res))

    def test_set_custom_tensor_attribute(self):
        def fn(x):
            x.custom_attr = 3.14
            return x.custom_attr * x

        x = torch.rand((2, 2))
        ref = fn(x)
        opt_fn = torch.compile(fn, backend="eager")
        res = opt_fn(x)
        self.assertTrue(same(ref, res))

    def test_unhandled_exception_in_dynamo(self):
        # traceback.format_exc() approximates an unhandled exception
        def f(a):
            a += 1
            raise RuntimeError("smoge")
            return a

        opt_fn = torch.compile(f, backend="eager")
        try:
            opt_fn(torch.ones(2))
        except RuntimeError as e:
            self.assertIn("smoge", traceback.format_exc())

    def test_unhandled_exception_in_dynamo2(self):
        # segfaults in python 3.11 if shadow frame is freed improperly
        from torch.testing import make_tensor

        def fn():
            # test that the errors are the same for dense and sparse versions
            def test1(*, is_sparse):
                # shapes must be compatible for matrix multiplication
                a = make_tensor((2, 3), dtype=torch.float32, device="cpu")
                if is_sparse:
                    a_sparse = a.to_sparse_csr()
                    return torch.addmm(a, a_sparse, a)
                else:
                    return torch.addmm(a, a, a)

            try:
                test1(is_sparse=False)
            except RuntimeError as msg:
                try:
                    test1(is_sparse=True)
                except RuntimeError as msg2:
                    raise RuntimeError("smoge")

        opt_fn = torch.compile(fn, backend="eager")
        try:
            opt_fn()
        except RuntimeError:
            self.assertIn("smoge", traceback.format_exc())

    def test_variable_access_in_exception(self):
        def fn():
            x = torch.ones(1)
            try:
                raise RuntimeError("bad")
            except RuntimeError:
                x += 1
            return x

        opt_fn = torch.compile(fn, backend="eager", fullgraph=True)
        self.assertEqual(opt_fn(), torch.tensor([2.0]))

    def test_nested_sequential_with(self):
        def fn(x):
            with torch.set_grad_enabled(True):
                with torch.set_grad_enabled(False):
                    x = x + 1
                with torch.set_grad_enabled(True):
                    x = x + 1
                return x

        opt_fn = torch.compile(fn, backend="eager")
        self.assertEqual(opt_fn(torch.ones(1)), torch.tensor([3.0]))

    def test_nested_sequential_try(self):
        def fn(x):
            try:
                try:
                    x = x + 1
                except:
                    pass
                try:
                    try:
                        x = x + 1
                    except:
                        pass
                except:
                    pass
            except:
                pass
            return x

        opt_fn = torch.compile(fn, backend="eager")
        self.assertEqual(opt_fn(torch.ones(1)), torch.tensor([3.0]))

    def test_nested_sequential_try_with(self):
        def fn(x):
            with torch.set_grad_enabled(True):
                try:
                    x = x + 1
                except:
                    pass
                try:
                    with torch.set_grad_enabled(False):
                        x = x + 1
                except:
                    pass
            return x

        opt_fn = torch.compile(fn, backend="eager")
        self.assertEqual(opt_fn(torch.ones(1)), torch.tensor([3.0]))

    def test_nested_sequential_try_with_graph_break(self):
        def fn(x, n):
            with torch.set_grad_enabled(True):
                with torch.set_grad_enabled(False):
                    x = x + 1
                    torch._dynamo.graph_break()
                try:
                    with torch.set_grad_enabled(False):
                        x = x + 1
                        if n == 0:
                            torch._dynamo.graph_break()
                except:
                    pass
                with torch.set_grad_enabled(False):
                    x = x + 1
                    torch._dynamo.graph_break()
                x = x + 1
            return x

        counter = CompileCounter()
        opt_fn = torch.compile(fn, backend=counter)
        self.assertEqual(opt_fn(torch.ones(1), 0), torch.tensor([5.0]))
        self.assertEqual(counter.frame_count, 1)

        torch._dynamo.reset()
        counter = CompileCounter()
        opt_fn = torch.compile(fn, backend=counter)
        self.assertEqual(opt_fn(torch.ones(1), 1), torch.tensor([5.0]))
        self.assertEqual(counter.frame_count, 3)

    def test_ordered_dict_alias_reconstruct(self):
        od = collections.OrderedDict

        def fn():
            d1 = dict()  # noqa: C408
            d1["a"] = 1
            d2 = od(d1)
            d2["b"] = 2
            torch._dynamo.graph_break()
            if isinstance(d2, od):
                return d2["a"] + d2["b"]
            else:
                return 0

        dis.dis(fn)
        self.assertEqual(torch.compile(fn, backend="eager")(), 3)

    # NOTE this test can be removed once multiline errors are in Python.
    # See https://github.com/python/cpython/issues/106922
    # Covered by test_logging.py:test_trace_call* tests in 3.13+
    @skipIfNotPy311
    @unittest.skipIf(sys.version_info >= (3, 13), "feature landed in 3.13")
    def test_get_instruction_source_311(self):
        def f():
            # flake8: noqa
            # fmt: off
            # test binary ops
            a = ( b   )   +   c
            a = (a + b) // (c - d)
            a = b    \
         +\
               c  # test
            a = (
                (b  # test +
                    )  \
                # +
            << (

                c  # test
                \
            )  # test
            )

            # test slice
            a = bbb   [  ccc    ]
            b = bbbbb \
                [  ccc # test

                 + ddd  \

                ] # test
            a = bbb[ccc][ddd][eee]

            # test nested and multiline function calls
            a = g(g(g(b)))
            a = g(h(
                g(b),
                c
            ))

            # test chained function calls
            a = (g(x).y)(
                z
            )(1)(2)

            # test unicode (match traceback behavior)
            a = ("🔥🔥🔥" +
                + "🔥🔥") + b

        from torch._dynamo.utils import get_instruction_source_311

        if sys.version_info >= (3, 12):
            # Offsets changed in 3.12, e.g. due to removal of PRECALL inst
            offsets = (3, 11, 15, 19, 23, 29, 35, 44, 53, 65)
        else:
            offsets = (3, 11, 15, 19, 23, 29, 35, 46, 58, 74)
        insts = list(dis.get_instructions(f))
        # uncomment to determine offsets
        # print(*enumerate(insts), sep="\n")
        all_sources = "\n".join(
            get_instruction_source_311(f.__code__, insts[offset]) for offset in offsets
        )
        self.assertExpectedInline(
            all_sources,
            """\
            a = ( b   )   +   c
                ~~~~~~~~~~^~~~~

            a = (a + b) // (c - d)
                ~~~~~~~~^^~~~~~~~~

            a = b    \\
                ~~~~~~
         +\\
         ^~
               c  # test
               ~

                (b  # test +
                ~~~~~~~~~~~~
                    )  \\
                    ~~~~
                # +
                ~~~
            << (
            ^^~~


                c  # test
                ~~~~~~~~~
                \\
                ~
            )  # test
            ~

            a = bbb   [  ccc    ]
                ~~~~~~^^^^^^^^^^^

            b = bbbbb \\
                ~~~~~~~
                [  ccc # test
                ^^^^^^^^^^^^^


                 + ddd  \\
                 ^^^^^^^^


                ] # test
                ^

            a = bbb[ccc][ddd][eee]
                ~~~~~~~~^^^^^

            a = g(g(g(b)))
                  ~^^^^^^

            a = g(h(
                  ~^
                g(b),
                ^^^^^
                c
                ^
            ))
            ^

            a = (g(x).y)(
                ~~~~~~~~~
                z
                ~
            )(1)(2)
            ~^^^
""",
        )
        # test unicode (since assertExpectedInline doesn't support unicode)
        op_offset = 74 if sys.version_info >= (3, 12) else 84
        self.assertEqual(
            get_instruction_source_311(f.__code__, insts[op_offset]),
            """\
            a = ("🔥🔥🔥" +
                ~~~~~~~~
                + "🔥🔥") + b
                ~~~~~~~~^~~
""",
        )

    def test_float_speculation_log_divergence(self):
        def fn(x, y, z):
            a = F.interpolate(x, scale_factor=z, mode="bilinear", align_corners=False)
            b = F.interpolate(y, scale_factor=z, mode="bilinear", align_corners=False)
            return a * b

        cnt = CompileCounterWithBackend("inductor")
        fn_opt = torch.compile(fn, backend=cnt)
        y = torch.randn(3, 3, 3, 4)

        self.assertEqual(fn(y, y, 1.0), fn_opt(y, y, 1.0))
        self.assertEqual(fn(y, y, 2.0), fn_opt(y, y, 2.0))

    def test_raise_guard_full_constraint(self):
        y = torch.randn([3, 3, 3])

        def my_dyn_fn(x):
            if x.shape[0] == 3:
                return x.sin()
            return x.cos()

        torch._dynamo.mark_dynamic(y, 0)
        with self.assertRaises(ConstraintViolationError):
            torch.compile(my_dyn_fn, backend="eager")(y)

    def test_raise_guard_indirect_full_constraint(self):
        y = torch.randn([3, 3, 3])

        def dyn_fn(x):
            if x.shape[0] > 3:
                return x.cos()
            if x.shape[0] < 3:
                return x * 2
            return x.sin()

        torch._dynamo.mark_dynamic(y, 0)
        with self.assertRaises(ConstraintViolationError):
            torch.compile(dyn_fn, backend="eager")(y)

    @torch._dynamo.config.patch(capture_scalar_outputs=True)
    def test_unbacked_empty_tensor(self):
        @torch.compile(backend="eager", fullgraph=True)
        def fn(x):
            n = x.item()
            return torch.empty((n - 1) // 2)

        self.assertEqual(fn(torch.tensor([4])).size(0), 1)
        self.assertEqual(fn(torch.tensor([1])).size(0), 0)

    def test_sym_and_terms(self):
        from torch.fx.experimental.symbolic_shapes import sym_and

        @torch.compile(fullgraph=True, dynamic=True, backend="eager")
        def fn(xs):
            u0, u1 = xs.tolist()
            torch._check(sym_and(u0 >= 3, u0 <= 10, u1 >= 2))

            # test individual checks
            n = 0
            if u0 >= 3:
                n += 1
            if u0 <= 11:
                n += 1
            if u1 >= 1:
                n += 1
            return u0 + u1 + n

        fn(torch.tensor([5, 6]))
        fn(torch.tensor([8, 7]))
        with self.assertRaises(RuntimeError):
            fn(torch.tensor([9, 0]))

    def test_unbacked_2d_expand(self):
        @torch.compile(fullgraph=True, dynamic=True, backend="inductor")
        def func(a, b):
            a.expand(b.shape)
            return a * 10

        a = torch.rand(1, 1)
        b = torch.rand(1, 1)

        torch._dynamo.decorators.mark_unbacked(a, 0)
        torch._dynamo.decorators.mark_unbacked(a, 1)
        torch._dynamo.decorators.mark_unbacked(b, 0)
        torch._dynamo.decorators.mark_unbacked(b, 1)
        func(a, b)
        func(torch.rand(4, 5), torch.rand(4, 5))
        with self.assertRaises(RuntimeError):
            func(torch.rand(1, 1), torch.rand(2, 1))

    @torch._dynamo.config.patch(capture_scalar_outputs=True)
    def test_sym_constrain_range_on_replaced_unbacked_symbol(self):
        # Tests the following case:
        # Deferred runtime asserts adds sym_constrain_range(u0).
        # However, u0 is replaced with s0 + s1.
        # So, now we have sym_constrain_range(s0 + s1).
        def fn(x, y, z):
            z += 7  # to avoid creating unspecified symbol instead of unbacked symbol
            u0 = z.item()
            s0 = x.size(0)
            s1 = y.size(0)
            torch._check(s0 < 100)
            torch._check(s1 < 100)
            torch._check(u0 == s0 + s1)
            return x, y, z

        inputs = (
            x := torch.randn(16, 10),
            y := torch.randn(16, 10),
            torch.tensor(32 - 7),
        )
        torch._dynamo.mark_dynamic(x, 0)
        torch._dynamo.mark_dynamic(y, 0)
        opt = torch.compile(fn, fullgraph=True)
        opt(*inputs)
        with self.assertRaises(RuntimeError):
            inputs = (
                x := torch.randn(16, 10),
                y := torch.randn(16, 10),
                torch.tensor(32),
            )
            opt(*inputs)

    @torch._dynamo.config.patch(capture_scalar_outputs=True)
    @torch._dynamo.config.patch(assume_static_by_default=True)
    def test_symint_copy_into_unbacked_slice(self):
        @torch.compile()
        def fn(a, x):
            u0 = torch.tensor(x[0].to(torch.int64).item()).item()
            B, H, T, D = a.shape
            a_padding = torch.zeros((B, H, u0, D), dtype=torch.float64)
            b = torch.cat([a, a_padding], dim=2)
            c = torch.randn(B, H, 152, D)
            b[:, :, :152, :] = c
            return b

        x = torch.tensor([0])
        torch._dynamo.decorators.mark_unbacked(x, 0)
        a = torch.zeros((1, 16, 152, 96))

        # Previously would crash with guard on data dependent error
        fn(a, x)

    @torch._dynamo.config.patch(capture_scalar_outputs=True)
    def test_symint_fold_nontrivial_product_modulo(self):
        @torch.compile(fullgraph=True)
        def f(x):
            u0, u1 = x.tolist()
            torch._check_is_size(u0)
            # The condition should fold to true.
            if ((u0 + 10) * (u0 + 10)) % (u0 + 10) == 0:
                return torch.tensor(True)
            return torch.tensor(False)

        res = f(torch.tensor([20, 21]))
        self.assertEqual(torch.tensor(True), res)

    # Translation validation changes the exception type, don't run with it
    @torch.fx.experimental._config.patch(translation_validation=False)
    def test_mark_dynamic_with_ranges(self):
        y = torch.randn([8, 3, 3])

        def my_dyn_fn(x):
            if x.shape[0] == 3:
                return x.sin()
            return x.cos()

        torch._dynamo.mark_dynamic(y, 0, min=2, max=5)
        with self.assertRaises(ConstraintViolationError):
            torch.compile(my_dyn_fn, backend="eager")(y)

    def test_mark_static(self):
        counter = CompileCounter()

        def my_dyn_fn(x):
            return x.cos()

        y = torch.randn([3])
        torch._dynamo.mark_static(y, 0)
        torch.compile(my_dyn_fn, backend=counter)(y)

        z = torch.randn([4])
        torch.compile(my_dyn_fn, backend=counter)(z)

        self.assertEqual(counter.frame_count, 2)

    def test_no_raise_guard_partial_constraint(self):
        y = torch.randn([3, 3, 3])

        def my_dyn_fn(x):
            if x.shape[0] > 3:
                return x.sin()
            return x.cos()

        torch.compile(my_dyn_fn, backend="eager")(y)
        torch._dynamo.mark_dynamic(y, 0)
        torch._dynamo.reset()
        torch.compile(my_dyn_fn, backend="eager")(y)

    def test_no_raise_guard_partial_constraint_across_break(self):
        y = torch.randn([3, 3, 3])

        def my_dyn_fn(x, y):
            z = x * y

            torch._dynamo.graph_break()
            if z.shape[0] > 2:
                return z.cos()

            return x.cos()

        torch.compile(my_dyn_fn, backend="eager")(y, y)
        torch._dynamo.mark_dynamic(y, 0)
        torch._dynamo.reset()
        torch.compile(my_dyn_fn, backend="eager")(y, y)

    # Sadly, this does not throw - we do not prop correctly across the graph break
    @unittest.expectedFailure
    def test_raise_guard_partial_constraint_across_break(self):
        y = torch.randn([3, 3, 3])

        def my_dyn_fn(x, y):
            z = x * y

            torch._dynamo.graph_break()
            if z.shape[0] == 3:
                return z.cos()

            return x.cos()

        torch.compile(my_dyn_fn, backend="eager")(y, y)
        torch._dynamo.mark_dynamic(y, 0)
        torch._dynamo.reset()
        with self.assertRaisesRegex(
            Exception,
        ):
            torch.compile(my_dyn_fn, backend="eager")(y, y)

    def test_raise_guard_partial_constraint_no_graph_break(self):
        y = torch.randn([3, 3, 3])

        def my_dyn_fn(x, y):
            z = x * y

            if z.shape[0] == 3:
                return z.cos()

            return x.cos()

        torch._dynamo.mark_dynamic(y, 0)
        with self.assertRaises(ConstraintViolationError):
            torch.compile(my_dyn_fn, backend="eager")(y, y)

    @torch._dynamo.config.patch(force_parameter_static_shapes=True)
    @torch._dynamo.config.patch(force_nn_module_property_static_shapes=True)
    @torch.compiler.config.patch(
        dynamic_sources="L['x'],L['y'],L['self']._modules['y'].x,L['self']._modules['y']._modules['c']._parameters['weight'],L['self']._modules['y']._modules['c']._parameters['bias']"
    )
    def test_dynamic_sources_force_parameter_static_shapes_and_property_static_shapes_override(
        self,
    ):
        builder._DYNAMIC_SOURCES = None

        counter = CompileCounter()

        class Y(torch.nn.Module):
            def __init__(self, n_input, n_output):
                super().__init__()
                self.c = torch.nn.Linear(n_input, n_output)
                self.x = n_input

            def forward(self, x):
                return self.c(x) * self.x

        class M(torch.nn.Module):
            def __init__(self, n_input, n_output):
                self.n_input = n_input
                self.n_output = n_output
                super().__init__()
                self.y = Y(n_input, n_output)

            @torch.compile(backend=counter)
            def forward(self, x, y):
                return self.y(x) * y

        model = M(3210, 30)
        model(torch.randn(1, 3210), 2)
        model = M(3211, 30)
        model(torch.randn(1, 3211), 3)
        model = M(3212, 30)
        model(torch.randn(1, 3212), 4)

        self.assertEqual(counter.frame_count, 1)

<<<<<<< HEAD
=======
    @torch.compiler.config.patch(dynamic_sources="L['self']._modules['inner'].x")
    def test_dynamic_sources_precedence_over_int_specialization(self):
        builder._DYNAMIC_SOURCES = None

        counter = CompileCounter()

        class Model(torch.nn.Module):
            def __init__(self, x) -> None:
                super().__init__()
                self.inner = torch.nn.Linear(10, 10)
                # attach attribute to builtin nn module.
                self.inner.x = x

            @torch.compile(fullgraph=True, backend=counter)
            def forward(self, a):
                return a * self.inner.x

        m1 = Model(50)
        m2 = Model(60)
        with fresh_cache():
            m1(torch.rand(1, 2, 3))
            m2(torch.rand(1, 2, 3))

        self.assertEqual(counter.frame_count, 1)

>>>>>>> 2625c70a
    @torch.compiler.config.patch(dynamic_sources="L['x']")
    def test_dynamic_sources_int(self):
        counter = CompileCounter()

        @torch.compile(backend=counter)
        def fn(x):
            return torch.randn(5) * x

        fn(1)
        fn(2)
        fn(3)

        self.assertEqual(counter.frame_count, 1)

    @torch.compiler.config.patch(dynamic_sources="L['x']")
    def test_dynamic_sources_tensor(self):
        counter = CompileCounter()

        @torch.compile(backend=counter)
        def fn(x):
            return x * x

        fn(torch.randn(2))
        fn(torch.randn(3))
        fn(torch.randn(4))

        self.assertEqual(counter.frame_count, 1)

    @torch.compiler.config.patch(unbacked_sources="L['x']")
    def test_unbacked_sources_tensor(self):
        counter = CompileCounter()

        @torch.compile(backend=counter)
        def fn(x):
            return x * x

        fn(torch.randn(0))
        fn(torch.randn(1))
        fn(torch.randn(2))

        self.assertEqual(counter.frame_count, 1)

    @torch.compiler.config.patch(unbacked_sources="L['x']")
    def test_unbacked_sources_scalar(self):
        counter = CompileCounter()

        @torch.compile(backend=counter)
        def fn(x):
            return x * x

        fn(0)
        fn(1)
        fn(2)

        self.assertEqual(counter.frame_count, 1)

    @torch.compiler.config.patch(dynamic_sources="L['x']")
    def test_dynamic_sources_graph_break(self):
        counter = CompileCounter()

        def foo(x):
            return x * x

        @torch.compile(backend=counter)
        def fn(x):
            x = x * x
            torch._dynamo.graph_break()
            return foo(x)

        fn(torch.randn(2))
        fn(torch.randn(3))
        fn(torch.randn(4))

        # 2 since graph break produces 2 graphs. NB: there are no recompiles
        self.assertEqual(counter.frame_count, 2)

    @torch.compiler.config.patch(dynamic_sources="L['x'], L['y']")
    def test_dynamic_sources_dynamic_override(self):
        counter = CompileCounter()

        @torch.compile(dynamic=False, backend=counter)
        def fn(x, y):
            return x * y

        fn(2, torch.randn(2))
        fn(3, torch.randn(3))
        fn(4, torch.randn(4))

        self.assertEqual(counter.frame_count, 1)

    @torch.compiler.config.patch(dynamic_sources="L\\['x.*'\\], L\\['y.*'\\]")
    def test_dynamic_sources_dynamic_override_regex(self):
        counter = CompileCounter()

        @torch.compile(dynamic=False, backend=counter)
        def fn(x1, y1):
            return x1 * y1

        fn(2, torch.randn(2))
        fn(3, torch.randn(3))
        fn(4, torch.randn(4))

        self.assertEqual(counter.frame_count, 1)

    def test_cannot_trace_mark_dynamic(self):
        y = torch.randn([3, 3, 3])

        def my_dyn_fn(x):
            torch._dynamo.mark_dynamic(x, 0)
            return x * x

        with self.assertRaisesRegex(
            AssertionError, "Attempt to trace forbidden callable"
        ):
            torch.compile(my_dyn_fn, backend="eager")(y)

    def test_cannot_trace_mark_dynamic_safe_unreached(self):
        y = torch.randn([3, 3, 3])

        def my_dyn_fn(x):
            if x.shape[0] == 3:
                return x
            print("Running", torch._dynamo.mark_dynamic(x, 0))
            return x * x

        torch.compile(my_dyn_fn, backend="eager")(y)

    def test_anomaly_aot_autograd(self):
        def fail():
            raise AssertionError("fail")

        @allow_in_graph
        def h(a):
            r = a.sum()
            # Trigger an exception in backwards
            r.register_hook(lambda x: fail())
            return r

        @torch.compile(backend="aot_eager")
        def f(a):
            return h(a)

        with warnings.catch_warnings(record=True) as w, self.assertRaises(
            torch._dynamo.exc.BackendCompilerFailed
        ):
            f(torch.randn(2, 2, requires_grad=True))

        # Suppress unrelated pkg_resources warnings
        self.assertIn("forward call that caused the error", str(w[-1].message))

    def test_py_guards_mark_dynamic(self):
        def my_dyn_fn(a):
            if a.shape[0] > 2:
                return a.cos()
            return a.sin()

        counter = CompileCounter()

        # Run with dynamic
        x0 = torch.randn([3, 3, 3])
        torch._dynamo.mark_dynamic(x0, 0)
        torch.compile(my_dyn_fn, backend=counter)(x0)
        self.assertEqual(counter.frame_count, 1)

        # Run without dynamic, no recompile
        x = torch.randn([3, 3, 3])
        torch.compile(my_dyn_fn, backend=counter)(x)
        self.assertEqual(counter.frame_count, 1)

        # Mark a new dim, 1, as dynamic
        x1 = torch.randn([3, 3, 3])
        torch._dynamo.mark_dynamic(x1, 1)
        torch.compile(my_dyn_fn, backend=counter)(x1)
        # Recompile triggered because we marked a new dym as dynamic
        self.assertEqual(counter.frame_count, 2)

        # Reset
        torch._dynamo.reset()
        # Reset counter
        counter = CompileCounter()

        # Run with dynamic 1
        torch.compile(my_dyn_fn, backend=counter)(x1)
        self.assertEqual(counter.frame_count, 1)

        # Run with dynamic 0, not subset
        torch.compile(my_dyn_fn, backend=counter)(x0)
        self.assertEqual(counter.frame_count, 2)

        # Run with dynamic 0, 1, 2, not subset
        x012 = torch.randn([3, 3, 3])
        torch._dynamo.mark_dynamic(x012, 0)
        torch._dynamo.mark_dynamic(x012, 1)
        torch._dynamo.mark_dynamic(x012, 2)
        torch.compile(my_dyn_fn, backend=counter)(x012)
        self.assertEqual(counter.frame_count, 3)

    def test_recompile_on_global_state_change(self):
        last_state = []
        cnt = 0

        def my_compiler(gm, _):
            nonlocal cnt
            cnt += 1
            state = read_state()

            def inner(*args):
                last_state[:] = state
                return gm(*args)

            return inner

        def read_state():
            return [
                torch.is_grad_enabled(),
                torch.are_deterministic_algorithms_enabled(),
                torch._C._get_cublas_allow_tf32(),
            ]

        def write_state(state):
            torch.set_grad_enabled(state[0])
            torch.use_deterministic_algorithms(state[1])
            torch._C._set_cublas_allow_tf32(state[2])

        @torch.compile(backend=my_compiler)
        def fn(x):
            return x + 1

        import contextlib

        @contextlib.contextmanager
        def _hip_allow_tf32():
            # for HIP/AMDGPU, tf32 is behind a flag because the TF32 support is new
            # and only for MI300+
            hip_allow_tf32 = os.environ.get("HIPBLASLT_ALLOW_TF32", None)
            os.environ["HIPBLASLT_ALLOW_TF32"] = "1"

            try:
                yield
            finally:
                if hip_allow_tf32 is not None:
                    os.environ["HIPBLASLT_ALLOW_TF32"] = hip_allow_tf32
                else:
                    del os.environ["HIPBLASLT_ALLOW_TF32"]

        tf32_ctx = _hip_allow_tf32 if torch.version.hip else contextlib.nullcontext
        with tf32_ctx():
            initial_state = read_state()
            y = torch.randn(10)
            try:
                for round in range(3):
                    for i in range(len(initial_state)):
                        new_state = [False] * len(initial_state)
                        new_state[i] = True
                        write_state(new_state)
                        assert read_state() == new_state
                        last_state.clear()
                        fn(y)
                        assert last_state == new_state
                        if round == 0:
                            assert cnt == i + 1
                        else:
                            assert cnt == len(initial_state)
            finally:
                write_state(initial_state)

    def test_grad_state_mutated(self):
        prior = torch.is_grad_enabled()
        value = None
        cnt = CompileCounter()

        @torch._dynamo.allow_in_graph
        def check_state():
            nonlocal value
            value = torch.is_grad_enabled()

        @torch.compile(backend=cnt, fullgraph=True)
        def fn(x):
            check_state()
            torch.set_grad_enabled(False)
            return x + 1

        try:
            torch.set_grad_enabled(True)
            fn(torch.randn(10))
            assert value is True
            assert torch.is_grad_enabled() is False

            value = None
            torch.set_grad_enabled(True)
            fn(torch.randn(10))
            assert value is True
            assert torch.is_grad_enabled() is False

            assert cnt.frame_count == 1
        finally:
            torch.set_grad_enabled(prior)

    def test_deterministic_algorithms_mutated(self):
        prior = torch.are_deterministic_algorithms_enabled()
        prior_warn_only = torch.is_deterministic_algorithms_warn_only_enabled()
        value = None
        warn_only = None
        cnt = CompileCounter()

        @torch._dynamo.allow_in_graph
        def check_state():
            nonlocal value
            nonlocal warn_only
            value = torch.are_deterministic_algorithms_enabled()
            warn_only = torch.is_deterministic_algorithms_warn_only_enabled()

        @torch.compile(backend=cnt, fullgraph=True)
        def fn(x):
            check_state()
            torch.use_deterministic_algorithms(False, warn_only=False)
            return x + 1

        def run_fn():
            torch.use_deterministic_algorithms(True, warn_only=True)
            fn(torch.randn(10))
            assert value is True
            assert warn_only is True
            assert torch.are_deterministic_algorithms_enabled() is False
            assert torch.is_deterministic_algorithms_warn_only_enabled() is False

        try:
            run_fn()
            value, warn_only = None, None
            run_fn()
            assert cnt.frame_count == 1
        finally:
            torch.use_deterministic_algorithms(prior, warn_only=prior_warn_only)

    def test_torch_compile_ctx_on_forward_and_training_step(self):
        class MyModel(torch.nn.Module):
            def forward(self):
                ...

            def training_step(self):
                self()

        model = MyModel()
        compiled_model = torch.compile(model)

        model.forward = compiled_model.dynamo_ctx(model.forward)
        model.training_step = compiled_model.dynamo_ctx(model.training_step)

        model.training_step()

    def test_torch_guards_stack_frame_register_inlining(self):
        x = torch.tensor([0.5, 0.5])
        y = torch.tensor([0.75, 0.75, 0.75, 0.75])
        z = torch.tensor([0.25, 0.25, 0.25, 0.25, 0.25, 0.25, 0.25, 0.25])

        def uwu_inline_me(x, y, z):
            r = torch.cat((x, x)) + y
            r2 = torch.cat((y, y)) + z
            return r, r2

        def fn(x, y, z):
            r, r2 = uwu_inline_me(x, y, z)
            return torch.mul(r, r), torch.mul(r2, r2)

        seen_frames = []
        import contextlib

        @contextlib.contextmanager
        def global_context_capture_fn(frame_summary):
            if frame_summary is not None:
                seen_frames.append(frame_summary)
            yield

        with mock.patch(
            "torch._guards.TracingContext.current_frame",
            side_effect=global_context_capture_fn,
        ):
            torch.compile(fn, backend="eager")(x, y, z)

        self.assertEqual(len(seen_frames), 1)
        self.assertEqual(seen_frames[0].name, "fn")
        self.assertEqual(seen_frames[0].line, "r, r2 = uwu_inline_me(x, y, z)")

    def test_torch_guards_stack_frame_register_inlining_deep(self):
        x = torch.tensor([0.5, 0.5])
        y = torch.tensor([0.75, 0.75, 0.75, 0.75])
        z = torch.tensor([0.25, 0.25, 0.25, 0.25, 0.25, 0.25, 0.25, 0.25])

        def uwu_inline_me_deep(x, y):
            return torch.cat((x, x)) + y

        def uwu_inline_me(x, y, z):
            r = uwu_inline_me_deep(x, y)
            r2 = uwu_inline_me_deep(y, z)
            return r, r2

        def fn(x, y, z):
            r, r2 = uwu_inline_me(x, y, z)
            return torch.mul(r, r), torch.mul(r2, r2)

        seen_frames = []
        import contextlib

        @contextlib.contextmanager
        def global_context_capture_fn(frame_summary):
            if frame_summary is not None:
                seen_frames.append(frame_summary)
            yield

        with mock.patch(
            "torch._guards.TracingContext.current_frame",
            side_effect=global_context_capture_fn,
        ):
            torch.compile(fn, backend="eager")(x, y, z)

        self.assertEqual(len(seen_frames), 3)
        self.assertEqual(seen_frames[0].name, "fn")
        self.assertEqual(seen_frames[1].name, "uwu_inline_me")
        self.assertEqual(seen_frames[2].line, "r2 = uwu_inline_me_deep(y, z)")

    def test_error_on_recompile(self):
        @torch.compile(backend="eager")
        def fn(a, b):
            return a + b

        with unittest.mock.patch("torch._dynamo.config.error_on_recompile", True):
            with self.assertRaises(torch._dynamo.exc.RecompileError):
                fn(torch.rand(2, 3), torch.rand(2, 3))
                fn(torch.rand(2, 3), (1, 2, 3))

    def test_guards_strip_function_call(self):
        from torch._dynamo.guards import strip_function_call

        test_case = [
            ("___odict_getitem(a, 1)", "a"),
            ("a.layers[slice(2)][0]._xyz", "a"),
            ("getattr(a.layers[slice(2)][0]._abc, '0')", "a"),
            ("getattr(getattr(a.x[3], '0'), '3')", "a"),
            ("a.layers[slice(None, -1, None)][0]._xyz", "a"),
            ("a.layers[func('offset', -1, None)][0]._xyz", "a"),
        ]
        # strip_function_call should extract the object from the string.
        for name, expect_obj in test_case:
            self.assertEqual(strip_function_call(name), expect_obj)

    def test_int_neg(self):
        def int_neg(a, b):
            x = a.shape[0]
            y = b.shape[0]
            return -x * -y * a * b

        torch._dynamo.testing.standard_test(self, int_neg, 2)

    def test_hash_getitem_slice(self):
        s = GetItemSource(LocalSource("foo"), slice(None, -1, None))
        s2 = GetItemSource(LocalSource("foo"), slice(None, -1, None))
        s3 = GetItemSource(LocalSource("foo"), slice(None, -1, 2))
        some_set = set()

        self.assertTrue(s not in some_set)
        self.assertTrue(s2 not in some_set)
        self.assertTrue(s3 not in some_set)

        some_set.add(s)

        self.assertTrue(s in some_set)
        # s and s2 should hash the  same
        self.assertTrue(s2 in some_set)
        # s3 should be different
        self.assertTrue(s3 not in some_set)

        self.assertTrue(s == s2)
        self.assertTrue(s != s3)

    def test_inline_dict_function(self):
        def _result_type_dict(dtype):
            return {bool: torch.float32}[dtype]

        @torch.compile
        def f():
            return torch.ones(3, dtype=_result_type_dict(bool))

        self.assertEqual(f(), torch.ones(3, dtype=torch.float32))

    def test_inline_dict_function_passed_as_arg(self):
        @torch.compile
        def fn(d, x, y):
            if d[x] is torch.float32:
                return y.cos()
            else:
                return y.sin()

        dd = {bool: torch.float32, int: torch.int64}
        self.assertEqual(fn(dd, bool, torch.ones(4)), torch.ones(4).cos())
        self.assertEqual(fn(dd, int, torch.ones(4)), torch.ones(4).sin())

    def test_add_sizes(self):
        def func(x):
            y = x.size()
            return y + y

        eager_out = func(torch.ones(10, 10, 3))
        compile_out = torch.compile(func, backend="eager")(torch.ones(10, 10, 3))
        self.assertTrue(isinstance(compile_out, torch.Size))
        self.assertEqual(eager_out, compile_out)

    def test_nested_function_resuming_with_correct_globals(self):
        # https://github.com/pytorch/pytorch/issues/99665
        try:
            from .utils import outer_func
        except ImportError:
            from utils import outer_func

        def gn(x, y):
            return x + y

        def fn(x, y):
            return outer_func(gn)(x, y)

        x = torch.rand([3])
        y = torch.rand([3])
        opt_fn = torch.compile(backend="eager")(fn)
        ref = fn(x, y)
        res = opt_fn(x, y)
        self.assertTrue(same(ref, res))

    def test_recursion_depth_guards(self):
        @torch.compile(dynamic=True)
        def foo(*args, **kwargs):
            if sum(args) == 0:
                return 0
            return 1

        args = list(range(2000))
        foo(*args)
        # Previously would have crashed

    @dataclasses.dataclass
    class CSETestCase:
        expr: str
        preface: typing.List[str] = dataclasses.field(default_factory=list)
        expected: typing.Optional[str] = None

    def test_guards_cse_pass_single(self):
        from torch._dynamo.guards import PyExprCSEPass

        testcase = self.CSETestCase
        testcases = [
            # Nothing gets CSE-d, since the only repeated sub-expression is 'x'.
            # i.e. not a node type we are interested on.
            testcase(expr="x[0].a"),
            testcase(expr="x[1].a"),
            testcase(expr="x[2].a"),
            # 'a.b.c' gets CSE-d, since it's a sub-expression used more than 'PyExprCSEPass.USE_THRESHOLD'.
            testcase(
                expr="a.b.c[0].d.e",
                preface=["_var0 = a.b", "_var1 = _var0.c"],
                expected="_var1[0].d.e",
            ),
            testcase(expr="a.b.c[1].d.e", expected="_var1[1].d.e"),
            testcase(expr="a.b.c[2].d.e", expected="_var1[2].d.e"),
            # 'm.n[0]' gets CSE-d, since it is a sub-expression used more than 'PyExprCSEPass.USE_THRESHOLD'.
            testcase(
                expr="f(m.n[0], '0').x.y.z",
                preface=["_var2 = m.n", "_var3 = _var2[0]"],
                expected="f(_var3, '0').x.y.z",
            ),
            testcase(expr="f(m.n[0], '1').x.y.z", expected="f(_var3, '1').x.y.z"),
            testcase(expr="f(m.n[0], '2').x.y.z", expected="f(_var3, '2').x.y.z"),
            # The whole expressiong gets CSE-d, as well as all of its sub-expressions.
            testcase(
                expr="self.g(a, b).k",
                preface=["_var4 = self.g", "_var5 = _var4(a, b)", "_var6 = _var5.k"],
                expected="_var6",
            ),
            testcase(expr="self.g(a, b).k", expected="_var6"),
            testcase(expr="self.g(a, b).k", expected="_var6"),
        ]
        csepass = PyExprCSEPass()
        csepass.count([t.expr for t in testcases])

        for t in testcases:
            preface, expr = csepass.replace(t.expr)
            self.assertEqual(preface, t.preface)
            expected = t.expected if t.expected is not None else t.expr
            self.assertEqual(expr, expected)

    def test_guards_cse_pass_multiple(self):
        from torch._dynamo.guards import PyExprCSEPass

        testcase = self.CSETestCase
        testcases = [
            testcase(
                expr="x[0].a < x[1].a * (3 - x[2].a)",
                expected="x[0].a < x[1].a * (3 - x[2].a)",
            ),
            testcase(
                expr="a.b.c[0].d.e + a.b.c[1].d.e * a.b.c[2].d.e > 0",
                preface=["_var0 = a.b", "_var1 = _var0.c"],
                expected="_var1[0].d.e + _var1[1].d.e * _var1[2].d.e > 0",
            ),
            testcase(
                expr="f(m.n[0], '0').x.y.z * f(m.n[0], '1').x.y.z * f(m.n[0], '2').x.y.z < 512",
                preface=["_var2 = m.n", "_var3 = _var2[0]"],
                expected="f(_var3, '0').x.y.z * f(_var3, '1').x.y.z * f(_var3, '2').x.y.z < 512",
            ),
            testcase(
                expr="self.g(a, b).k + (1 - self.g(a, b).k) <= m[0].a + self.g(a, b).k",
                preface=["_var4 = self.g", "_var5 = _var4(a, b)", "_var6 = _var5.k"],
                expected="_var6 + (1 - _var6) <= m[0].a + _var6",
            ),
        ]

        csepass = PyExprCSEPass()
        csepass.count([t.expr for t in testcases])

        for t in testcases:
            preface, expr = csepass.replace(t.expr)
            self.assertEqual(preface, t.preface)
            expected = t.expected
            expected = expected if expected is not None else t.expr
            self.assertEqual(expr, expected)

    def test_guard_function_builder_with_cse(self):
        from torch._dynamo.guards import build_guard_function

        exprs = [
            "x[0].a < x[1].a * (3 - x[2].a)",
            "a.b.c[0].d.e + a.b.c[1].d.e * a.b.c[2].d.e > 0",
            "f(m.n[0], '0').x.y.z * f(m.n[0], '1').x.y.z * f(m.n[0], '2').x.y.z < 512",
            "self.g(a, b).k + (1 - self.g(a, b).k) <= m[0].a + self.g(a, b).k",
        ]

        _, pycode = build_guard_function(exprs, "")
        expected = """\
def ___make_guard_fn():
    def guard(L):
        if not (x[0].a < x[1].a * (3 - x[2].a)):
            return False
        _var0 = a.b
        _var1 = _var0.c
        if not (_var1[0].d.e + _var1[1].d.e * _var1[2].d.e > 0):
            return False
        _var2 = m.n
        _var3 = _var2[0]
        if not (f(_var3, '0').x.y.z * f(_var3, '1').x.y.z * f(_var3, '2').x.y.z < 512):
            return False
        _var4 = self.g
        _var5 = _var4(a, b)
        _var6 = _var5.k
        if not (_var6 + (1 - _var6) <= m[0].a + _var6):
            return False
        return True
    return guard
"""

        self.assertEqual(expected, pycode)

    def test_dynamo_compiling_fake_tensor_to_vararg_int(self):
        class MyModule(torch.nn.Module):
            def __init__(self) -> None:
                super().__init__()

            def forward(self, x):
                # use numpy int so it's wrapped as fake tensor in dynamo
                shape = np.int_(16)
                # test shape as fake tensor, which param type is
                # Sequence[Union[_int, SymInt]]
                return x.reshape(shape)

        x = torch.rand([4, 4])
        model = MyModule()
        orig_out = model(x)
        opt_model = torch.compile(MyModule(), backend="eager")
        opt_out = opt_model(x)
        self.assertTrue(same(orig_out, opt_out))

    def test_scalar_tensor_is_equivalent_to_symint_argument(self):
        class GumbelTopKSampler(torch.nn.Module):
            def __init__(self, T, k):
                super().__init__()
                self.T = torch.nn.Parameter(
                    torch.tensor(T, dtype=torch.float32), requires_grad=False
                )
                self.k = torch.nn.Parameter(
                    torch.tensor(k, dtype=torch.int32), requires_grad=False
                )

            def sample_discrete(self, logits):
                threshold = torch.topk(logits, self.k, sorted=True)[0][..., -1]
                samples = torch.ge(logits.squeeze(1), threshold).float()
                return samples

            def forward(self, logits):
                dsamples = self.sample_discrete(logits)
                return dsamples

        x = torch.rand([4, 4, 4, 4])
        m = GumbelTopKSampler(T=4, k=4)
        orig_out = m(x)
        opt_m = torch.compile(backend="eager")(m)
        opt_out = opt_m(x)
        self.assertTrue(same(orig_out, opt_out))

    def test_scalar_tensor_is_equivalent_to_symint_list_argument(self):
        class Jitter(torch.nn.Module):
            def __init__(self, jitter_val):
                super().__init__()
                self.jitter_val = jitter_val

            def roll_tensor(self, input):
                h_shift = self.jitter_val - 1
                w_shift = self.jitter_val + 1
                return torch.roll(
                    torch.roll(input, shifts=h_shift, dims=2), shifts=w_shift, dims=3
                )

            def forward(self, input):
                return self.roll_tensor(input)

        x = torch.rand([4, 4, 4, 4])
        m = Jitter(jitter_val=4)
        orig_out = m(x)
        opt_m = torch.compile(backend="eager")(m)
        opt_out = opt_m(x)
        self.assertTrue(same(orig_out, opt_out))

    def test_scalar_tensor_is_equivalent_to_int_list_argument(self):
        class MyModel(torch.nn.Module):
            def forward(self, input):
                permute = torch.tensor([0, 2, 1])
                x = input.permute(*permute)
                return x

        x = torch.randn(2, 3, 4)
        m = MyModel()
        orig_out = m(x)
        opt_m = torch.compile(backend="eager")(m)
        opt_out = opt_m(x)
        self.assertTrue(same(orig_out, opt_out))

    def test_torch_variable_hasattr(self):
        def fn(x):
            if hasattr(torch.nn, "Module"):
                return x * x
            return x + 1

        compiled_fn = torch.compile(backend="eager", fullgraph=True)(fn)

        x = torch.rand([4, 4])
        fn_out = fn(x)
        compiled_out = compiled_fn(x)
        self.assertTrue(same(fn_out, compiled_out))

    def test_list_hasattr1(self):
        def fn(x):
            if hasattr(x, "foo"):
                return x[0] + 1
            return x[0] - 1

        compiled_fn = torch.compile(backend="eager", fullgraph=True)(fn)

        x = [torch.randn(3)]
        fn_out = fn(x)
        compiled_out = compiled_fn(x)
        self.assertTrue(same(fn_out, compiled_out))

    def test_list_hasattr2(self):
        def fn():
            x = [torch.zeros(3)]
            if hasattr(x, "__len__"):
                return x[0] + 1
            return x[0] - 1

        compiled_fn = torch.compile(backend="eager", fullgraph=True)(fn)

        fn_out = fn()
        compiled_out = compiled_fn()
        self.assertTrue(same(fn_out, compiled_out))

    def test_tuple_hasattr(self):
        def fn(x):
            if hasattr(x, "foo"):
                return x[0] + 1
            return x[1] - 1

        compiled_fn = torch.compile(backend="eager", fullgraph=True)(fn)

        x = (torch.randn(3), torch.randn(3))
        fn_out = fn(x)
        compiled_out = compiled_fn(x)
        self.assertTrue(same(fn_out, compiled_out))

    def test_fn_hasattr__name__1(self):
        def fn():
            foo = lambda x: x + 1
            return hasattr(foo, "__name__")

        compiled_fn = torch.compile(backend="eager", fullgraph=True)(fn)

        fn_out = fn()
        compiled_out = compiled_fn()
        self.assertEqual(fn_out, compiled_out)
        self.assertTrue(fn_out)

    def test_fn_hasattr__name__2(self):
        def bar(x):
            return torch.sin(x)

        def fn():
            return hasattr(bar, "__name__")

        compiled_fn = torch.compile(backend="eager", fullgraph=True)(fn)

        fn_out = fn()
        compiled_out = compiled_fn()
        self.assertEqual(fn_out, compiled_out)
        self.assertTrue(fn_out)

    def test_fn_hasattr__name__3(self):
        def bar(x, y):
            return torch.sin(x) + torch.cos(y)

        baz = functools.partial(bar, y=4)

        def fn():
            return hasattr(baz, "__name__")

        compiled_fn = torch.compile(backend="eager", fullgraph=True)(fn)

        fn_out = fn()
        compiled_out = compiled_fn()
        self.assertEqual(fn_out, compiled_out)
        self.assertFalse(fn_out)

    def test_torch_objects_as_keys(self):
        remap = {torch.float16: torch.float32}

        def fn():
            return torch.randn(3, dtype=remap[torch.float16])

        opt = torch.compile(fn, backend="eager")
        opt()

    def test_dynamic_one_hot(self):
        def fn(x):
            x = x + 1
            # graph break from data-dependent output shape
            x = torch.nn.functional.one_hot(x)
            x = x + 1
            return x

        inp = torch.arange(20) % 4
        counter = CompileCounter()
        real_out = fn(inp)
        comp_out = torch.compile(fn, backend=counter)(inp)
        self.assertEqual(comp_out, real_out)
        self.assertEqual(counter.frame_count, 2)
        self.assertEqual(counter.op_count, 2)

    def test_any_all_symnode(self):
        cnt = CompileCounter()

        @torch.compile(backend=cnt, fullgraph=True, dynamic=True)
        def fn(x):
            t = x.size(0) >= 10
            f = x.size(0) >= 100
            if any([]) or any([f]) or any([f, f]):
                return x - 1
            if all([f]) or all([t, f]) or all([f, t]) or all([f, f]):
                return x - 2
            if not (all([]) and all([t]) and all([t, t])):
                return x - 3
            if not (any([t]) and any([t, f]) and any([f, t])):
                return x - 4
            return x + 1

        y1 = torch.randn(16)
        y2 = torch.randn(18)
        self.assertEqual(fn(y1), y1 + 1)
        self.assertEqual(fn(y2), y2 + 1)
        self.assertEqual(cnt.frame_count, 1)
        y3 = torch.randn(5)
        self.assertEqual(fn(y3), y3 - 3)
        self.assertEqual(cnt.frame_count, 2)

    @torch._dynamo.config.patch(
        capture_scalar_outputs=True, capture_dynamic_output_shape_ops=True
    )
    def test_unbacked_symint(self):
        @torch.compile(backend="eager")
        def f(lengths, values):
            sizes = lengths.tolist()
            for s in sizes:
                torch._check_is_size(s)
                torch._check(s >= 2)
                torch._check(s <= 100)
            return torch.split(values, sizes)

        f(torch.tensor([2, 3, 4]), torch.randn(9))

    @torch._dynamo.config.patch(
        capture_scalar_outputs=True, capture_dynamic_output_shape_ops=True
    )
    def test_out_variant_custom_op(self):
        with torch.library._scoped_library("mylib", "FRAGMENT") as lib:
            lib.define(
                "split_with_sizes_copy(Tensor all_gather_output, SymInt[] all_gather_input_split_sizes, int dim=0, *, Tensor(a!)[] out) -> ()"
            )

            @torch.library.impl(lib, "split_with_sizes_copy", "Meta")
            @torch.library.impl(lib, "split_with_sizes_copy", "CPU")
            def split_with_sizes_copy(
                all_gather_output: torch.Tensor,
                all_gather_input_split_sizes: typing.List[int],
                dim: int,
                out: typing.List[torch.Tensor],
            ) -> None:
                torch.split_with_sizes_copy(
                    all_gather_output, all_gather_input_split_sizes, dim=dim, out=out
                )

            @torch.compile(backend="eager", fullgraph=True)
            def f1(all_gather_output, all_gather_input_split_sizes, dim, out):
                return torch.ops.mylib.split_with_sizes_copy(
                    all_gather_output, all_gather_input_split_sizes, dim, out=out
                )

            all_gather_output = torch.randn(2, 272)
            all_gather_input_split_sizes = [128, 8, 128, 8]
            dim = 1
            out = [
                torch.empty(2, 128),
                torch.empty(2, 8),
                torch.empty(2, 128),
                torch.empty(2, 8),
            ]
            f1(all_gather_output, all_gather_input_split_sizes, dim, out)

        with torch.library._scoped_library("mylib", "FRAGMENT") as lib:
            lib.define(
                "chunk_cat(Tensor[] tensors, int dim, int num_chunks, *, Tensor(a!) out) -> ()"
            )

            @torch.library.impl(lib, "chunk_cat", "Meta")
            @torch.library.impl(lib, "chunk_cat", "CPU")
            def chunk_cat(
                tensors: typing.List[torch.Tensor],
                dim: int,
                num_chunks: int,
                out: torch.Tensor,
            ) -> None:
                torch._chunk_cat(tensors, dim, num_chunks, out=out)

            @torch.compile(backend="eager", fullgraph=True)
            def f2(tensors, dim, num_chunks, out):
                return torch.ops.mylib.chunk_cat(tensors, dim, num_chunks, out=out)

            x = torch.zeros(100, dtype=torch.int64)
            tensors = [
                torch.randn(16, 16),
                torch.randn(16),
                torch.randn(16, 16),
                torch.randn(16),
            ]
            dim = 0
            num_chunks = 2
            out = torch.empty(2, 272)
            f2(tensors, dim, num_chunks, out)

    @torch._dynamo.config.patch(capture_scalar_outputs=True)
    def test_runtime_assert_replacement(self):
        @torch.compile(backend="eager")
        def fn(x, y):
            z = y.item()
            torch._check(z == 3)
            return x + z

        fn(torch.randn(4), torch.tensor([3]))
        self.assertRaises(RuntimeError, lambda: fn(torch.randn(4), torch.tensor([4])))

    @torch._dynamo.config.patch(capture_scalar_outputs=True)
    def test_cat_unbacked(self):
        @torch.compile(backend="eager")
        def fn(x, y):
            z = y.item()
            return torch.cat([x, torch.ones(z)])

        self.assertRaises(
            RuntimeError, lambda: fn(torch.randn(2, 3), torch.tensor([0]))
        )
        self.assertRaises(
            RuntimeError, lambda: fn(torch.randn(2, 3), torch.tensor([1]))
        )

    @torch._dynamo.config.patch(
        capture_scalar_outputs=True, capture_dynamic_output_shape_ops=True
    )
    def test_aot_autograd_propagate_unbacked_symints_shape(self):
        @torch.compile(backend="aot_eager")
        def f(x):
            return torch.nonzero(x)

        f(torch.tensor([1, 0, 3, 2, 0]))

    def test_simple_set_usage(self):
        def foo(x, y):
            setty = {x, y}
            return setty.pop() * setty.pop()

        counter = CompileCounter()
        foo = torch.compile(foo, backend=counter, fullgraph=True)
        x = torch.randn(10, 10)
        y = torch.randn(10, 10)
        foo(x, y)
        self.assertEqual(counter.frame_count, 1)

    def test_add_to_set(self):
        def foo(x, y):
            setty = set()
            setty.add(x[0])
            setty.add(x[1])
            setty.add(x[2])
            setty.add(y)
            return y * len(setty)

        x = torch.randn(10, 10)
        y = torch.randn(2, 2)
        eager_result = foo([x, x, x, x, y], y)

        counter = CompileCounter()
        foo = torch.compile(foo, backend=counter, fullgraph=True)
        result = foo([x, x, x, x, y], y)
        self.assertEqual(counter.frame_count, 1)
        self.assertEqual(result, eager_result)

    def test_remove_set(self):
        def fn(x):
            set_a = set((4, 5))
            set_a.remove(4)
            return x * len(set_a)

        opt_fn = torch.compile(fn, backend="eager", fullgraph=True)
        x = torch.randn(4)
        ref = fn(x)
        res = opt_fn(x)
        self.assertEqual(ref, res)

    def test_iter_set(self):
        def foo(x, y):
            setty = set()
            for t in x:
                setty.add(t)
            return y * len(setty)

        x = torch.randn(10, 10)
        y = torch.randn(2, 2)
        eager_result = foo([x, x, x, x, y], y)

        counter = CompileCounter()
        foo = torch.compile(foo, backend=counter, fullgraph=True)
        result = foo([x, x, x, x, y], y)
        self.assertEqual(counter.frame_count, 1)
        self.assertEqual(result, eager_result)

    def test_input_set_graph_break(self):
        def foo(x):
            return x.pop() * x.pop()

        x = torch.randn(10, 10)
        y = torch.randn(10, 10)

        counter = CompileCounter()

        inp = {x, x, x, x, y, y}
        foo = torch.compile(foo, backend=counter, fullgraph=True)

        # There's a lot of stuff about sets that cannot work without a good deal of exertion on our part.
        # Specifically, getting a set as input won't ever work with how GetItemSource works (Can't arbitrary access set contents)
        # and so the guard story for the objects passed into input just isn't there atm.
        with self.assertRaisesRegex(
            torch._dynamo.exc.Unsupported,
            "Unsupported method call",
        ):
            foo(inp)

        foo = torch.compile(foo, backend=counter, fullgraph=False)
        foo(inp)
        self.assertEqual(counter.frame_count, 1)

    def test_reconstruct_set_across_graph_break(self):
        def foo(x, y):
            setty = set()
            for t in x:
                setty.add(t)
            print("Break!")
            return y * len(setty)

        x = torch.randn(10, 10)
        y = torch.randn(2, 2)

        counter = CompileCounter()
        foo = torch.compile(foo, backend=counter)
        result = foo([x, x, x, x, y], y)

    def test_set_aliasing_recompiles(self):
        g1 = torch.randn(10)
        g2 = torch.randn(10)
        g3 = torch.randn(10)
        g4 = torch.randn(10)

        def foo(a, b, c):
            myset = {g1, a, b, c}
            return a + len(myset)

        counter = CompileCounter()
        foo = torch.compile(foo, backend=counter)
        # first call with no aliasing
        foo(g2, g3, g4)
        self.assertEqual(counter.frame_count, 1)

        # no aliasing again
        foo(g3, g2, g4)
        # assert no recompile
        self.assertEqual(counter.frame_count, 1)

        # aliasing changes, we should recompile
        foo(g2, g2, g2)
        self.assertEqual(counter.frame_count, 2)

        # same aliasing, different tensor
        foo(g3, g3, g3)
        self.assertEqual(counter.frame_count, 2)

        # aliasing between global and arg, should recompile again
        foo(g1, g1, g1)
        self.assertEqual(counter.frame_count, 3)

        # Reset
        torch._dynamo.reset()

        # aliasing between global and arg, first call
        foo(g1, g1, g1)
        self.assertEqual(counter.frame_count, 4)

        # same aliasing, different tensor, all local, recompile
        foo(g3, g3, g3)
        self.assertEqual(counter.frame_count, 5)

        # aliasing same tensor, we shouldn't recompile
        foo(g2, g2, g2)
        self.assertEqual(counter.frame_count, 5)

        # No aliasing
        foo(g2, g3, g4)
        self.assertEqual(counter.frame_count, 6)

        # No aliasing again
        foo(g3, g2, g4)
        # assert no recompile
        self.assertEqual(counter.frame_count, 6)

    def test_str_format_return1(self):
        @torch.compile(backend="eager", fullgraph=True)
        def fn(img):
            x = torch.sin(img)
            y = f"shape {img.shape[-2:]} batch size {img.shape[0]}"
            return img + x, y

        img1 = torch.randn(1, 1, 8, 8)
        res, msg = fn(img1)
        self.assertEqual(msg, "shape torch.Size([8, 8]) batch size 1")
        self.assertEqual(res, img1 + torch.sin(img1))

    def test_str_format_return2(self):
        @torch.compile(backend="eager", fullgraph=True)
        def fn(img):
            x = torch.sin(img)
            y = "shape {} batch size {y:.2f}".format(img.shape[-2:], y=img.shape[0])
            return img + x, y

        img1 = torch.randn(1, 1, 8, 8)
        res, msg = fn(img1)
        self.assertEqual(msg, "shape torch.Size([8, 8]) batch size 1.00")
        self.assertEqual(res, img1 + torch.sin(img1))

    def test_sourceless_namedtuple(self):
        from collections import namedtuple

        CustomDtype = namedtuple("CustomDtype", ["dtype", "higher_dtype"])

        class CustomTensor(torch.Tensor):
            _data: torch.Tensor
            custom_dtype: CustomDtype
            __torch_function__ = torch._C._disabled_torch_function_impl
            __slots__ = [
                "_data",
                "custom_dtype",
            ]

            def __new__(
                cls,
                data: torch.Tensor,
                custom_dtype: CustomDtype,
            ):
                self = torch.Tensor._make_wrapper_subclass(
                    cls,
                    data.size(),
                    strides=data.stride(),
                    storage_offset=data.storage_offset(),
                    dtype=custom_dtype.dtype,
                    layout=data.layout,
                    requires_grad=data.requires_grad,
                    device=data.device,
                )
                self._data = data
                self.custom_dtype = custom_dtype
                return self

            def __tensor_flatten__(self):
                meta = {
                    "custom_dtype": self.custom_dtype,
                }
                return ["_data"], meta

            @staticmethod
            def __tensor_unflatten__(
                inner_tensors: dict, metadata, outer_size, outer_stride
            ):
                return CustomTensor(
                    inner_tensors["_data"],
                    metadata["custom_dtype"],
                )

            @classmethod
            def __torch_dispatch__(cls, func, types, args=(), kwargs={}):
                return func(*args, **kwargs)

        @torch.compile(backend="eager", fullgraph=True)
        def fn(x):
            y = CustomTensor(x, CustomDtype(torch.float32, torch.bfloat16))
            return y, y.custom_dtype

        fn(torch.ones(2, 2, device="cpu"))

    # Compiling autograd.Function traces fwd function twice, but the same unbacked symints were not identified
    # as the same across the two tracings. This is an unlikely situation in real use cases, so we add another
    # `test_validate_outputs_unbacked_by_custom_op` to mitigate it and keep this one as expected failure
    # until we have a proper fix.
    @unittest.expectedFailure
    @torch._dynamo.config.patch(capture_scalar_outputs=True)
    def test_validate_outputs_unbacked(self):
        class SillyCat(torch.autograd.Function):
            @staticmethod
            def forward(ctx, x0, x1, i):
                ctx.save_for_backward(i)
                return torch.cat([x0, x1])

            @staticmethod
            def backward(ctx, grad_out):
                (i,) = ctx.saved_tensors
                i0, i1 = i.tolist()
                g_x0, g_x1 = grad_out.split([i0, i1])
                return g_x0, g_x1, None

        @torch.compile(backend="aot_eager", fullgraph=True)
        def f(x, i):
            i0, i1 = i.tolist()
            x0, x1 = x.split([i0, i1])
            return SillyCat.apply(x0, x1, i)

        f(torch.randn(9, requires_grad=True), torch.tensor([3, 6]))

    @torch._dynamo.config.patch(capture_scalar_outputs=True)
    def test_validate_outputs_unbacked_by_custom_op(self):
        with torch.library._scoped_library("mylib", "FRAGMENT") as lib:
            torch.library.define(
                "mylib::foo",
                "(Tensor a, Tensor b) -> (Tensor)",
                tags=torch.Tag.pt2_compliant_tag,
                lib=lib,
            )

            @torch.library.impl("mylib::foo", "cpu", lib=lib)
            @torch.library.register_fake("mylib::foo")
            def foo_impl(x, y):
                return torch.cat([x, y])

            @torch.compile(backend="aot_eager", fullgraph=True)
            def f(x, i):
                i0, i1 = i.tolist()
                x0, x1 = x.split([i0, i1])
                return torch.ops.mylib.foo(x0, x1)

            f(torch.randn(9, requires_grad=True), torch.tensor([3, 6]))

    def test_str_format_assert1(self):
        @torch.compile(backend="eager", fullgraph=True)
        def fn(img):
            x = torch.sin(img)
            val = x.shape[-2:]
            torch._assert(len(val) == 2, f"shape {img.shape}")
            return img + x

        img1 = torch.randn(1, 1, 8, 8)
        res = fn(img1)
        self.assertEqual(res, img1 + torch.sin(img1))

    def test_str_format_assert2(self):
        cnt = CompileCounter()

        @torch.compile(backend=cnt)
        def fn(img):
            x = torch.sin(img)
            torch._assert(
                img.shape[-2] == 8 and img.shape[-1] == 16, f"shape {img.shape}"
            )
            return img + x

        img1 = torch.randn(1, 3, 8, 16)
        res = fn(img1)
        self.assertEqual(res, img1 + torch.sin(img1))
        self.assertEqual(cnt.frame_count, 1)

        # trigger a recompile and graph break
        img2 = torch.randn(1, 3, 8, 15)
        self.assertRaises(AssertionError, lambda: fn(img2))

    def test_tolist_scalar(self):
        def fn(x):
            new_list = []
            for i in x.tolist():
                new_list.append(i * 4)
            return new_list

        x = torch.tensor([3])
        eager = fn(x)
        counter = CompileCounter()
        compiled = torch.compile(fn, backend=counter, fullgraph=True)(x)
        self.assertEqual(eager, compiled)
        self.assertEqual(counter.frame_count, 1)

    def test_tolist_1d(self):
        def fn(x):
            new_list = []
            for i in x.tolist():
                new_list.append(i * 4)
            return new_list

        x = torch.tensor([2, 1])
        eager = fn(x)
        counter = CompileCounter()
        compiled = torch.compile(fn, backend=counter, fullgraph=True)(x)
        self.assertEqual(eager, compiled)
        self.assertEqual(counter.frame_count, 1)

    def test_tolist_kd(self):
        def fn(x):
            new_list = []
            for i in x.tolist():
                new_list.append(i * 4)
            return new_list

        x = torch.tensor([[[2, 1], [2, 1], [2, 1]], [[2, 1], [2, 1], [2, 1]]])
        eager = fn(x)
        counter = CompileCounter()
        compiled = torch.compile(fn, backend=counter, fullgraph=True)(x)
        self.assertEqual(eager, compiled)
        self.assertEqual(counter.frame_count, 1)

    @patch.object(torch._dynamo.config, "specialize_int", True)
    def test_tolist_0d(self):
        def fn(x):
            new_list = []
            i = x.tolist()
            new_list.append(i * 4)
            return new_list

        x = torch.tensor(42)
        eager = fn(x)
        counter = CompileCounter()
        compiled = torch.compile(fn, backend=counter, fullgraph=True)(x)
        self.assertEqual(eager, compiled)
        self.assertEqual(counter.frame_count, 1)

    @patch.object(torch._dynamo.config, "assume_static_by_default", False)
    @patch.object(torch._dynamo.config, "automatic_dynamic_shapes", False)
    def test_tolist_kd_dynamic(self):
        def fn(x):
            new_list = []
            i = x.tolist()
            new_list.append(i * 4)
            return new_list

        x = torch.randint(3, 5, [5, 5])
        eager = fn(x)
        counter = CompileCounter()
        compiled_fn = torch.compile(fn, backend=counter, fullgraph=True)
        compiled = compiled_fn(x)
        self.assertEqual(eager, compiled)
        self.assertEqual(counter.frame_count, 1)

        # Value change, no recompiles
        x = torch.randint(7, 9, [5, 5])
        compiled_fn(x)
        self.assertEqual(counter.frame_count, 1)

        # Size change, forced recompiles
        x = torch.randint(3, 5, [3, 3])
        compiled_fn(x)
        self.assertEqual(counter.frame_count, 2)

    def test_tolist_float(self):
        def fn(x):
            new_list = []
            for i in x.tolist():
                new_list.append(i * 4)
            return new_list

        x = torch.tensor(
            [[[2.0, 1.0], [2.0, 1.0], [2.0, 1.0]], [[2.0, 1.0], [2.0, 1.0], [2.0, 1.0]]]
        )
        eager = fn(x)
        counter = CompileCounter()
        compiled = torch.compile(fn, backend=counter)(x)
        self.assertEqual(eager, compiled)
        # Nothing to compile here
        self.assertEqual(counter.frame_count, 0)

    def test_inline_closure_not_loaded_by_parent(self):
        def outer(a):
            return a + 1

        def indirect(x):
            return direct(x)

        def direct(x):
            def deep2(c):
                return outer(c)

            def deep(c):
                return deep2(c)

            return deep(x)

        x = torch.randn(3)
        eager = indirect(x)
        counter = CompileCounter()
        compiled = torch.compile(indirect, backend=counter)(x)
        self.assertEqual(eager, compiled)
        self.assertEqual(counter.frame_count, 1)

    def test_inline_closure_returned_by_another_function_and_captures(self):
        x = torch.ones(1)

        def fn():
            def inner():
                return x + 2

            return inner

        @torch.compile
        def start():
            # Obtain the `inner` function, which holds reference to `x`.
            inner = fn()

            # When we call `inner`, we end up looking up `x` from our inlining
            # tracer, Dynamo must make sure it still has some modeling of `x` at
            # that point.
            res = inner()
            return res

        res = start()
        self.assertEqual(torch.ones(1) * 3, res)

    def test_deque_input(self):
        a = torch.randn([2, 3])
        b = torch.randn([2, 3])
        d1 = collections.deque(["foo", a, b])
        d2 = d1.copy()

        def fn(q):
            a = q.pop()
            b = q.pop()
            return a * b

        eager = fn(d1)
        counter = CompileCounter()
        compiled = torch.compile(fn, backend=counter, fullgraph=True)(d2)
        self.assertEqual(d1, d2)
        self.assertEqual(eager, compiled)
        self.assertEqual(counter.frame_count, 1)

    def test_deque_append_left(self):
        d1 = collections.deque(["foo", 10, 10])
        d2 = d1.copy()

        def fn(q, a, b):
            q.appendleft(a)
            q.appendleft(b)
            return q.popleft() * q.popleft()

        a = torch.randn([3, 3])
        b = torch.randn([3, 3])
        eager = fn(d1, a, b)
        counter = CompileCounter()
        compiled = torch.compile(fn, backend=counter, fullgraph=True)(d2, a, b)
        self.assertEqual(d1, d2)
        self.assertEqual(eager, compiled)
        self.assertEqual(counter.frame_count, 1)
        self.assertTrue(isinstance(compiled, torch.Tensor))

    def test_yield_from(self):
        def yield_from_fn(t_list, k):
            def yield_from_gen(l):
                l2 = [t * k for t in l]
                yield from l2

            return [t * k for t in yield_from_gen(t_list)]

        t_list = [torch.randn([2, 3]) for _ in range(3)]
        eager = yield_from_fn(t_list, 2)
        counter = CompileCounter()
        compiled = torch.compile(yield_from_fn, backend=counter)(t_list, 2)
        self.assertEqual(eager, compiled)
        self.assertEqual(counter.frame_count, 1)

    def test_yield_from_in_a_loop(self):
        def gen2():
            yield 1

        def gen1():
            for value in range(5):
                yield from gen2()

        def fn(x):
            c = 0
            for i in gen1():
                c = c + i
            return x + c

        opt_fn = torch.compile(fn, backend="eager")
        x = torch.zeros(4)
        self.assertEqual(fn(x), opt_fn(x))

    def test_yield_gen_and_from(self):
        def populate_and_multiply_sequence(n, multiplier):
            # Inline generator
            def tensor_generator():
                for i in range(n):
                    yield torch.tensor([i])

            # Use 'yield from' to iterate over tensors and multiply
            t_list = [tensor * multiplier for tensor in tensor_generator()]

            def yield_from_gen():
                yield from t_list

            return [t for t in yield_from_gen()]

        multiplier = torch.tensor([10])
        eager = populate_and_multiply_sequence(5, multiplier)
        counter = CompileCounter()
        compiled = torch.compile(populate_and_multiply_sequence, backend=counter)(
            5, multiplier
        )
        self.assertEqual(eager, compiled)
        self.assertEqual(counter.frame_count, 1)

    def test_yield_from_user_stop_iteration(self):
        class MyIter:
            def __init__(self, seq):
                self.seq = seq
                self.index = 0

            def __iter__(self):
                return self

            def __next__(self):
                self.index += 1
                if self.index <= len(self.seq):
                    return self.seq[self.index - 1]
                raise StopIteration(self.index)

        def yield_from_iter_fn(seq):
            def gen(seq):
                yield from MyIter(seq)

            return [i for i in gen(seq)]

        seq = [torch.randn([2, 3]) for _ in range(3)]
        eager = yield_from_iter_fn(seq)
        counter = CompileCounter()
        compiled = torch.compile(yield_from_iter_fn, backend=counter)(seq)
        self.assertEqual(eager, compiled)
        self.assertEqual(counter.frame_count, 0)

    # just to be sure in case anyone tries to run this in older versions of Python
    def test_pep0479_convert_stopiteration(self):
        # https://peps.python.org/pep-0479/
        def generator_with_stop_iteration():
            yield 1
            # Explicitly raising StopIteration inside the generator
            raise StopIteration("StopIteration raised within generator")
            yield 2  # This should never be reached

        @torch.compile(backend="eager", fullgraph=True)
        def fn(t):
            try:
                # Try to consume the generator
                gen = generator_with_stop_iteration()
                next(gen)
                next(gen)
            except RuntimeError as e:
                # Check that StopIteration was converted to RuntimeError
                # See STOPITERATION_ERROR opcode in symbolic_convert.py
                return 100
            except StopIteration:
                return 200

        t = torch.randn(2)
        y = fn(t)
        self.assertEqual(y, 100)

    def test_yield_send_to_subgenerator_graph_break(self):
        def subgenerator(tensor):
            multiplier = yield
            yield tensor * multiplier

        def main_generator(t_list):
            for tensor in t_list:
                subgen = subgenerator(tensor)
                next(subgen)
                yield from subgen.send(torch.tensor([10]))

        t_list = [torch.tensor([i]) for i in range(5)]
        eager = list(main_generator(t_list))

        counter = CompileCounter()
        compiled_fn = torch.compile(main_generator, backend=counter)
        compiled = list(compiled_fn(t_list))

        self.assertEqual(eager, compiled)
        self.assertEqual(counter.frame_count, 0)

    def test_derpy_nn_module_usage(self):
        def ff1(x):
            self = mod1
            return torch.sigmoid(self.mod2(x) + self.param1)

        def ff2(x):
            self = mod2
            return torch.cos(torch.sin(x) * self.param2 + 10)

        mod1 = torch.nn.Module()
        mod2 = torch.nn.Module()
        mod1.register_module("mod2", mod2)
        mod1.register_parameter("param1", torch.nn.Parameter(torch.randn(10)))
        mod1.forward = ff1
        mod2.register_parameter("param2", torch.nn.Parameter(torch.randn(10)))
        mod2.forward = ff2
        mod1.eval()

        x = torch.randn(10)
        expected = mod1(x)
        counter = CompileCounter()
        actual = torch.compile(mod1, backend=counter, fullgraph=True)(x)
        self.assertEqual(actual, expected)
        self.assertEqual(counter.op_count, 6)

    def test_default_args_device_dtype(self):
        class Foo:
            def __init__(
                self,
                dtype: torch.dtype = torch.float16,
                device: torch.device = torch.device("cpu"),
            ) -> None:
                self.value = torch.tensor(10, dtype=dtype, device=device)

        def fn():
            return Foo().value + 1

        opt_func = torch.compile(fn, backend="eager", fullgraph=True)
        ref = fn()
        res = opt_func()
        self.assertEqual(ref, res)

    def test_torch_dtype_python_type(self):
        def fn(target):
            target_dtype = target.dtype
            a = torch.zeros(2, 3, dtype=target_dtype)
            # Constant assert at trace time
            assert isinstance(target_dtype, torch.dtype)
            b = torch.zeros(2, 3, dtype=target_dtype)
            c = torch.zeros(2, 3, dtype=target_dtype)
            return a + b + c

        from torch._dynamo.variables import ConstantVariable

        dtype = torch.float16
        expected_variable = ConstantVariable(dtype)
        self.assertEqual(expected_variable.python_type(), type(dtype))

        opt_func = torch.compile(fn, backend="eager", fullgraph=True)
        a = torch.tensor([2, 3], dtype=dtype)
        res = opt_func(a)
        self.assertIsInstance(res, torch.Tensor)

    def test_iterator_limit(self):
        def fn(x):
            def gen():
                while True:
                    yield x

            return list(gen())

        x = torch.randn([0, 1, 2, 3, 4, 5])
        compiled_fn = torch.compile(fn, backend="eager", fullgraph=True)
        with self.assertRaisesRegex(
            torch._dynamo.exc.Unsupported, "infinite generator"
        ):
            compiled_fn(x)

    def test_itertools_islice(self):
        counters.clear()

        def fn(x):
            return itertools.islice(x, 2, 5, 2)

        x = torch.randn([0, 1, 2, 3, 4, 5])
        eager = fn(x)

        compiled_fn = torch.compile(fn, backend="eager", fullgraph=True)
        compiled = compiled_fn(x)

        self.assertEqual(list(eager), list(compiled))
        self.assertEqual(len(counters["graph_break"]), 0)

    def test_itertools_islice_default_step(self):
        counters.clear()

        def fn(x):
            return itertools.islice(x, 2, 5)

        x = torch.randn([0, 1, 2, 3, 4, 5])
        eager = fn(x)

        compiled_fn = torch.compile(fn, backend="eager", fullgraph=True)
        compiled = compiled_fn(x)

        self.assertEqual(list(eager), list(compiled))
        self.assertEqual(len(counters["graph_break"]), 0)

    def test_itertools_islice_default_end(self):
        counters.clear()

        def fn(x):
            return itertools.islice(x, 2)

        x = torch.randn([0, 1, 2, 3, 4, 5])
        eager = fn(x)

        compiled_fn = torch.compile(fn, backend="eager", fullgraph=True)
        compiled = compiled_fn(x)

        self.assertEqual(list(eager), list(compiled))
        self.assertEqual(len(counters["graph_break"]), 0)

    def test_itertools_repeat(self):
        counters.clear()

        def fn(x):
            r = itertools.repeat(100.0, 5)
            for i in r:
                x += i
            return x

        x = torch.randn([2, 5])
        eager = fn(x)

        compiled_fn = torch.compile(fn, backend="eager", fullgraph=True)
        compiled = compiled_fn(x)

        self.assertEqual(list(eager), list(compiled))
        self.assertEqual(len(counters["graph_break"]), 0)

    def test_itertools_infinite_repeat(self):
        counters.clear()

        def fn(x):
            r = itertools.repeat(100.0)
            idx = 0
            for i in r:
                x += i
                idx += 1
                if idx > 10:
                    break
            return x

        x = torch.randn([2, 5])
        eager = fn(x)

        compiled_fn = torch.compile(fn, backend="eager", fullgraph=True)
        compiled = compiled_fn(x)

        self.assertEqual(list(eager), list(compiled))
        self.assertEqual(len(counters["graph_break"]), 0)

    def test_itertools_infinite_repeat_mutation(self):
        counters.clear()

        def fn(x):
            r = itertools.repeat(x)
            idx = 0
            for i in r:
                x += i
                i += 1
                idx += 1
                if idx > 10:
                    break
            return x

        x = torch.randn([2, 5])
        eager = fn(x)

        compiled_fn = torch.compile(fn, backend="eager", fullgraph=True)
        compiled = compiled_fn(x)

        self.assertEqual(list(eager), list(compiled))
        self.assertEqual(len(counters["graph_break"]), 0)

    def test_itertools_infinite_count(self):
        for args in ([], [10], [5, -1]):
            counters.clear()

            def fn(x):
                r = itertools.count(*args)
                idx = 0
                for i in r:
                    x += i
                    idx += 1
                    if idx > 10:
                        break
                return x

            x = torch.randn([2, 5])
            eager = fn(x)

            compiled_fn = torch.compile(fn, backend="eager", fullgraph=True)
            compiled = compiled_fn(x)

            self.assertEqual(list(eager), list(compiled))
            self.assertEqual(len(counters["graph_break"]), 0)

    def test_itertools_infinite_cycle(self):
        counters.clear()

        def fn(x):
            for iterator in (
                iter([]),
                iter([10, 11.0]),
                itertools.repeat(-1, 3),
                itertools.count(10),
            ):
                r = itertools.cycle(iterator)
                idx = 0
                x += 1
                for i in r:
                    x += i
                    idx += 1
                    if idx > 10:
                        break
            return x

        x = torch.randn([2, 5])
        eager = fn(x)

        compiled_fn = torch.compile(fn, backend="eager", fullgraph=True)
        compiled = compiled_fn(x)

        self.assertEqual(list(eager), list(compiled))
        self.assertEqual(len(counters["graph_break"]), 0)

    def test_itertools_accumulate_symint_default_sum(self):
        # https://github.com/pytorch/pytorch/issues/110287
        counters.clear()

        def fn(x):
            r = itertools.accumulate([x.size(0), x.size(1)])
            for i in r:
                x *= i
            return x

        x = torch.randn(2, 3)
        eager = fn(x)

        compiled_fn = torch.compile(fn, backend="eager", fullgraph=True)
        compiled = compiled_fn(x)

        self.assertEqual(list(eager), list(compiled))
        self.assertEqual(len(counters["graph_break"]), 0)

    def test_itertools_accumulate_tensors_default_sum(self):
        counters.clear()

        def fn(a, b, c, d, x):
            l = [a, b, c, d, x]
            for i, t in enumerate(l):
                l[i] = t * x
            return itertools.accumulate(l)

        t_list = [torch.tensor([i + 1]) for i in range(4)]
        x = torch.tensor([[1, 2], [3, 4]])
        eager = fn(*t_list, x)

        compiled_fn = torch.compile(fn, backend="eager", fullgraph=True)
        compiled = compiled_fn(*t_list, x)

        self.assertEqual(list(eager), list(compiled))
        self.assertEqual(len(counters["graph_break"]), 0)

    def test_itertools_accumulate_tensors_builtins(self):
        for builtin_op in [operator.mul, operator.sub, operator.pow]:
            counters.clear()

            def fn(a, b, c, d, x):
                l = [a, b, c, d, x]
                for i, t in enumerate(l):
                    l[i] = t * x
                return itertools.accumulate(l, builtin_op)

            t_list = [torch.tensor([i + 1]) for i in range(4)]
            x = torch.tensor([[1, 2], [3, 4]])
            eager = fn(*t_list, x)

            compiled_fn = torch.compile(fn, backend="eager", fullgraph=True)
            compiled = compiled_fn(*t_list, x)

            self.assertEqual(list(eager), list(compiled))
            self.assertEqual(len(counters["graph_break"]), 0)

    def test_itertools_accumulate_tensors_kwargs(self):
        from torch._dynamo.utils import counters

        for kwargs in [
            {"func": operator.mul},
            {"initial": 100},
            {"func": operator.sub, "initial": -1},
        ]:
            counters.clear()

            def fn(a, b, c, d, x):
                l = [a, b, c, d, x]
                for i, t in enumerate(l):
                    l[i] = t * x
                return itertools.accumulate(l, **kwargs)

            t_list = [torch.tensor([i + 1]) for i in range(4)]
            x = torch.tensor([[1, 2], [3, 4]])

            compiled_fn = torch.compile(fn, backend="eager", fullgraph=True)
            compiled = compiled_fn(*t_list, x)
            eager = fn(*t_list, x)

            self.assertEqual(list(eager), list(compiled))
            self.assertEqual(len(counters["graph_break"]), 0)

    def test_packaging_version_parse(self):
        from packaging import version

        @torch.compile(backend="eager", fullgraph=True)
        def fn():
            x = torch.zeros(1)
            if version.parse(torch.__version__) >= version.parse("2.0.0"):
                return x + 1
            return x

        self.assertEqual(fn().item(), 1)

    def test_itertools_accumulate_tensors_user_defined(self):
        def udo_fn_0(a, b):
            return -1

        rando = random.randint(0, 1)

        def udo_fn_1(a, b):
            return a * rando + b * rando

        seen = []

        def udo_fn_2(a, b):
            seen.append(a)
            seen.append(b)
            return a * len(seen)

        for udo_fn in [udo_fn_0, udo_fn_1, udo_fn_2]:
            counters.clear()
            torch._dynamo.reset()

            def fn(a, b, c, d, x):
                l = [a, b, c, d, x]
                for i, t in enumerate(l):
                    l[i] = t * x
                return itertools.accumulate(l, udo_fn)

            t_list = [torch.tensor([i]) for i in range(4)]
            x = torch.tensor([[1, 2], [3, 4]])
            eager = fn(*t_list, x)

            compiled_fn = torch.compile(fn, backend="eager", fullgraph=True)
            compiled = compiled_fn(*t_list, x)

            self.assertEqual(list(eager), list(compiled))
            self.assertEqual(len(counters["graph_break"]), 0)

    def test_pure_python_accumulate(self):
        def accumulate(iterable, func=lambda x, y: x + y):
            it = iter(iterable)
            try:
                # Initialize the accumulator with the first value from the iterable
                accumulator = next(it)
            except StopIteration:
                # If the iterable is empty, return an empty generator
                return
            yield accumulator

            for element in it:
                accumulator = func(accumulator, element)
                yield accumulator

        def fn(it):
            return accumulate(it)

        t_list = [torch.tensor([i]) for i in range(4)]
        eager = fn(t_list)

        counter = CompileCounter()
        compiled_fn = torch.compile(fn, backend=counter)
        compiled = compiled_fn(t_list)

        self.assertEqual(list(eager), list(compiled))
        self.assertEqual(counter.frame_count, 1)

    def test_itertools_groupby_pure_python_default_identify_func(self):
        counters.clear()

        def fn(l):
            return [(k, list(g)) for k, g in itertools.groupby(l)]

        l = [1, 2, 2, 3, 4, 4, 4, 1, 2]
        eager = fn(l)

        compiled_fn = torch.compile(fn, backend="eager", fullgraph=True)
        compiled = compiled_fn(l)

        self.assertEqual(eager, compiled)
        self.assertEqual(len(counters["graph_break"]), 0)

    def test_itertools_groupby_pure_python_key_func(self):
        counters.clear()

        def fn(l):
            return [(k, list(g)) for k, g in itertools.groupby(l, key=operator.neg)]

        l = [1, 2, -2, 3, 4, 4, -4, 0, -2]
        eager = fn(l)

        compiled_fn = torch.compile(fn, backend="eager", fullgraph=True)
        compiled = compiled_fn(l)

        self.assertEqual(eager, compiled)
        self.assertEqual(len(counters["graph_break"]), 0)

    def test_itertools_tee(self):
        counters.clear()

        def fn(l):
            a, b = itertools.tee(l)
            return list(a), list(b)

        l = [1, 2, 2, 3, 4, 4, 4, 1, 2]
        eager = fn(l)

        compiled_fn = torch.compile(fn, backend="eager", fullgraph=True)
        compiled = compiled_fn(l)

        self.assertEqual(eager, compiled)
        self.assertEqual(len(counters["graph_break"]), 0)

    def test_list_iterator_contains(self):
        def fn(x):
            it = iter(["my_weight", "not_my_weight"])
            next(it)
            if "my_weight" in it:
                return x + 2
            return x + 1

        x = torch.zeros(3)
        compiled_fn = torch.compile(fn, backend="eager", fullgraph=True)

        self.assertEqual(fn(x), compiled_fn(x))

    def test_storage_return(self):
        @torch.compile(backend="eager", fullgraph=True)
        def fn(x):
            y = torch.sin(x + 1)
            storage = x.untyped_storage()
            storage.resize_(0)
            y = torch.cos(y)
            return y, storage

        x = torch.randn(10)
        expected = torch.cos(torch.sin(x + 1))
        y, s = fn(x)
        self.assertEqual(y, expected)
        self.assertEqual(x.untyped_storage().size(), 0)
        self.assertIs(s, x.untyped_storage())

    def test_flat_name_to_original_fqn(self):
        class FooBarModule(torch.nn.Module):
            def __init__(self) -> None:
                super().__init__()
                self.register_parameter("0", torch.nn.Parameter(torch.randn(3, 4)))
                self.test_buf = torch.nn.Buffer(torch.randn(3, 4))
                self.register_parameter(
                    "test_param", torch.nn.Parameter(torch.randn(3, 4))
                )

            def forward(self, x):
                return ((x + self.test_buf) * getattr(self, "0")) / self.test_param

        class TestModule(torch.nn.Module):
            def __init__(self) -> None:
                super().__init__()
                self.foo_bar = FooBarModule()
                self.register_parameter(
                    "test_param", torch.nn.Parameter(torch.randn(3, 4))
                )
                self.test_buf = torch.nn.Buffer(torch.randn(3, 4))

            def forward(self, x):
                return (self.foo_bar(x) + self.test_param) * self.test_buf

        gm, _ = torch._dynamo.export(TestModule(), torch.randn(3, 4))
        self.assertIn("dynamo_flat_name_to_original_fqn", gm.meta)
        expected_fqn = {
            "L__self___test_param": "test_param",
            "L__self___test_buf": "test_buf",
            "getattr_L__self___foo_bar___0__": "foo_bar.0",
            "L__self___foo_bar_test_param": "foo_bar.test_param",
            "L__self___foo_bar_test_buf": "foo_bar.test_buf",
        }
        self.assertEqual(expected_fqn, gm.meta["dynamo_flat_name_to_original_fqn"])

    def test_proxy_frozen_dataclass(self):
        @dataclasses.dataclass(frozen=True)
        class TestDataClass:
            x: torch.Tensor
            y: torch.Tensor

        @allow_in_graph
        def inner_fn(dc):
            return dc.x + dc.y

        def fn(x, y):
            dc = TestDataClass(x, y)
            return inner_fn(dc)

        fn_opt = torch.compile(fullgraph=True)(fn)
        inps = (torch.ones(2, 2), torch.ones(2, 2))
        actual = fn_opt(*inps)
        expected = fn(*inps)

        self.assertEqual(actual, expected)

    def test_reconstruct_frozen_dataclass(self):
        @dataclasses.dataclass(frozen=True)
        class TestDataClass:
            x: torch.Tensor
            y: torch.Tensor

        def fn(x, y):
            dc = TestDataClass(x, y)
            torch._dynamo.graph_break()
            return dc.x + dc.y

        fn_opt = torch.compile()(fn)
        inps = (torch.ones(2, 2), torch.ones(2, 2))
        actual = fn_opt(*inps)
        expected = fn(*inps)

    def test_frozen_dataclass_default_value(self):
        @dataclasses.dataclass(frozen=True)
        class TestDataClass:
            x: torch.Tensor
            y: torch.Tensor
            z: int = dataclasses.field(default=5)
            a: int = 6

        @allow_in_graph
        def inner_fn(dc):
            return dc.x + dc.y + dc.z + dc.a

        def fn(x, y):
            dc = TestDataClass(x, y)
            return inner_fn(dc)

        fn_opt = torch.compile(fullgraph=True)(fn)
        inps = (torch.ones(2, 2), torch.ones(2, 2))
        actual = fn_opt(*inps)
        expected = fn(*inps)

        self.assertEqual(actual, expected)

    def test_frozen_dataclass_default_factory(self):
        @dataclasses.dataclass(frozen=True)
        class TestDataClass:
            x: torch.Tensor
            y: torch.Tensor
            z: int = dataclasses.field(default_factory=list)
            a: int = dataclasses.field(default_factory=lambda: [5])

        @allow_in_graph
        def inner_fn(dc):
            return dc.x + dc.y + dc.a[0]

        def fn(x, y):
            dc = TestDataClass(x, y)
            return inner_fn(dc)

        fn_opt = torch.compile(fullgraph=True)(fn)
        inps = (torch.ones(2, 2), torch.ones(2, 2))
        actual = fn_opt(*inps)
        expected = fn(*inps)

        self.assertEqual(actual, expected)

    @requiresPy310
    def test_frozen_dataclass_kw_only(self):
        @dataclasses.dataclass(frozen=True)
        class TestDataClass:
            x: torch.Tensor
            y: torch.Tensor
            z: int = dataclasses.field(kw_only=True)
            a: int = dataclasses.field(kw_only=True)

        @allow_in_graph
        def inner_fn(dc):
            return dc.x + dc.y + dc.a + dc.z

        def fn(x, y):
            dc = TestDataClass(x, y, z=5, a=2)
            return inner_fn(dc)

        fn_opt = torch.compile(fullgraph=True)(fn)
        inps = (torch.ones(2, 2), torch.ones(2, 2))
        actual = fn_opt(*inps)
        expected = fn(*inps)

        self.assertEqual(actual, expected)

    def test_shape_env_no_recording(self):
        main = ShapeEnv(should_record_events=False)

        # The main ShapeEnv should have no event recorded.
        self.assertEqual(len(main.events), 0)

        # Call create_symbolic_sizes_strides_storage_offset on both of them.
        r = main.create_symbolic_sizes_strides_storage_offset(
            torch.randn(3, 2), ConstantSource("x")
        )

        # Create a guard: size[0] == 3 (call evaluate_expr)
        #   - +1 guard entry
        #   - +1 replacement entry
        size = r[0]
        bool(size[0] == 3)

        # The main ShapeEnv should remain with no event recorded.
        self.assertEqual(len(main.events), 0)

        if torch.fx.experimental.validator.translation_validation_enabled():
            from torch.fx.experimental.symbolic_shapes import (
                CURRENT_NODE_KEY,
                SHAPEENV_EVENT_KEY,
            )

            # Check that we don't store any recording metadata on nodes
            # from the symbolic shape FX graph.
            for n in main.graph.nodes:
                self.assertFalse(SHAPEENV_EVENT_KEY in n.meta)
                self.assertFalse(CURRENT_NODE_KEY in n.meta)

    def _replay_and_check(self, shape_env: ShapeEnv):
        if shape_env.should_record_events:
            replayed = replay_shape_env_events(shape_env.events)
            shape_env.check_equal(replayed)

    def test_shape_env_equal_empty(self):
        main, other = ShapeEnv(), ShapeEnv()
        main.check_equal(other)
        self._replay_and_check(main)

    @onlyIfTranslationValidation
    def test_shape_env_equal_constructor(self):
        main, other = ShapeEnv(allow_scalar_outputs=False), ShapeEnv()
        self.assertExpectedRaisesInline(
            NotEqualError,
            lambda: main.check_equal(other),
            """\
ShapeEnv not equal: field values don't match:

==> settings: values don't match.
  >  Left: ShapeEnvSettings(allow_scalar_outputs=False, allow_dynamic_output_shape_ops=True, assume_static_by_default=False, specialize_zero_one=True, duck_shape=True, prefer_deferred_runtime_asserts_over_guards=False, allow_complex_guards_as_runtime_asserts=False, trace_asserts=False)
  > Right: ShapeEnvSettings(allow_scalar_outputs=True, allow_dynamic_output_shape_ops=True, assume_static_by_default=False, specialize_zero_one=True, duck_shape=True, prefer_deferred_runtime_asserts_over_guards=False, allow_complex_guards_as_runtime_asserts=False, trace_asserts=False)
""",
        )
        self._replay_and_check(main)

    @onlyIfTranslationValidation
    def test_shape_env_equal_create_symbolic_sizes_strides_storage_offset(self):
        main, other = ShapeEnv(), ShapeEnv()
        main.create_symbolic_sizes_strides_storage_offset(
            torch.randn(3, 2), ConstantSource("x")
        )
        self.assertExpectedRaisesInline(
            NotEqualError,
            lambda: main.check_equal(other),
            """\
ShapeEnv not equal: field values don't match:

==> name_to_node: values don't match.
  >  Left: {x_size_0_, x_size_1_, x_storage_offset, x_stride_0_, x_stride_1_}
  > Right: {}
==> source_to_symbol: values don't match.
  >  Left: {x.size()[0]: x.size()[0], x.size()[1]: x.size()[1], x.storage_offset(): x.storage_offset(), x.stride()[0]: x.stride()[0], x.stride()[1]: x.stride()[1]}
  > Right: {}
==> source_to_var: values don't match.
  >  Left: {x.size()[0]: s93, x.size()[1]: s44}
  > Right: {}
==> unique_ids: values don't match.
  >  Left: {44, 93}
  > Right: {}
==> val_to_var: values don't match.
  >  Left: {2: s44, 3: s93}
  > Right: {}
==> var_to_range: values don't match.
  >  Left: {s44: VR[2, int_oo], s93: VR[2, int_oo]}
  > Right: {}
==> var_to_sources: values don't match.
  >  Left: {s44: [TensorPropertySource(base=ConstantSource(source_name='x'), prop=<TensorProperty.SIZE: 0>, idx=1)], s93: [TensorPropertySource(base=ConstantSource(source_name='x'), prop=<TensorProperty.SIZE: 0>, idx=0)]}
  > Right: {}
==> var_to_val: values don't match.
  >  Left: {s44: 2, s93: 3}
  > Right: {}
""",
        )
        self._replay_and_check(main)

    @onlyIfTranslationValidation
    def test_shape_env_equal_unbacked(self):
        main, other = ShapeEnv(), ShapeEnv()
        main.create_unbacked_symint()
        main.create_unbacked_symfloat()
        main.create_unbacked_symbool()
        self.assertExpectedRaisesInline(
            NotEqualError,
            lambda: main.check_equal(other),
            """\
ShapeEnv not equal: field values don't match:

==> name_to_node: values don't match.
  >  Left: {u0, u1, zuf0}
  > Right: {}
==> unbacked_symfloat_counter: values don't match.
  >  Left: 1
  > Right: 0
==> unbacked_symint_counter: values don't match.
  >  Left: 2
  > Right: 0
==> var_to_range: values don't match.
  >  Left: {u0: VR[-int_oo, int_oo], u1: VR[0, 1], zuf0: VR[-oo, oo]}
  > Right: {}
""",
        )
        self._replay_and_check(main)

    @onlyIfTranslationValidation
    def test_shape_env_equal_evaluate_expr_divisible(self):
        main, other = ShapeEnv(), ShapeEnv()

        # Call create_symbolic_sizes_strides_storage_offset on both of them.
        r = main.create_symbolic_sizes_strides_storage_offset(
            torch.randn(3, 2), ConstantSource("x")
        )
        other.create_symbolic_sizes_strides_storage_offset(
            torch.randn(3, 2), ConstantSource("x")
        )

        # Create a guard: size[0] % 3 == 0 (only in the main ShapeEnv)
        #   - +1 guard entry
        #   - +1 divisible entry
        size = r[0]
        bool(size[0] % 3 == 0)

        self.assertExpectedRaisesInline(
            NotEqualError,
            lambda: main.check_equal(other),
            """\
ShapeEnv not equal: field values don't match:

==> axioms: values don't match.
  >  Left: {(Mod(s93, 3)) < 0: False, (Mod(s93, 3)) <= 0: True, 0 < (Mod(s93, 3)): False, 0 <= (Mod(s93, 3)): True, Eq(0, Mod(s93, 3)): True, Eq(Mod(s93, 3), 0): True, Ne(0, Mod(s93, 3)): False, Ne(Mod(s93, 3), 0): False}
  > Right: {}
==> divisible: values don't match.
  >  Left: {Mod(s93, 3)}
  > Right: {}
==> guards: values don't match.
  >  Left: [Eq(Mod(s93, 3), 0)]
  > Right: []
==> name_to_node: values don't match.
  >  Left: {_assert, eq, mod, x_size_0_, x_size_1_, x_storage_offset, x_stride_0_, x_stride_1_}
  > Right: {x_size_0_, x_size_1_, x_storage_offset, x_stride_0_, x_stride_1_}
""",
        )
        self._replay_and_check(main)

    @onlyIfTranslationValidation
    def test_shape_env_equal_evaluate_expr_replacement(self):
        main, other = ShapeEnv(), ShapeEnv()

        # Call create_symbolic_sizes_strides_storage_offset on both of them.
        r = main.create_symbolic_sizes_strides_storage_offset(
            torch.randn(3, 2), ConstantSource("x")
        )
        other.create_symbolic_sizes_strides_storage_offset(
            torch.randn(3, 2), ConstantSource("x")
        )

        # Create a guard: size[0] == 3 (only in the main ShapeEnv)
        #   - +1 guard entry
        #   - +1 replacement entry
        size = r[0]
        bool(size[0] == 3)

        self.assertExpectedRaisesInline(
            NotEqualError,
            lambda: main.check_equal(other),
            """\
ShapeEnv not equal: field values don't match:

==> axioms: values don't match.
  >  Left: {False: False, True: True}
  > Right: {}
==> guards: values don't match.
  >  Left: [Eq(s93, 3)]
  > Right: []
==> name_to_node: values don't match.
  >  Left: {_assert, eq, x_size_0_, x_size_1_, x_storage_offset, x_stride_0_, x_stride_1_}
  > Right: {x_size_0_, x_size_1_, x_storage_offset, x_stride_0_, x_stride_1_}
==> replacements: values don't match.
  >  Left: {s93: 3}
  > Right: {}
==> var_to_range: values don't match.
  >  Left: {s44: VR[2, int_oo], s93: VR[3, 3]}
  > Right: {s44: VR[2, int_oo], s93: VR[2, int_oo]}
""",
        )
        self._replay_and_check(main)

    @onlyIfTranslationValidation
    def test_shape_env_equal_evaluate_expr_refinement(self):
        main, other = ShapeEnv(), ShapeEnv()

        # Call create_symbolic_sizes_strides_storage_offset on both of them.
        r = main.create_symbolic_sizes_strides_storage_offset(
            torch.randn(3, 2), ConstantSource("x")
        )
        other.create_symbolic_sizes_strides_storage_offset(
            torch.randn(3, 2), ConstantSource("x")
        )

        # Create a guard: size[0] >= 3 (only in the main ShapeEnv)
        #   - +1 guard entry
        #   - +1 var_to_guard entry
        #   - Change: var_to_range
        size = r[0]
        bool(size[0] >= 3)

        self.assertExpectedRaisesInline(
            NotEqualError,
            lambda: main.check_equal(other),
            """\
ShapeEnv not equal: field values don't match:

==> axioms: values don't match.
  >  Left: {3 <= s93: True, s93 < 3: False}
  > Right: {}
==> guards: values don't match.
  >  Left: [s93 >= 3]
  > Right: []
==> name_to_node: values don't match.
  >  Left: {_assert, ge, x_size_0_, x_size_1_, x_storage_offset, x_stride_0_, x_stride_1_}
  > Right: {x_size_0_, x_size_1_, x_storage_offset, x_stride_0_, x_stride_1_}
==> var_to_range: values don't match.
  >  Left: {s44: VR[2, int_oo], s93: VR[3, int_oo]}
  > Right: {s44: VR[2, int_oo], s93: VR[2, int_oo]}
""",
        )
        self._replay_and_check(main)

    @onlyIfTranslationValidation
    def test_shape_env_equal_runtime_assert(self):
        main, other = ShapeEnv(), ShapeEnv()

        # Call create_unbacked_symint on both of them.
        r = main.create_unbacked_symint()
        other.create_unbacked_symint()

        # Create a runtime assert: r % 3 == 0 (only in the main ShapeEnv)
        #   - +1 deferred_runtime_asserts entry
        #   - Change: num_deferred_runtime_asserts
        expect_true(r % 3 == 0)

        self.assertExpectedRaisesInline(
            NotEqualError,
            lambda: main.check_equal(other),
            """\
ShapeEnv not equal: field values don't match:

==> axioms: values don't match.
  >  Left: {(PythonMod(u0, 3)) < 0: False, (PythonMod(u0, 3)) <= 0: True, 0 < (PythonMod(u0, 3)): False, 0 <= (PythonMod(u0, 3)): True, Eq(0, PythonMod(u0, 3)): True, Eq(PythonMod(u0, 3), 0): True, Ne(0, PythonMod(u0, 3)): False, Ne(PythonMod(u0, 3), 0): False}
  > Right: {}
==> deferred_runtime_asserts: values don't match.
  >  Left: {u0: [Eq(PythonMod(u0, 3), 0)]}
  > Right: {}
==> name_to_node: values don't match.
  >  Left: {_assert, eq, mod, u0}
  > Right: {u0}
==> num_deferred_runtime_asserts: values don't match.
  >  Left: 1
  > Right: 0
""",
        )
        self._replay_and_check(main)

    def test_shape_env_recorded_function_fallback(self):
        # Make sure the record/replay mechanism for ShapeEnv will fallback
        # if no ShapeEnv instance is found.
        constrain_range(5, min=2, max=10)
        constrain_unify(5, 5)

        self.assertExpectedRaisesInline(
            AssertionError,
            lambda: _constrain_range_for_size(5, min=2, max=10),
            """can only constrain range for SymInt""",
        )

    def test_default_dtype_change(self):
        @torch.compile
        def foo():
            def inner(a, b, res_dtype):
                print(a, b, res_dtype)
                self.assertEqual(torch.result_type(a, b), res_dtype)

            inner(torch.tensor(1, device="cpu"), 1.0, torch.get_default_dtype())

        with set_default_dtype(torch.float):
            foo()
        with set_default_dtype(torch.double):
            foo()

    def test_numpy_ufunc_out(self):
        @torch.compile(backend="eager")
        def foo():
            x = np.arange(5)
            out = np.empty((x.shape[0], x.shape[0]))
            res_out = np.sin(x, out=out)
            assert res_out is out

        foo()

    # Unfortunately, we don't currently preserve the ids of
    # res_out and out correctly across the graph break
    @unittest.expectedFailure
    def test_numpy_ufunc_out_graph_break(self):
        @torch.compile(backend="eager")
        def foo():
            x = np.arange(5)
            out = np.empty((x.shape[0], x.shape[0]))
            res_out = np.sin(x, out=out)
            torch._dynamo.graph_break()
            assert res_out is out

        foo()

    @wrapDeterministicFlagAPITest
    def test_backward_deterministic_mode_mismatch_warning(self):
        @torch.compile
        def func(a, b):
            return a + b

        for forward_deterministic, backward_deterministic in itertools.product(
            [True, False], [True, False]
        ):
            torch.use_deterministic_algorithms(forward_deterministic)
            a = torch.randn(10, requires_grad=True)
            res = func(a, 1)
            grad = torch.ones_like(res)
            torch.use_deterministic_algorithms(backward_deterministic)

            if not forward_deterministic and backward_deterministic:
                with self.assertRaisesRegex(
                    RuntimeError,
                    r"^This compiled backward function is being run with torch\.use_deterministic_algorithms",
                ):
                    res.backward(grad)

            else:
                res.backward(grad)

    @skipIfWindows(
        msg="AssertionError: False is not true : Encountered an unexpected fallback to 'aten pow' in dynamo compiled code"
    )
    @unittest.skipIf(
        torch._inductor.config.cpu_backend != "cpp",
        "Skip for non cpp backend CPU as comments contain 'aten.pow' ",
    )
    def test_torch_dynamo_codegen_pow(self):
        def pow(x):
            return x**2

        x = np.arange(8)
        pow_opt = torch.compile(pow)

        actual, source_code = run_and_get_code(pow_opt, x)
        expect = pow(x)

        self.assertEqual(expect, actual)

        self.assertTrue(
            all("aten.pow" not in code for code in source_code),
            msg="Encountered an unexpected fallback to 'aten pow' in dynamo compiled code",
        )

    def test_graph_break_compilation_metrics(self):
        def fn(x):
            x.cos()
            torch._dynamo.graph_break()
            x.sin()
            torch._dynamo.graph_break()
            return x.cos()

        torch._dynamo.utils.clear_compilation_metrics()
        x = torch.rand((4, 4))
        f = torch.compile(fn, backend="eager")
        f(x)
        metrics = torch._dynamo.utils.get_compilation_metrics()
        # Should only be one restart per event
        (restart_reason,) = metrics[0].restart_reasons
        self.assertTrue(
            "User-inserted graph break" in restart_reason,
            "Should have logged graph break reason",
        )
        self.assertTrue(
            metrics[0].dynamo_time_before_restart_s
            <= metrics[0].entire_frame_compile_time_s
        )

        (restart_reason,) = metrics[1].restart_reasons
        self.assertTrue(
            "User-inserted graph break" in restart_reason,
            "Should have logged graph break reason",
        )
        self.assertTrue(
            metrics[1].dynamo_time_before_restart_s
            <= metrics[1].entire_frame_compile_time_s
        )

        # No restarts
        self.assertTrue(
            len(metrics[2].restart_reasons) == 0, "Last compile has no graph break"
        )
        self.assertTrue(metrics[2].dynamo_time_before_restart_s == 0)

    def test_graph_break_compilation_metrics_on_failure(self):
        def fn(x):
            return x.sin()

        def broken_backend(gm, example_inputs):
            raise RuntimeError("broken backend")

        x = torch.rand((4, 4))
        f = torch.compile(fn, backend=broken_backend)
        with unittest.mock.patch("torch._dynamo.config.suppress_errors", True):
            torch._dynamo.utils.clear_compilation_metrics()
            f(x)
            metrics = torch._dynamo.utils.get_compilation_metrics()
            for metric in metrics:
                self.assertTrue(metric.dynamo_time_before_restart_s > 0)
                self.assertTrue(
                    "RuntimeError: broken backend" in metric.fail_reason,
                    "Should have logged fail reason",
                )

    def test_compilation_metrics_size_limit(self):
        def fn1(x):
            return x.relu()

        def fn2(x):
            return x.cos()

        def fn3(x):
            return x.sin()

        def fn4(x):
            return x.exp()

        import contextlib

        @contextlib.contextmanager
        def metrics_limit_ctx():
            try:
                torch._dynamo.utils.set_compilation_metrics_limit(3)
                yield
            finally:
                torch._dynamo.utils.set_compilation_metrics_limit(
                    torch._dynamo.utils.DEFAULT_COMPILATION_METRICS_LIMIT
                )

        x = torch.rand((4, 4))
        torch._dynamo.reset()
        torch.compile(fn1, backend="eager")(x)
        torch.compile(fn2, backend="eager")(x)
        torch.compile(fn3, backend="eager")(x)
        torch.compile(fn4, backend="eager")(x)

        with metrics_limit_ctx():
            torch._dynamo.utils.clear_compilation_metrics()
            torch._dynamo.reset()
            self.assertEqual(0, len(torch._dynamo.utils.get_compilation_metrics()))
            torch.compile(fn1, backend="eager")(x)
            self.assertEqual(1, len(torch._dynamo.utils.get_compilation_metrics()))
            torch.compile(fn2, backend="eager")(x)
            self.assertEqual(2, len(torch._dynamo.utils.get_compilation_metrics()))
            torch.compile(fn3, backend="eager")(x)
            self.assertEqual(3, len(torch._dynamo.utils.get_compilation_metrics()))
            torch.compile(fn4, backend="eager")(x)
            self.assertEqual(3, len(torch._dynamo.utils.get_compilation_metrics()))

    @skipIfWindows(
        msg="TypeError: sequence item 0: expected str instance, NoneType found"
    )
    def test_funcname_cache(self):
        src = """\
import torch
if True:
    test = 3

class AAA:
    class DUMMY:
        class DUMMY2:
            pass

    def dummy(self):
        def dummy2():
            pass
    class BBB:
        @staticmethod
        def CCC():
            class DDD:
                if True:
                    @staticmethod
                    def EEE():
                        x = [torch.ones(3, 3) for _ in range(5)]
                        return x
            return DDD
def fn():
    return 3
"""
        with tempfile.NamedTemporaryFile(mode="w") as f:
            f.write(src)
            f.flush()
            from torch._dynamo.funcname_cache import get_funcname

            names = [get_funcname(f.name, i + 1) for i in range(src.count("\n") + 1)]

        self.assertExpectedInline(
            "\n".join(names),
            """\




AAA
AAA.DUMMY
AAA.DUMMY.DUMMY2
AAA.DUMMY.DUMMY2
AAA.DUMMY.DUMMY2
AAA.dummy
AAA.dummy.dummy2
AAA.dummy.dummy2
AAA.BBB
AAA.BBB
AAA.BBB.CCC
AAA.BBB.CCC.DDD
AAA.BBB.CCC.DDD
AAA.BBB.CCC.DDD
AAA.BBB.CCC.DDD.EEE
AAA.BBB.CCC.DDD.EEE
AAA.BBB.CCC.DDD.EEE
AAA.BBB.CCC
fn
fn
""",
        )

    def test_return_dict_with_graph_break_and_update(self):
        def create():
            torch._dynamo.graph_break()
            return {0: torch.tensor(3)}

        def fn():
            return {**create()}

        opt_fn = torch.compile(backend="eager")(fn)
        result = opt_fn()
        self.assertIn(0, result)
        self.assertTrue(same(result[0], torch.tensor(3)))

    def test_dynamo_reset_clears_cache(self):
        """Test that dynamo bytecode cache is freed
        when dynamo reset is called
        """

        def fn(x):
            return torch.sin(x)

        opt_fn = torch.compile(backend="eager")(fn)
        opt_fn(torch.randn(3, 3))

        c1 = _debug_get_cache_entry_list(fn.__code__)
        self.assertEqual(len(c1), 1)

        torch._dynamo.reset()
        c2 = _debug_get_cache_entry_list(fn.__code__)
        self.assertEqual(len(c2), 0)

    def test_guard_size_oblivious_simplification(self):
        @torch.compile(backend="eager", fullgraph=True)
        def fn(x):
            u0, u1 = x.tolist()
            torch._check_is_size(u0)
            torch._check_is_size(u1)
            torch._check((2 * u0) % (u0 + u1) == 0)
            torch._check((2 * u0) // (u0 + u1) != 0)
            if guard_size_oblivious((2 * u0) // (u0 + u1) == 0):
                return torch.tensor(True)
            else:
                return torch.tensor(False)

        fn(torch.tensor([3, 3]))

    @torch._dynamo.config.patch(assume_static_by_default=True)
    def test_mark_unbacked_strict(self):
        @torch.compile()
        def fn(x, y):
            return torch.mul(x, y)

        x = torch.ones(5, 5)
        torch._dynamo.decorators.mark_unbacked(x, 0, strict=True)
        torch._dynamo.decorators.mark_unbacked(x, 1, strict=True)
        y = torch.randn(5, 5)

        with self.assertRaisesRegex(RuntimeError, "specialized"):
            fn(x, y)

    def test_sym_max_unbacked_sizelike_simplification(self):
        @torch.compile(fullgraph=True, backend="eager")
        def cf(x):
            u0, u1 = x.tolist()
            torch._check_is_size(u0)
            torch._check_is_size(u1)
            torch._check(u0 + u1 == 20)

            y = 0
            if guard_size_oblivious(torch.sym_max(1, u0 + u1) == 20):
                y += 1
            if guard_size_oblivious(torch.sym_max(1, u0**2 + u1 + 2) != 1):
                y += 1
            if guard_size_oblivious(torch.sym_min(1, u0) == 1):
                y += 1
            return y

        # Previously would have thrown guard on data dependent
        self.assertEqual(cf(torch.tensor([10, 10])), 3)

    @torch._dynamo.config.patch(capture_scalar_outputs=True)
    def test_guard_size_oblivious(self):
        # This code, in fact, does NOT work in eager
        @torch.compile(backend="eager", fullgraph=True)
        def fn(x):
            y = torch.zeros(x.item())
            if guard_size_oblivious(y.size(0) == 0):
                assert False
            return y

        self.assertEqual(fn(torch.tensor([0])), torch.zeros(0))

    @torch.fx.experimental._config.patch(no_data_dependent_graph_break=True)
    def test_unbacked_strict_mode(self):
        @torch.compile()
        def fn(x, y):
            if x.shape[0] == 5:
                return torch.randn(5)
            return torch.mul(x, y)

        x = torch.ones(5, 5)
        torch._dynamo.decorators.mark_unbacked(x, 0)
        torch._dynamo.decorators.mark_unbacked(x, 1)
        y = torch.randn(5, 5)
        with self.assertRaisesRegex(
            RuntimeError, "Could not guard on data-dependent expression"
        ):
            fn(x, y)

    def test_guard_size_oblivious_backed(self):
        @torch.compile(backend="eager", fullgraph=True)
        def f(x):
            y = x.size(0)
            # This doesn't actually do anything
            if guard_size_oblivious(y == 0):
                return torch.randn(1)
            else:
                return torch.randn(2)

        # Should not fail in either case
        self.assertEqual(f(torch.randn(0)).shape, (1,))
        self.assertEqual(f(torch.randn(2)).shape, (2,))

    def _test_compile_model_free(self, model_inp_ctr, weakref_watch):
        """
        Args:
        model_inp_ctr
            - constructor that returns a new model and inputs to that model
        weakref_watch
            - function that returns a layer of the model for weakref to
              finalize on, so we can check that the layer is freed after
              the model goes out of scope
        """
        cleared = False

        def finalize():
            nonlocal cleared
            cleared = True

        def run():
            mod, inp = model_inp_ctr()
            weakref.finalize(weakref_watch(mod), finalize)
            torch.compile(mod, backend="eager")(inp)

        run()
        gc.collect()
        self.assertTrue(cleared)

    def test_custom_module_free(self):
        """Test that a model is freed when it goes out of scope"""

        class Mod(torch.nn.Module):
            def __init__(self) -> None:
                super(Mod, self).__init__()
                self.fc = torch.nn.Linear(100, 100)

            def forward(self, out):
                return self.fc(out)

        self._test_compile_model_free(
            lambda: (Mod(), torch.randn(100, 100)),
            lambda mod: mod.fc,
        )

    def test_sequential_module_free(self):
        self._test_compile_model_free(
            lambda: (
                torch.nn.Sequential(
                    torch.nn.Linear(100, 100),
                    torch.nn.ReLU(),
                ),
                torch.randn(100, 100),
            ),
            lambda mod: mod[0],
        )

    def test_linear_module_free(self):
        self._test_compile_model_free(
            lambda: (torch.nn.Linear(100, 100), torch.randn(100, 100)),
            lambda mod: mod,
        )

    def test_outside_linear_module_free(self):
        # Compared to test_linear_module_free, the linear
        # layer is not the code object that is directly compiled.

        # This test does not use _test_compile_model_free because of difficulty
        # in handling variable fc.

        cleared = False

        def finalize():
            nonlocal cleared
            cleared = True

        def run():
            fc = torch.nn.Linear(100, 100)

            class Mod(torch.nn.Module):
                def __init__(self) -> None:
                    super().__init__()
                    self.fc_ref = fc

                def forward(self, x):
                    return self.fc_ref(x)

            mod = Mod()
            inp = torch.randn(100, 100)
            weakref.finalize(fc, finalize)
            torch.compile(mod, backend="eager")(inp)

        run()
        # del fc  # This should delete all the references
        gc.collect()
        self.assertTrue(cleared)

    def test_parameter_free(self):
        def model_inp_ctr():
            param = torch.nn.Parameter(torch.randn(100, 100))

            class Mod(torch.nn.Module):
                def __init__(self) -> None:
                    super().__init__()
                    self.param = param

                def forward(self, x):
                    return self.param * x[0]

            # return param to keep it alive in _test_compile_model_free
            return Mod(), (torch.randn(100, 100), param)

        self._test_compile_model_free(model_inp_ctr, lambda mod: mod.param)

    def test_conditional_list_comp_in_context(self):
        def fn(inp):
            try:
                return [torch.sin(x) for x in inp if x is not None]
            except Exception:
                pass

        inp = [torch.randn(3, 3) for _ in range(3)] + [None]
        opt_fn = torch.compile(fn, backend="eager")
        opt_fn(inp)

    def test_312_binary_slice_with_graph_break1(self):
        l1 = torch.nn.Linear(5, 5)
        l2 = torch.nn.Linear(5, 5)

        def fn(x):
            # causes a graph break with items in the stack
            n = torch.nn.Sequential(l1, l2)
            out = n[1:](x)
            return out

        opt_fn = torch.compile(fn, backend="eager")
        opt_fn(torch.randn(5, 5))

    def test_312_binary_slice_with_graph_break2(self):
        class Foo:
            def __setitem__(self, key, val):
                pass

            def __getitem__(self, key):
                torch._dynamo.graph_break()
                return 1

        foo = Foo()

        def fn(x):
            # graph break in a STORE_SLICE instruction
            foo[:] = x
            # graph break in BINARY_SLICE with has_backedge check
            x = x + foo[:]
            if x is None:
                x = x + 1
            else:
                x = x + 1
            return x

        opt_fn = torch.compile(fn, backend="eager")
        opt_fn(torch.randn(5, 5))

    def test_super_after_graph_break(self):
        class Foo(torch.nn.Sequential):
            def __init__(self, layers):
                torch._dynamo.graph_break()
                super().__init__(*layers)

        def fn(x):
            layers = [torch.nn.Linear(3, 3) for _ in range(3)]
            mod = Foo(layers)
            return mod(x)

        opt_fn = torch.compile(fn, backend="eager")
        opt_fn(torch.randn(3, 3))

    def test_load_fast_and_clear_graph_break(self):
        # Can result in a segfault in 3.12+ if LOAD_FAST_AND_CLEAR
        # is not handled properly in a graph break
        def fn():
            out = torch.cat([torch.randn(r, 5) for r in range(3)])
            torch._dynamo.graph_break()
            out = torch.cat([torch.randn(r, 5) for r in range(3)])
            return out

        self.assertEqual(torch.compile(fn, backend="eager")().shape, (3, 5))

    def test_raises_importerror1(self):
        @torch.compile(backend="eager")
        def fn(x):
            try:
                import some_module_that_surely_does_not_exist

                return
            except ImportError:
                pass
            return x.sin()

        x = torch.randn(8)
        self.assertEqual(fn(x), x.sin())

    def test_raises_importerror2(self):
        @torch.compile(backend="eager")
        def fn(x):
            import some_module_that_surely_does_not_exist

            return x + 1

        x = torch.randn(8)
        with self.assertRaises(ImportError):
            fn(x)

    def test_dynamo_cache_move_to_front(self):
        def fn(x, const):
            return x + const

        # dynamic=False forces Dynamo to recompile
        opt_fn = torch.compile(fn, backend="eager", dynamic=False)

        inp = torch.randn(3, 3)

        # NOTE: assumes that each cache entry is guarded
        # on unique Mod instance
        opt_fn(inp, 1)
        opt_fn(inp, 2)
        opt_fn(inp, 3)

        c1 = _debug_get_cache_entry_list(fn.__code__)
        self.assertEqual(len(c1), 3)

        # move cache entry to front
        opt_fn(inp, 2)
        c2 = _debug_get_cache_entry_list(fn.__code__)
        self.assertIs(c1[1], c2[0])

    @torch._dynamo.config.patch(inline_inbuilt_nn_modules=False)
    def test_dynamo_cache_invalidate(self):
        DeletedGuardManagerWrapper = torch._dynamo.guards.DeletedGuardManagerWrapper

        class Mod(torch.nn.Module):
            def __init__(self) -> None:
                super(Mod, self).__init__()
                self.fc = torch.nn.Linear(3, 3)

            def forward(self, out):
                return self.fc(out)

        def fn(x, mod):
            return mod(x)

        opt_fn = torch.compile(fn, backend="eager")

        m1 = Mod()
        m2 = Mod()
        m3 = Mod()
        inp = torch.randn(3, 3)

        # NOTE: assumes that each cache entry is guarded
        # on unique Mod instance
        opt_fn(inp, m1)
        opt_fn(inp, m2)
        opt_fn(inp, m3)

        c1 = _debug_get_cache_entry_list(fn.__code__)
        self.assertEqual(len(c1), 3)

        # move cache entry to front
        opt_fn(inp, m2)
        c2 = _debug_get_cache_entry_list(fn.__code__)
        self.assertIs(c1[1], c2[0])

        # delete center of cache
        del m3
        c3 = _debug_get_cache_entry_list(fn.__code__)
        self.assertEqual(len(c3), 3)
        self.assertTrue(isinstance(c3[2].guard_manager, DeletedGuardManagerWrapper))

        # delete end of cache
        del m1
        c4 = _debug_get_cache_entry_list(fn.__code__)
        self.assertEqual(len(c4), 3)
        self.assertTrue(isinstance(c4[1].guard_manager, DeletedGuardManagerWrapper))
        self.assertTrue(isinstance(c4[2].guard_manager, DeletedGuardManagerWrapper))

        del m2
        c5 = _debug_get_cache_entry_list(fn.__code__)
        self.assertTrue(isinstance(c5[0].guard_manager, DeletedGuardManagerWrapper))
        self.assertTrue(isinstance(c5[1].guard_manager, DeletedGuardManagerWrapper))
        self.assertTrue(isinstance(c5[2].guard_manager, DeletedGuardManagerWrapper))

    def test_inspect_signature_bind(self):
        import inspect

        def inner(a, b, *ar, c=10, d=11, **kw):
            pass

        def fn(x, apply_defaults):
            sig = inspect.signature(inner)
            bound = sig.bind(1, 2, 3, d=12, e=15)
            bound.arguments["d"] = 13
            if apply_defaults:
                bound.apply_defaults()
            return (
                sig,
                bound.signature,
                bound,
                bound.arguments,
                bound.args,
                bound.kwargs,
                x + 1,
            )

        opt_fn = torch.compile(fn, backend="eager", fullgraph=True)

        for apply_defaults in (True, False):
            _, _, bound0, arguments0, args0, kwargs0, _ = fn(
                torch.ones(3, 3), apply_defaults
            )
            _, _, bound1, arguments1, args1, kwargs1, _ = opt_fn(
                torch.ones(3, 3), apply_defaults
            )

            self.assertEqual(bound0, bound1)
            self.assertEqual(arguments0, arguments1)
            self.assertEqual(args0, args1)
            self.assertEqual(kwargs0, kwargs1)
            self.assertTrue(args1)
            self.assertTrue(kwargs1)

    def test_inspect_signature_bind_non_user_function(self):
        import inspect

        class Foo:
            def __init__(self, a, b, *ar, c=10, d=11, **kw):
                pass

        def fn(x):
            sig = inspect.signature(Foo)
            bound = sig.bind(1, 2, 3, d=12, e=15)
            return bound, x + 1

        opt_fn = torch.compile(fn, backend="eager")
        bound0, _ = fn(torch.ones(3, 3))
        bound1, _ = opt_fn(torch.ones(3, 3))

        self.assertEqual(bound0, bound1)

        import traceback

        # choose a function that is skipped but has defaults
        self.assertTrue(hasattr(traceback.print_exc, "__kwdefaults__"))
        self.assertIs(
            torch._dynamo.trace_rules.lookup(traceback.print_exc),
            torch._dynamo.variables.SkipFunctionVariable,
        )

        def gn(x):
            sig = inspect.signature(traceback.print_exc)
            bound = sig.bind()
            return bound, x + 1

        opt_gn = torch.compile(gn, backend="eager", fullgraph=True)
        bound0, _ = gn(torch.ones(3, 3))
        bound1, _ = opt_gn(torch.ones(3, 3))

        self.assertEqual(bound0, bound1)

    def test_inspect_signature_parameters(self):
        import inspect

        def fn(x, gn):
            d = inspect.signature(gn).parameters
            if d["a"].default is inspect.Parameter.empty:
                return torch.sin(x + 1)
            else:
                return torch.cos(x + 1)

        def gn(a: torch.Tensor, b: int) -> torch.Tensor:
            return a + b

        x = torch.randn(2, 3)
        opt_fn = torch.compile(backend="eager", fullgraph=True)(fn)
        self.assertEqual(fn(x, gn), opt_fn(x, gn))

    def test_grad_none(self):
        def fn(x, y):
            x.grad = torch.abs(y)
            x.grad.add_(y)
            return torch.abs(y)

        y = torch.arange(4).reshape(2, 2).to(torch.float)
        x = torch.randn(2, 2)
        x.grad = None

        z = fn(x, y)
        ref_y = torch.clone(z).detach()
        ref_x_grad = torch.clone(x.grad).detach()

        y = torch.arange(4).reshape(2, 2).to(torch.float)
        x = torch.randn(2, 2)
        x.grad = None

        opt_fn = torch.compile(fn, backend="eager")
        z = opt_fn(x, y)
        self.assertEqual(z, ref_y)
        self.assertEqual(x.grad, ref_x_grad)

    def test_grad_non_none(self):
        def fn(x, y):
            x.grad.add_(y)
            return torch.abs(y)

        y = torch.ones(2, 2)
        x = torch.randn(2, 2)
        x.grad = torch.arange(4).reshape(2, 2).to(torch.float)

        z = fn(x, y)
        ref_y = torch.clone(z).detach()
        ref_x_grad = torch.clone(x.grad).detach()

        y = torch.ones(2, 2)
        x = torch.randn(2, 2)
        x.grad = torch.arange(4).reshape(2, 2).to(torch.float)

        cnt = torch._dynamo.testing.CompileCounterWithBackend("eager")
        opt_fn = torch.compile(fn, backend=cnt)
        z = opt_fn(x, y)

        # Ensure that the generated graph returns only one output. We want the
        # add_ on the grad to be part of the graph itself, so that inductor can
        # theoretically move the add_ and resutling copy_ nodes at the right
        # place to free memory.
        self.assertEqual(len(list(cnt.graphs[0].graph.nodes)[-1].all_input_nodes), 1)
        self.assertEqual(z, ref_y)
        self.assertEqual(x.grad, ref_x_grad)

    def test_new_with_int_list(self):
        # Make sure torch.Tensor.new(int argument list) behaves the same on dynamo.
        def fn(x):
            return x.new(*x.size()) + 5

        optfn = torch.compile(backend="eager")(fn)

        x = torch.arange(10).view(2, 5)

        expected = fn(x)
        actual = optfn(x)

        self.assertEqual(expected.dtype, actual.dtype)
        self.assertEqual(expected.shape, actual.shape)
        self.assertEqual(expected.stride(), actual.stride())
        self.assertEqual(expected.storage_offset(), actual.storage_offset())

    def test_dynamic_shapes_as_strided(self):
        def fn(t, new_size, new_stride):
            tmp = t.as_strided(new_size, new_stride)
            tmp = tmp.view(-1)
            return t * tmp.sum()

        optfn = torch.compile(backend="eager", dynamic=True)(fn)

        x = torch.randn(3)
        new_size = [0, 3]
        new_stride = [3, 1]

        expected = fn(x, new_size, new_stride)
        actual = optfn(x, new_size, new_stride)

        self.assertEqual(expected.dtype, actual.dtype)
        self.assertEqual(expected.shape, actual.shape)
        self.assertEqual(expected.stride(), actual.stride())
        self.assertEqual(expected.storage_offset(), actual.storage_offset())

    @torch._dynamo.config.patch(guard_nn_modules=True)
    def test_hasattr_nn_module_guard(self):
        class M(torch.nn.Module):
            def __init__(self) -> None:
                super().__init__()
                self.a = torch.nn.Linear(3, 3)

            def forward(self, x):
                if hasattr(self, "a"):
                    return self.a(x)
                else:
                    return x

        m = M()
        x = torch.randn(3, 3)
        ref = m(x)

        opt_m = torch.compile(backend="eager")(m)
        res = opt_m(x)
        self.assertEqual(ref, res)

    def test_ordered_dict_move_to_end(self):
        d = {
            "foo": 1,
            "bar": 2,
        }

        d = collections.OrderedDict(d)
        d.move_to_end("foo")

        @torch.compile(backend="eager")
        def fn(x, d):
            return x * d["foo"] * d["bar"]

        fn(torch.randn(4), d)
        with unittest.mock.patch("torch._dynamo.config.error_on_recompile", True):
            fn(torch.randn(4), d)

    def test_defaultdict(self):
        d = collections.defaultdict()
        d["foo"] = 1
        d["bar"] = 2

        @torch.compile(backend="eager")
        def fn(x, d):
            return x * d["foo"] * d["bar"]

        fn(torch.randn(4), d)
        with unittest.mock.patch("torch._dynamo.config.error_on_recompile", True):
            fn(torch.randn(4), d)

    def test_custom_dict(self):
        class MyDict(dict):
            pass

        d = {
            "foo": 1,
            "bar": 2,
        }

        d = MyDict(d)

        @torch.compile(backend="eager")
        def fn(x, d):
            return x * d["foo"] * d["bar"]

        fn(torch.randn(4), d)
        with unittest.mock.patch("torch._dynamo.config.error_on_recompile", True):
            fn(torch.randn(4), d)

    def test_iter_type(self):
        @torch.compile(fullgraph=True)
        def fn(y):
            x = iter([])
            if isinstance(x, list):
                return y + 1
            else:
                return y + 2

        res = fn(torch.ones(2))
        self.assertEqual(torch.ones(2) + 2, res)

    def test_descriptor(self):
        class lazy_property:
            def __init__(self, wrapped):
                self.wrapped = wrapped

            def __get__(self, instance, obj_type=None):
                value = self.wrapped(instance)
                setattr(instance, self.wrapped.__name__, value)
                return value

        class UserDefined:
            def __init__(self) -> None:
                self.a = 3

            @lazy_property
            def length(self):
                return 3

            def run(self, x):
                return x * self.length

        obj = UserDefined()

        def fn(x):
            return obj.run(x)

        opt_fn = torch.compile(fn, backend="eager", fullgraph=True)
        x = torch.randn(4)
        # Opt_fn is deliberately called first to trigger the __get__ function.
        # Otherwise, the setattr removes the lazy property.
        ref = opt_fn(x)
        res = fn(x)
        self.assertEqual(ref, res)
        ref = opt_fn(x)
        res = fn(x)
        self.assertEqual(ref, res)

    def test_descriptor_side_effect(self):
        # This pattern (readonly descriptor but writable value in `__dict__`) is
        # from scipy `_make_tuple_bunch`:
        # https://github.com/scipy/scipy/blob/maintenance/1.9.x/scipy/_lib/_bunch.py#L32-L226
        def fget(obj):
            return obj.__dict__["field"]

        class MyClass:
            def __init__(self, n):
                self.__dict__["field"] = n

            field = property(fget)

        def fn(x):
            obj = MyClass(42)
            return x + obj.field, obj

        opt_fn = torch.compile(fn, backend="eager", fullgraph=True)
        x = torch.randn(4)
        ref_t, ref_obj = fn(x)
        res_t, res_obj = opt_fn(x)
        self.assertEqual(ref_t, res_t)
        self.assertEqual(ref_obj.field, res_obj.field)

    def test_assert_size_stride(self):
        x = torch.randn(2, 3, 4)
        with self.assertRaisesRegex(
            AssertionError,
            "expected size 2==5, stride 12==9 at dim=0; expected size 3==6, stride 4==9 at dim=1; expected size 4==7, stride 1==10 at dim=2",
        ):
            torch._C._dynamo.guards.assert_size_stride(x, (5, 6, 7), (9, 9, 10))

    def test_frozen_dict(self):
        # A pattern from StableDiffusion
        class FrozenDict(collections.OrderedDict):
            def __init__(self, *args, **kwargs):
                super().__init__(*args, **kwargs)

                for key, value in self.items():
                    setattr(self, key, value)

                self.__frozen = True

            def __delitem__(self, *args, **kwargs):
                raise Exception(
                    f"You cannot use ``__delitem__`` on a {self.__class__.__name__} instance."
                )

            def setdefault(self, *args, **kwargs):
                raise Exception(
                    f"You cannot use ``setdefault`` on a {self.__class__.__name__} instance."
                )

            def pop(self, *args, **kwargs):
                raise Exception(
                    f"You cannot use ``pop`` on a {self.__class__.__name__} instance."
                )

            def update(self, *args, **kwargs):
                raise Exception(
                    f"You cannot use ``update`` on a {self.__class__.__name__} instance."
                )

            def __setattr__(self, name, value):
                if hasattr(self, "__frozen") and self.__frozen:
                    raise Exception(
                        f"You cannot use ``__setattr__`` on a {self.__class__.__name__} instance."
                    )
                super().__setattr__(name, value)

            def __setitem__(self, name, value):
                if hasattr(self, "__frozen") and self.__frozen:
                    raise Exception(
                        f"You cannot use ``__setattr__`` on a {self.__class__.__name__} instance."
                    )
                super().__setitem__(name, value)

        d = {"a": 1}
        frozen_d = FrozenDict(d)

        @torch.compile(backend="eager", fullgraph=True)
        def fn(x):
            dict(frozen_d).items()
            return torch.sin(x)

        fn(torch.randn(4))

    def test_tuple_class(self):
        cnts = torch._dynamo.testing.CompileCounter()

        def fn(x):
            updated_x = []
            for v in x:
                updated_x.append(v + 1)
            return x.__class__(updated_x)

        opt_fn = torch.compile(fn, backend=cnts, fullgraph=True)

        d1 = torch.zeros(2, 2)
        d2 = torch.ones(2, 2)

        r = opt_fn((d1, d2))
        self.assertEqual(r.__class__, tuple)
        r1, r2 = r
        self.assertEqual(r1, torch.ones(2, 2))
        self.assertEqual(r2, torch.ones(2, 2) + 1)
        self.assertEqual(cnts.frame_count, 1)

    def test_list_class(self):
        cnts = torch._dynamo.testing.CompileCounter()

        def fn(x):
            updated_x = []
            for v in x:
                updated_x.append(v + 1)
            return x.__class__(updated_x)

        opt_fn = torch.compile(fn, backend=cnts, fullgraph=True)

        d1 = torch.zeros(2, 2)
        d2 = torch.ones(2, 2)

        r = opt_fn([d1, d2])
        self.assertEqual(r.__class__, list)
        self.assertEqual(len(r), 2)
        self.assertEqual(r[0], torch.ones(2, 2))
        self.assertEqual(r[1], torch.ones(2, 2) + 1)
        self.assertEqual(cnts.frame_count, 1)

    def test_namedtuple_class(self):
        import collections

        cnts = torch._dynamo.testing.CompileCounter()

        def fn(x):
            updated_x = []
            for v in x:
                updated_x.append(v + 1)
            return x.__class__(*updated_x)

        opt_fn = torch.compile(fn, backend=cnts, fullgraph=True)

        d1 = torch.zeros(2, 2)
        d2 = torch.ones(2, 2)
        point = collections.namedtuple("Point", ["x", "y"])
        p = point(d1, d2)

        r = opt_fn(p)
        self.assertEqual(r.__class__, point)
        self.assertEqual(r.x, torch.ones(2, 2))
        self.assertEqual(r.y, torch.ones(2, 2) + 1)
        self.assertEqual(cnts.frame_count, 1)

    def test_getattrvariable_as_python_constant(self):
        from torch._dynamo.variables.misc import GetAttrVariable

        @torch.compile(backend="eager")
        def fn(x, rand1):
            random.Random().setstate(rand1.getstate())
            return x + rand1.random()

        def get_rng():
            rand1 = random.Random(1)
            orig_random = rand1.random
            rand1.random = lambda: orig_random()
            return rand1

        x = torch.randn(3, 3)
        expected = fn.__wrapped__(x, get_rng())

        with patch.object(GetAttrVariable, "as_python_constant", autospec=True) as po:
            actual = fn(x, get_rng())

        self.assertEqual(expected, actual)
        self.assertGreater(po.call_count, 0)

    def test_data_ptr_graph_break_builtin(self):
        def f(a, b):
            # builtin + not implemented for DataPtrVariable
            return a.data_ptr() + b.data_ptr()

        a = torch.randn(4)
        b = torch.randn(5)

        # make sure there is a graph break
        with self.assertRaises(torch._dynamo.exc.Unsupported):
            torch.compile(f, backend="eager", fullgraph=True)(a, b)

        torch._dynamo.reset()

        expected = f(a, b)
        actual = torch.compile(f, backend="eager")(a, b)

        self.assertEqual(expected, actual)

    def test_data_ptr_graph_break_aten(self):
        def f(a):
            # torch.add not implemented for DataPtrVariable
            return torch.add(a, a.data_ptr())

        a = torch.randn(4)

        counters.clear()

        expected = f(a)
        actual = torch.compile(f, backend="eager")(a)

        self.assertEqual(expected, actual)
        self.assertTrue(len(counters["graph_break"]) > 0)
        counters.clear()

    class AssertNumOutputBackend:
        """
        A backend that checks the number of output for compiled graph, and
        return the graph as is.
        """

        def __init__(self, test_case, expected_num_output: int):
            self.test_case = test_case
            self.expected_num_output = expected_num_output

        def __call__(self, gm: torch.fx.GraphModule, example_inputs):
            outputs = gm(*example_inputs)
            self.test_case.assertEqual(self.expected_num_output, len(outputs))
            return gm

    def test_returning_nested_func_with_captured_tensor(self):
        @torch.compile(backend=self.AssertNumOutputBackend(self, 2))
        def test():
            x = torch.rand(1)

            def func():
                return x + x

            # Returning `func` forces dynamo to output `x` in the compiled
            # graph, so that we can store it as `func`'s closure. The output of
            # compiled graph would be `(x, x + x)`.
            return func, func()

        test()

    def test_running_nested_func_with_captured_tensor(self):
        @torch.compile(backend=self.AssertNumOutputBackend(self, 1))
        def test():
            x = torch.rand(1)

            def func():
                return x + x

            # `x` is no longer needed after running the compiled graph, so we
            # shouldn't return it. The output of compiled graph would be `(x +
            # x,)`.
            return func()

        test()

    def test_returning_func_with_captured_func_and_tensor(self):
        @torch.compile(backend=self.AssertNumOutputBackend(self, 2))
        def test():
            x = torch.rand(1)

            def nested():
                return x + x

            def func():
                return nested()

            # Returning `func` forces dynamo to output `x` in the compiled
            # graph, so that we can store it as `func`'s closure. The output of
            # compiled graph would be `(x, x + x)`.
            return func, func()

        test()

    def test_running_func_with_captured_func_and_tensor(self):
        @torch.compile(backend=self.AssertNumOutputBackend(self, 1))
        def test():
            x = torch.rand(1)

            def nested():
                return x + x

            def func():
                return nested()

            # `x` is no longer needed after running the compiled graph, so we
            # shouldn't return it. The output of compiled graph would be `(x)`.
            return func()

        test()

    def test_escaping_closure_var_with_backward_hook(self):
        @torch.compile(backend=self.AssertNumOutputBackend(self, 2))
        def fn(x):
            temp = x * x
            captured_var = temp + 1

            # This is where the lambda escapes the lifetime of `fn`, so
            # dynamo must generate proper bytecode to update `captured_var`.
            x.register_hook(lambda _: captured_var)

            # The output of compiled graph would be `(x * x, x * x + 1)`.
            return temp

        ones = torch.ones(4, requires_grad=True)
        fn(ones).sum().backward()

    def test_escaping_closure_var_with_nonlocal_var(self):
        nonlocal_fn = None

        @torch.compile(backend=self.AssertNumOutputBackend(self, 2))
        def fn(x):
            temp = x * x
            captured_var = x + 1

            def inner():
                return captured_var

            # This is where `inner` escapes the lifetime of `fn`, so dynamo must
            # generate proper bytecode to update `captured_var`.
            nonlocal nonlocal_fn
            nonlocal_fn = inner

            # The output of compiled graph would be `(x * x, x * x + 1)`.
            return temp

        ones = torch.ones(4, requires_grad=True)
        fn(ones)
        nonlocal_fn()

    def test_compare_tensor_with_none(self):
        @torch.compile()
        def f(x):
            return torch.tensor(x == None)

        res = f(torch.tensor(1))
        self.assertEqual(torch.tensor(False), res)

    def test_dataclass(self):
        @dataclasses.dataclass(frozen=True)
        class Foo:
            x: int

        @torch.compile(backend="eager", fullgraph=True)
        def run(x, foo0):
            if dataclasses.is_dataclass(foo0):
                foo1 = dataclasses.replace(foo0, **{"x": 1})
                return x + 1, foo1
            return x + 2, foo0

        res, foo = run(torch.zeros(1), Foo(0))
        self.assertTrue(res, torch.ones(1))
        self.assertEqual(foo.x, 1)

    def test_frozenset_of_non_literals(self):
        class Foo:
            pass

        foo = Foo()
        foo.x = 0
        s = frozenset([foo])

        @torch.compile(backend="eager")
        def run(x, s, foo0):
            # Dynamo must have the same representation for `foo0` and `foo1`,
            # otherwise the update to `foo0.x` won't be reflected in the read of
            # `foo1.x`.
            foo1 = list(s)[0]
            foo0.x += 1
            return x + 1, foo1.x

        res = run(torch.ones(1), s, foo)
        self.assertTrue(same(res[0], torch.ones(1) + 1))
        self.assertEqual(res[1], 1)

    def test_ne_operator_with_custom_eq(self):
        class Foo:
            def __init__(self, x):
                self.x = x

            def __eq__(self, other):
                return self.x == other.x

        @torch.compile(fullgraph=True, backend="eager")
        def run(x):
            f1 = Foo(0)
            f2 = Foo(0)
            # `x + 1` prevents Dynamo from skipping this frame.
            return x + 1, f1 != f2

        _, ne = run(torch.ones(1))
        self.assertFalse(ne)

    def test_ne_operator_with_custom_ne(self):
        class Foo:
            def __init__(self, x):
                self.x = x
                self.ne_called = False

            def __ne__(self, other):
                # ne_called attr is later checked to ensure that overrideen
                # `__ne__` is traced
                self.ne_called = True
                return not self.__eq__(other)

            def __eq__(self, other):
                return self.x == other.x

        f1 = Foo(0)
        f2 = Foo(0)

        @torch.compile(fullgraph=True, backend="eager")
        def run(x):
            # `x + 1` prevents Dynamo from skipping this frame.
            return x + 1, f1 != f2

        _, ne = run(torch.ones(1))
        self.assertFalse(ne)
        self.assertTrue(f1.ne_called)

    def test_ne_operator_with_custom_graphbreak_eq(self):
        counters.clear()

        class Foo:
            def __init__(self, x):
                self.x = x

            def __eq__(self, other):
                # This allows us to check that Dynamo actually traced into the
                # custom eq method.
                torch._dynamo.graph_break()
                return self.x == other.x

        @torch.compile(backend="eager")
        def run(x):
            f1 = Foo(0)
            f2 = Foo(0)
            # `x + 1` prevents Dynamo from skipping this frame.
            return x + 1, f1 != f2

        _, ne = run(torch.ones(1))
        self.assertFalse(ne)
        self.assertEqual(len(counters["graph_break"]), 1)

    @unittest.skipIf(sys.version_info < (3, 11), "Python 3.11+")
    def test_RAISE_VARARGS_0(self):
        def foo():
            try:
                raise ValueError
            except:
                raise

        @torch.compile(backend="eager", fullgraph=True)
        def fn(t):
            try:
                foo()
            except ValueError:
                return t.sin()
            except Exception:
                return t.cos()

        t = torch.randn(2)
        y = fn(t)
        self.assertEqual(y, t.sin())

    def test_overridden_getattribute(self):
        class Bar:
            def __init__(self, v):
                self.v = v

        class Foo:
            attribute_map = {}

            def __init__(self):
                self.attribute_map = {
                    "a_premap": "a",
                }
                # `bar` attribute requires propagating sources correctly through
                # object.__getattribute__
                self.bar = Bar(5)

            def __setattr__(self, key, value):
                if key in super().__getattribute__("attribute_map"):
                    key = super().__getattribute__("attribute_map")[key]
                super().__setattr__(key, value)

            def __getattribute__(self, key):
                if key == "sentinel":
                    raise AttributeError()
                if key != "attribute_map" and key in super().__getattribute__(
                    "attribute_map"
                ):
                    key = super().__getattribute__("attribute_map")[key]
                return super().__getattribute__(key)

            def __getattr__(self, key):
                if key == "sentinel":
                    return 5
                raise AttributeError()

        def get_foo():
            f = Foo()
            f.a_premap = 2
            f.b = 3
            return f

        def fn(x, f):
            return x * f.a_premap * f.a * f.b * f.sentinel * f.bar.v

        x = torch.randn(4)

        opt_fn = torch.compile(fn, backend="eager", fullgraph=True)
        self.assertEqual(fn(x, get_foo()), opt_fn(x, get_foo()))

    def test_dunder_weakref(self):
        class Foo:
            pass

        def fn(x):
            foo = Foo()
            # tests isgetsetdescriptor
            if foo.__weakref__:
                return torch.cos(x)
            return torch.sin(x)

        opt_fn = torch.compile(fn, backend="eager", fullgraph=True)
        x = torch.randn(4)
        self.assertEqual(fn(x), opt_fn(x))

    def test_guard_filter_fn_by_id(self):
        def guard_filter_fn(entries):
            return [entry.guard_type != "ID_MATCH" for entry in entries]

        @torch.compile(fullgraph=True, options={"guard_filter_fn": guard_filter_fn})
        def fn(x):
            return id(x)

        inputs = (torch.randn(3, 2),)
        fn(*inputs)

        inputs_1 = (torch.randn(3, 2),)
        with torch.compiler.set_stance("fail_on_recompile"):
            self.assertEqual(fn(*inputs_1), id(inputs[0]))

    def test_guard_filter_fn_by_is_global(self):
        def guard_filter_fn(entries):
            return [not entry.is_global for entry in entries]

        global GLOBAL_INT

        @torch.compile(fullgraph=True, options={"guard_filter_fn": guard_filter_fn})
        def fn(x):
            return x + GLOBAL_INT

        GLOBAL_INT = 1
        fn(torch.randn(3, 2))

        GLOBAL_INT = 2
        inputs = (torch.randn(3, 2),)
        with torch.compiler.set_stance("fail_on_recompile"):
            self.assertEqual(fn(*inputs), inputs[0] + 1)

    def test_guard_filter_fn_by_name_and_value(self):
        def guard_filter_fn(entries):
            return [
                not (entry.name == "y" and entry.value is None) for entry in entries
            ]

        @torch.compile(fullgraph=True, options={"guard_filter_fn": guard_filter_fn})
        def fn(x, y):
            if y is not None:
                x += y
            return x

        fn(torch.randn(3, 2), None)

        inputs = (torch.randn(3, 2), torch.tensor(1))
        with torch.compiler.set_stance("fail_on_recompile"):
            self.assertEqual(fn(*inputs), inputs[0])

    def test_guard_filter_inbuilt_nn_modules(self):
        class Mod(torch.nn.Module):
            def __init__(self):
                super().__init__()
                self.norm = torch.nn.LayerNorm(8)

            def forward(self, x):
                return self.norm(x)

        mod = Mod()
        opt_mod = torch.compile(
            mod,
            options={
                "guard_filter_fn": torch.compiler.skip_guard_on_inbuilt_nn_modules_unsafe
            },
        )

        x = torch.rand(4, 8)
        opt_mod(x)

        mod.norm.eps = 1e-02
        # Since the guards are skipped on inbuilt nn modules, we should not recompile
        with unittest.mock.patch("torch._dynamo.config.error_on_recompile", True):
            opt_mod(x)

    def test_guard_filter_nn_modules(self):
        class Mod(torch.nn.Module):
            def __init__(self):
                super().__init__()
                self.c = 2
                self.norm = torch.nn.LayerNorm(8)

            def forward(self, x):
                return self.norm(x) + self.c

        mod = Mod()
        opt_mod = torch.compile(
            mod,
            options={
                "guard_filter_fn": torch.compiler.skip_guard_on_all_nn_modules_unsafe
            },
        )

        x = torch.rand(4, 8)
        opt_mod(x)

        mod.c = 3
        # Since the guards are skipped on all nn modules, we should not recompile
        with unittest.mock.patch("torch._dynamo.config.error_on_recompile", True):
            opt_mod(x)

    def test_guard_filter_tensors(self):
        class Mod(torch.nn.Module):
            def __init__(self):
                super().__init__()
                self.c = 2.0
                self.norm = torch.nn.LayerNorm(8)

            def forward(self, x):
                return self.norm(x) + self.c

        mod = Mod()
        opt_mod = torch.compile(
            mod,
            options={
                "guard_filter_fn": torch.compiler.keep_tensor_guards_unsafe,
            },
        )

        x = torch.rand(4, 8)
        opt_mod(x)

        mod.c = 3.0
        # Since the guards are skipped on all tensors
        with unittest.mock.patch("torch._dynamo.config.error_on_recompile", True):
            opt_mod(x)

    def test_guard_filter_globals(self):
        class Mod(torch.nn.Module):
            def __init__(self):
                super().__init__()
                self.c = 2
                self.norm = torch.nn.LayerNorm(8)

            def forward(self, x):
                return self.norm(x) + self.c + GLOBAL_INT

        mod = Mod()
        opt_mod = torch.compile(
            mod,
            options={
                "guard_filter_fn": torch.compiler.skip_guard_on_globals_unsafe,
            },
        )

        global GLOBAL_INT
        GLOBAL_INT = 1
        x = torch.rand(4, 8)
        opt_mod(x)

        GLOBAL_INT = 2
        # Since the guards are skipped on globals, we should not recompile
        with unittest.mock.patch("torch._dynamo.config.error_on_recompile", True):
            opt_mod(x)


class MiscTestsPyTree(torch._inductor.test_case.TestCase):
    @parametrize_pytree_module
    def test_tracing_pytree(self, pytree):
        def fn(xs):
            flat_xs, spec = pytree.tree_flatten(xs)
            res = [x.clone() for x in flat_xs]
            return pytree.tree_unflatten(res, spec)

        xs = [torch.tensor(i) for i in range(3)]

        counter = CompileCounter()
        torch.compile(fn, backend=counter, fullgraph=True)(xs)
        self.assertEqual(counter.frame_count, 1)
        self.assertEqual(counter.op_count, 3)

    @parametrize_pytree_module
    def test_tracing_nested_pytree(self, pytree):
        def fn(xs):
            flat_xs, spec = pytree.tree_flatten(xs)
            res = [x.clone() for x in flat_xs]
            return pytree.tree_unflatten(res, spec)

        xs = [torch.tensor(i) for i in range(3)]
        xsl = [xs, xs, xs, xs]

        counter = CompileCounter()
        comp_out = torch.compile(fn, backend=counter, fullgraph=True)(xsl)
        real_out = fn(xsl)
        self.assertEqual(comp_out, real_out)
        self.assertEqual(counter.frame_count, 1)
        self.assertEqual(counter.op_count, 12)

    @parametrize_pytree_module
    def test_tracing_nested_tuples(self, pytree):
        def fn(xs):
            flat_xs, spec = pytree.tree_flatten(xs)
            res = [x.clone() for x in flat_xs]
            return pytree.tree_unflatten(res, spec)

        xs = [torch.tensor(i) for i in range(3)]
        xsl = (xs, xs, xs, xs)

        counter = CompileCounter()
        comp_out = torch.compile(fn, backend=counter, fullgraph=True)(xsl)
        real_out = fn(xsl)
        self.assertEqual(comp_out, real_out)
        self.assertEqual(counter.frame_count, 1)
        self.assertEqual(counter.op_count, 12)

    @parametrize_pytree_module
    def test_tracing_nested_dicts(self, pytree):
        def fn(xs):
            flat_xs, spec = pytree.tree_flatten(xs)
            res = [x.clone() for x in flat_xs]
            return pytree.tree_unflatten(res, spec)

        xs = [torch.tensor(i) for i in range(3)]
        xsl = {
            "a": xs,
            "b": xs,
            "c": xs,
        }

        counter = CompileCounter()
        comp_out = torch.compile(fn, backend=counter, fullgraph=True)(xsl)
        real_out = fn(xsl)
        self.assertEqual(comp_out, real_out)
        self.assertEqual(counter.frame_count, 1)
        self.assertEqual(counter.op_count, 9)

    @parametrize_pytree_module
    def test_tracing_nested_mixed_all(self, pytree):
        def fn(xs):
            flat_xs, spec = pytree.tree_flatten(xs)
            res = [x.clone() for x in flat_xs]
            return pytree.tree_unflatten(res, spec)

        xs = [torch.tensor(i) for i in range(3)]
        xsa = (xs, xs)
        xsb = {"aa": xsa, "ab": xs}
        xsl = {
            "a": xs,
            "b": xsa,
            "c": xsb,
        }

        counter = CompileCounter()
        comp_out = torch.compile(fn, backend=counter, fullgraph=True)(xsl)
        real_out = fn(xsl)
        self.assertEqual(comp_out, real_out)
        self.assertEqual(counter.frame_count, 1)
        self.assertEqual(counter.op_count, 18)

    @parametrize_pytree_module
    def test_tracing_nested_tensor_subclass(self, pytree):
        from torch.testing._internal.two_tensor import TwoTensor
        from torch.utils.checkpoint import checkpoint

        def fn(xs):
            nested_xs = [[xs]]
            flat_xs, spec = pytree.tree_flatten(xs)
            return flat_xs[0].clone()

        # use checkpoint to trigger a "sourceless" tensor subclass
        def checkpoint_fn(xs):
            return checkpoint(fn, xs, use_reentrant=True)

        xs = TwoTensor(torch.ones(2, 2), torch.ones(2, 2))

        counter = CompileCounter()
        torch.compile(checkpoint_fn, backend=counter, fullgraph=True)(xs)
        self.assertEqual(counter.frame_count, 1)
        self.assertEqual(counter.op_count, 2)

    @parametrize_pytree_module
    def test_pytree_tree_leaves(self, pytree):
        def fn(x):
            tree = {
                "a": [x, x - 1],
                "b": x + 2,
                "c": (
                    x,
                    3.0,
                    collections.deque([0.0, -x, 1, 2], maxlen=3),
                ),
                "d": collections.OrderedDict(
                    {
                        "e": torch.return_types.qr((2 * x, None)),
                        "f": MyTuple(x, x + 1, torch.zeros(4, 3)),
                    },
                ),
            }
            leaves = pytree.tree_leaves(tree)
            return leaves

        x = torch.randn(3, 2)
        expected = fn(x)
        fn_opt = torch.compile(fullgraph=True)(fn)
        actual = fn_opt(x)

        self.assertEqual(actual, expected)

    @parametrize_pytree_module
    def test_pytree_tree_flatten_unflatten(self, pytree):
        def fn(x, y):
            tree = {
                "a": [x, x - 1],
                "b": x + 2,
                "c": (
                    x,
                    3.0,
                    collections.deque([0.0, -x, 1, 2], maxlen=3),
                ),
                "d": collections.OrderedDict(
                    {
                        "e": torch.return_types.qr((2 * x, None)),
                        "f": MyTuple(x, x + 1, torch.zeros(4, 3)),
                    },
                ),
            }
            leaves, treespec = pytree.tree_flatten(tree)
            new_leaves = [
                x - 1,
                y,
                x * y,
                3.0,
                y - 2,
                1,
                torch.zeros(2, 2),
                2 * y,
                -y,
                x + y,
                x - y,
                torch.ones(3, 2),
                1,
            ]
            new_tree = pytree.tree_unflatten(new_leaves, treespec)
            return leaves, new_tree

        x = torch.randn(3, 2)
        y = torch.randn(3, 2)
        expected = fn(x, y)
        fn_opt = torch.compile(fullgraph=True)(fn)
        actual = fn_opt(x, y)

        self.assertEqual(actual, expected)

    @parametrize_pytree_module
    def test_pytree_tree_map(self, pytree):
        def fn(x, y):
            tree1 = {
                "a": [x, x - 1],
                "b": x + 2,
                "c": (
                    x,
                    3.0,
                    collections.deque([0.0, -x, 1, 2], maxlen=3),
                ),
                "d": collections.OrderedDict(
                    {
                        "e": torch.return_types.qr((2 * x, None)),
                        "f": MyTuple(x, x + 1, torch.zeros(4, 3)),
                    },
                ),
            }
            tree2 = collections.OrderedDict(
                [
                    ("c", (y, 3.0, collections.deque([1, -y, 10.0]))),
                    ("a", [y, y + 1]),
                    ("b", y + 2),
                    (
                        "d",
                        {
                            "f": MyTuple(torch.ones(4, 3), -y, y + 1),
                            "e": torch.return_types.qr((2 * y, None)),
                        },
                    ),
                ],
            )
            return pytree.tree_map(lambda u, v: (u, v), tree1, tree2)

        x = torch.randn(3, 2)
        y = torch.randn(3, 2)
        expected = fn(x, y)
        fn_opt = torch.compile(fullgraph=True)(fn)
        actual = fn_opt(x, y)

        self.assertEqual(actual, expected)

    @parametrize_pytree_module
    def test_pytree_tree_map_only(self, pytree):
        def fn(xs):
            def mapper(x):
                return x.clone()

            y = pytree.tree_map_only(torch.Tensor, mapper, xs)
            return y

        xs = [torch.tensor(i) for i in range(3)] + ["hi"]
        xsa = (xs, xs)
        xsb = {"aa": xsa, "ab": xs}

        counter = CompileCounter()
        comp_out = torch.compile(fn, backend=counter, fullgraph=True)(xsb)
        real_out = fn(xsb)

        self.assertEqual(comp_out, real_out)
        self.assertEqual(counter.frame_count, 1)
        self.assertEqual(counter.op_count, 9)


class TestTracer(JitTestCase):
    def test_jit_save(self):
        def fn():
            class Foo(torch.nn.Module):
                def __init__(self) -> None:
                    super().__init__()
                    self.a = 3

                @torch.jit.export
                def __getstate__(self):
                    return (3, self.training)

                @torch.jit.export
                def __setstate__(self, state):
                    self.a = state[0]
                    self.training = state[1]

                def forward(self, x):
                    return x + self.a

            f = Foo()

            return torch.jit.trace(f, (torch.rand(3, 4),))

        fn()
        opt_fn = torch.compile(fn, backend="eager")
        opt_fn()


class TestCustomFunction(torch.testing._internal.common_utils.TestCase):
    def test_autograd_function_with_matmul_folding_at_output(self):
        """
        When tensor folding occurs during matmul operation returned tensor is a view.
        This can cause issues when matmul is used inside a custom function
        and such view is then returned as output. Then it cannot be modified inplace
        and causes errors.
        It can be especially problematic when after such function inplace allreduce
        is performed. This test recreates this behaviour.
        Issue is resolved when unsafe_view is returned from matmul instead.
        """

        class CustomFunction(torch.autograd.Function):
            @staticmethod
            def forward(ctx, inp1, inp2):
                ctx.save_for_backward(inp2)
                ctx.output_shape = inp1.size()
                return torch.matmul(inp1, inp2)

            @staticmethod
            def backward(ctx, grad_output):
                output_shape = ctx.output_shape
                (inp2,) = ctx.saved_tensors
                return (
                    torch.mm(grad_output.squeeze(), inp2.t()).view(output_shape),
                    None,
                )

        def outer_function(inp1, inp2):
            res = CustomFunction.apply(inp1, inp2)
            res.add_(1.0)
            return res.sum()

        def usual_function(inp1, inp2) -> torch.Tensor:
            res = torch.matmul(inp1, inp2)
            res.add_(1.0)
            return res.sum()

        inp1_custom = torch.randn(4, 1, 2, requires_grad=True)
        inp1_usual = inp1_custom.detach().clone().requires_grad_(True)

        inp2 = torch.randn(2, 4)
        c_custom_func = torch.compile(outer_function)
        c_usual_func = torch.compile(usual_function)

        result_custom = c_custom_func(inp1_custom, inp2)
        result_custom.backward()
        result_usual = c_usual_func(inp1_usual, inp2)
        result_usual.backward()

        torch.allclose(inp1_custom.grad, inp1_usual.grad)

    def test_retain_grad(self):
        def fn(x, y):
            y.retain_grad()
            return torch.sin(y) + x

        opt_fn = torch.compile(fn, backend="aot_eager")
        x = torch.randn(4, requires_grad=True)
        y = torch.cos(x)
        opt_fn(x, y).sum().backward()
        self.assertTrue(y.grad is not None)


class MiscTestsDevice(torch._inductor.test_case.TestCase):
    def test_rand(self, device):
        cnts = torch._dynamo.testing.CompileCounter()
        device = device

        def fn():
            return torch.randn(10, device=device)

        torch.manual_seed(10)
        ref_run1 = fn()

        torch.manual_seed(10)
        ref_run2 = fn()
        self.assertTrue(same(ref_run1, ref_run2))

        torch.manual_seed(10)
        opt_fn = torch.compile(fn, backend=cnts, fullgraph=True)
        res = opt_fn()

        self.assertTrue(same(res, ref_run1))

    @unittest.skipIf(
        not PLATFORM_SUPPORTS_FLASH_ATTENTION,
        "Can't run fused SDPA on this platform",
    )
    def test_parsing_sdpa(self, device):
        class MyModule(torch.nn.Module):
            def forward(self, query, key, value):
                out = F.scaled_dot_product_attention(query, key, value, None, 0, True)
                out = F.scaled_dot_product_attention(
                    query, key, value, None, 0, True, scale=8
                )
                out = F.scaled_dot_product_attention(
                    query=query,
                    key=key,
                    value=value,
                    attn_mask=None,
                    dropout_p=0,
                    is_causal=True,
                )
                out = F.scaled_dot_product_attention(
                    query,
                    key=key,
                    value=value,
                    attn_mask=None,
                    dropout_p=0,
                    is_causal=True,
                )
                out = F.scaled_dot_product_attention(
                    query, key, value, None, dropout_p=0, is_causal=True
                )
                out = F.scaled_dot_product_attention(query, key, value, None, scale=8)
                return out

        device = device
        dtype = torch.float16
        seq_len_q = 1
        seq_len_k = 1
        head_dim = 8
        query = torch.ones(
            1, 8, seq_len_q, head_dim, device=device, dtype=dtype, requires_grad=True
        )
        key = torch.ones(
            1, 8, seq_len_k, head_dim, device=device, dtype=dtype, requires_grad=True
        )
        value = torch.ones(
            1, 8, seq_len_k, head_dim, device=device, dtype=dtype, requires_grad=True
        )
        module = MyModule()
        opt_mod = torch.compile(module, backend="inductor")
        opt_mod(query, key, value)

    def test_torch_device_is_available(self, device):
        def fn(x):
            if TEST_HPU or TEST_CUDA:
                return x + 1
            else:
                return x - 1

        x = torch.rand(4)
        ref = fn(x)
        opt_fn = torch.compile(fn, backend="eager", fullgraph=True)
        res = opt_fn(x)
        self.assertTrue(same(ref, res))

    @unittest.skipIf(not TEST_CUDA, "requires cuda")
    @unittest.skipIf(not torch.backends.cudnn.is_available(), "requires cudnn")
    def test_torch_cudnn_is_acceptable(self, device):
        def fn(x):
            if torch.backends.cudnn.is_acceptable(tensor=x):
                return x + 1
            return x

        x = torch.rand(4).to(device)
        ref = fn(x)
        opt_fn = torch.compile(fn, backend="eager", fullgraph=True)
        res = opt_fn(x)
        self.assertTrue(same(ref, res))

    @unittest.skipIf(not TEST_CUDA, "requires cuda")
    @unittest.skipIf(not torch.backends.cudnn.is_available(), "requires cudnn")
    def test_torch_cudnn_is_acceptable_bad_inputs(self, device):
        def fn1(x):
            if torch.backends.cudnn.is_acceptable("invalid"):
                return x + 1
            return x

        def fn2(x):
            if torch.backends.cudnn.is_acceptable(x, 3.14):
                return x + 1
            return x

        with self.assertRaisesRegex(
            AssertionError, "Expect input to cudnn.is_acceptable to be a tensor"
        ):
            x1 = torch.rand(4).to(device)
            opt_fn1 = torch.compile(fn1, backend="eager", fullgraph=True)
            res1 = opt_fn1(x1)

        with self.assertRaisesRegex(
            AssertionError, "Expect 1 input to cudnn.is_acceptable"
        ):
            x2 = torch.rand(4).to(device)
            opt_fn2 = torch.compile(fn2, backend="eager", fullgraph=True)
            res = opt_fn2(x2)

    @unittest.skipIf(not torch.cuda.is_available(), "requires cuda")
    @torch._dynamo.config.patch(recompile_limit=999)
    def test_legacy_cuda_tensor(self):
        typs = [
            torch.cuda.FloatTensor,
            torch.cuda.DoubleTensor,
            torch.cuda.HalfTensor,
            torch.cuda.BFloat16Tensor,
            torch.cuda.ByteTensor,
            torch.cuda.CharTensor,
            torch.cuda.IntTensor,
            torch.cuda.ShortTensor,
            torch.cuda.LongTensor,
        ]

        def f2(typ):
            return typ([1, 2, 3])

        compiled_f2 = torch.compile(f2, backend="eager", fullgraph=True)
        for typ in typs:
            output = compiled_f2(typ)
            expected = f2(typ)
            self.assertEqual(output, expected)

    def test_get_device(self, device):
        def fn(x, y):
            x = x + 1
            y = y + 1
            return x.get_device(), y.get_device()

        x = torch.rand(4, device=device)
        y = torch.rand(4, device="cpu")
        ref = fn(x, y)
        opt_fn = torch.compile(fn, backend="eager", fullgraph=True)
        res = opt_fn(x, y)
        self.assertTrue(same(ref, res))

    def test_symint_as_device_kwarg(self, device):
        def f(rank):
            # -2 to make device id 0 for easier testing on CI
            return torch.ones(10, device=rank.size(0) - 2)

        x = torch.randn(2)
        out = f(torch.randn(2))
        opt_out = torch.compile(backend="eager", dynamic=True, fullgraph=True)(f)(x)
        self.assertEqual(out, opt_out)

    @unittest.skipIf(not TEST_MULTIGPU, "need multiple GPU")
    def test_cuda_set_device(self, device):
        def fn():
            a = torch.ones(2, device=device)
            torch.cuda.set_device(1)
            return a + 1

        with torch.cuda.device(0):
            counter = CompileCounter()
            opt_fn = torch.compile(fn, backend=counter)
            res = opt_fn()
            self.assertEqual(res.device.type, "cuda")
            self.assertEqual(res.device.index, 0)
            self.assertEqual(counter.frame_count, 2)

    def test_torch_device_python_type(self):
        for device, device_type, index in [
            ("cpu", "cpu", None),
            ("cuda:0", "cuda", 0),
            ("hpu:0", "hpu", 0),
        ]:
            if (device == "cuda:0" and not TEST_CUDA) or (
                device == "hpu:0" and not TEST_HPU
            ):
                continue

            def fn(target):
                target_device = target.device
                a = torch.zeros(2, 3, device=target_device)
                # Constant assert at trace time
                assert isinstance(target_device, torch.device)
                assert target_device.type == device_type
                assert target_device.index == index
                b = torch.zeros(2, 3, device=target_device)
                c = torch.zeros(2, 3, device=target_device)
                return a + b + c

            from torch._dynamo.variables import ConstantVariable

            device = torch.device(device)
            expected_variable = ConstantVariable(device)
            self.assertEqual(expected_variable.python_type(), type(device))

            opt_func = torch.compile(fn, backend="eager", fullgraph=True)
            a = torch.tensor([2, 3], device=device)
            res = opt_func(a)
            self.assertIsInstance(res, torch.Tensor)

    @torch._dynamo.config.patch(
        capture_scalar_outputs=True, capture_dynamic_output_shape_ops=True
    )
    @torch._functorch.config.patch(fake_tensor_propagate_real_tensors=True)
    def test_interpolate_propagate_real_tensors(self, device):
        @torch.compile(backend="eager", fullgraph=True)
        def f(mask, box):
            # u0, u1 = mask.tolist()
            mask = torch.randn(1, 1, 30, 30, device=device)
            h, w = box.tolist()
            return torch.nn.functional.interpolate(
                mask, (h, w), mode="bilinear", align_corners=False
            )

        f(torch.tensor([30, 30], device=device), torch.tensor([68, 32], device=device))

    def test_scalar_isin_decomposition(self):
        def f():
            x = torch.tensor(0)
            return torch.isin(x, x)

        opt_f = torch.compile(f, backend="inductor", fullgraph=True)
        ref = f()
        res = opt_f()
        self.assertEqual(ref, res)

    def test_randint_no_graphbreak(self):
        @torch.compile(backend="aot_eager", fullgraph=True)
        def f(actions, n_act, epsilon=0.1):
            actions_random = torch.randint_like(actions, n_act)

            return actions_random

        x = torch.ones([1], dtype=torch.int64)
        y = torch.tensor(5)
        f(x, y)


instantiate_parametrized_tests(MiscTestsPyTree)

devices = ("cuda", "hpu")
instantiate_device_type_tests(MiscTestsDevice, globals(), only_for=devices)


if __name__ == "__main__":
    from torch._dynamo.test_case import run_tests

    run_tests()<|MERGE_RESOLUTION|>--- conflicted
+++ resolved
@@ -8081,8 +8081,6 @@
 
         self.assertEqual(counter.frame_count, 1)
 
-<<<<<<< HEAD
-=======
     @torch.compiler.config.patch(dynamic_sources="L['self']._modules['inner'].x")
     def test_dynamic_sources_precedence_over_int_specialization(self):
         builder._DYNAMIC_SOURCES = None
@@ -8108,7 +8106,6 @@
 
         self.assertEqual(counter.frame_count, 1)
 
->>>>>>> 2625c70a
     @torch.compiler.config.patch(dynamic_sources="L['x']")
     def test_dynamic_sources_int(self):
         counter = CompileCounter()
