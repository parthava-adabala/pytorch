--- conflicted
+++ resolved
@@ -24,7 +24,6 @@
         e = torch.Event()
         weakref.ref(e)
 
-<<<<<<< HEAD
     def test_stream_enter_exit(self):
         def fn(x, y):
             s2 = torch.Stream()
@@ -124,9 +123,7 @@
     def test_stream_with_mutation(self):
         pass
 
-=======
     @requires_cuda
->>>>>>> 436279a0
     def test_run_opcheck(self):
         from torch._dynamo.variables.streams import fork_stream, join_stream
         from torch.library import opcheck
