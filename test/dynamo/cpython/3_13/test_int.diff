diff --git a/test/dynamo/cpython/3_13/test_int.py b/test/dynamo/cpython/3_13/test_int.py
<<<<<<< HEAD
index 48825f46911..072c591e073 100644
=======
index 48825f46911..731680d82a0 100644
>>>>>>> eaa5d9d3
--- a/test/dynamo/cpython/3_13/test_int.py
+++ b/test/dynamo/cpython/3_13/test_int.py
@@ -1,13 +1,137 @@
+# ======= BEGIN Dynamo patch =======
+# Owner(s): ["module: dynamo"]
+
+# ruff: noqa
+# flake8: noqa
+
+import sys
+import torch
+import torch._dynamo.test_case
+import unittest
+from torch._dynamo.test_case import CPythonTestCase
+from torch.testing._internal.common_utils import run_tests
+
+__TestCase = CPythonTestCase
+
+
+# redirect import statements
+import sys
+import importlib.abc
+
+redirect_imports = (
+    "test.mapping_tests",
+    "test.typinganndata",
+    "test.test_grammar",
+    "test.test_math",
+    "test.test_iter",
+    "test.typinganndata.ann_module",
+)
+
+class RedirectImportFinder(importlib.abc.MetaPathFinder):
+    def find_spec(self, fullname, path, target=None):
+        # Check if the import is the problematic one
+        if fullname in redirect_imports:
+            try:
+                # Attempt to import the standalone module
+                name = fullname.removeprefix("test.")
+                r = importlib.import_module(name)
+                # Redirect the module in sys.modules
+                sys.modules[fullname] = r
+                # Return a module spec from the found module
+                return importlib.util.find_spec(name)
+            except ImportError:
+                return None
+        return None
+
+# Add the custom finder to sys.meta_path
+sys.meta_path.insert(0, RedirectImportFinder())
+
+
+# ======= END DYNAMO PATCH =======
+
 import sys
 import time
 
 import unittest
 from unittest import mock
 from test import support
-from test.support.numbers import (
-    VALID_UNDERSCORE_LITERALS,
-    INVALID_UNDERSCORE_LITERALS,
-)
+
+VALID_UNDERSCORE_LITERALS = [
+    '0_0_0',
+    '4_2',
+    '1_0000_0000',
+    '0b1001_0100',
+    '0xffff_ffff',
+    '0o5_7_7',
+    '1_00_00.5',
+    '1_00_00.5e5',
+    '1_00_00e5_1',
+    '1e1_0',
+    '.1_4',
+    '.1_4e1',
+    '0b_0',
+    '0x_f',
+    '0o_5',
+    '1_00_00j',
+    '1_00_00.5j',
+    '1_00_00e5_1j',
+    '.1_4j',
+    '(1_2.5+3_3j)',
+    '(.5_6j)',
+]
+INVALID_UNDERSCORE_LITERALS = [
+    # Trailing underscores:
+    '0_',
+    '42_',
+    '1.4j_',
+    '0x_',
+    '0b1_',
+    '0xf_',
+    '0o5_',
+    '0 if 1_Else 1',
+    # Underscores in the base selector:
+    '0_b0',
+    '0_xf',
+    '0_o5',
+    # Old-style octal, still disallowed:
+    '0_7',
+    '09_99',
+    # Multiple consecutive underscores:
+    '4_______2',
+    '0.1__4',
+    '0.1__4j',
+    '0b1001__0100',
+    '0xffff__ffff',
+    '0x___',
+    '0o5__77',
+    '1e1__0',
+    '1e1__0j',
+    # Underscore right before a dot:
+    '1_.4',
+    '1_.4j',
+    # Underscore right after a dot:
+    '1._4',
+    '1._4j',
+    '._5',
+    '._5j',
+    # Underscore right after a sign:
+    '1.0e+_1',
+    '1.0e+_1j',
+    # Underscore right before j:
+    '1.4_j',
+    '1.4e5_j',
+    # Underscore right before e:
+    '1_e1',
+    '1.4_e1',
+    '1.4_e1j',
+    # Underscore right after e:
+    '1e_1',
+    '1.4e_1',
+    '1.4e_1j',
+    # Complex cases with parens:
+    '(1+1.5_j_)',
+    '(1+1.5_j)',
+]
 
 try:
     import _pylong
@@ -38,7 +162,7 @@ L = [
 class IntSubclass(int):
     pass
 
-class IntTestCases(unittest.TestCase):
+class IntTestCases(__TestCase):
 
     def test_basic(self):
         self.assertEqual(int(314), 314)
<<<<<<< HEAD
@@ -607,7 +731,7 @@ class IntTestCases(unittest.TestCase):
=======
@@ -309,11 +436,13 @@ class IntTestCases(unittest.TestCase):
             int('0', 5.0)
 
     def test_int_base_indexable(self):
-        class MyIndexable(object):
-            def __init__(self, value):
-                self.value = value
-            def __index__(self):
-                return self.value
+        with torch._dynamo.set_fullgraph(fullgraph=False):
+            with torch._dynamo.set_fullgraph(fullgraph=False):
+                class MyIndexable(object):
+                    def __init__(self, value):
+                        self.value = value
+                    def __index__(self):
+                        return self.value
 
         # Check out of range bases.
         for base in 2**100, -2**100, 1, 37:
@@ -328,9 +457,11 @@ class IntTestCases(unittest.TestCase):
     def test_non_numeric_input_types(self):
         # Test possible non-numeric types for the argument x, including
         # subclasses of the explicitly documented accepted types.
-        class CustomStr(str): pass
-        class CustomBytes(bytes): pass
-        class CustomByteArray(bytearray): pass
+
+        with torch._dynamo.set_fullgraph(fullgraph=False):
+            class CustomStr(str): pass
+            class CustomBytes(bytes): pass
+            class CustomByteArray(bytearray): pass
 
         factories = [
             bytes,
@@ -372,72 +503,82 @@ class IntTestCases(unittest.TestCase):
 
     def test_intconversion(self):
         # Test __int__()
-        class ClassicMissingMethods:
-            pass
+        with torch._dynamo.set_fullgraph(fullgraph=False):
+            class ClassicMissingMethods:
+                pass
         self.assertRaises(TypeError, int, ClassicMissingMethods())
 
-        class MissingMethods(object):
-            pass
+        with torch._dynamo.set_fullgraph(fullgraph=False):
+            class MissingMethods(object):
+                pass
         self.assertRaises(TypeError, int, MissingMethods())
 
-        class Foo0:
-            def __int__(self):
-                return 42
+        with torch._dynamo.set_fullgraph(fullgraph=False):
+            class Foo0:
+                def __int__(self):
+                    return 42
 
         self.assertEqual(int(Foo0()), 42)
 
-        class Classic:
-            pass
+        with torch._dynamo.set_fullgraph(fullgraph=False):
+            class Classic:
+                pass
         for base in (object, Classic):
-            class IntOverridesTrunc(base):
-                def __int__(self):
-                    return 42
-                def __trunc__(self):
-                    return -12
+            with torch._dynamo.set_fullgraph(fullgraph=False):
+                class IntOverridesTrunc(base):
+                    def __int__(self):
+                        return 42
+                    def __trunc__(self):
+                        return -12
             self.assertEqual(int(IntOverridesTrunc()), 42)
 
-            class JustTrunc(base):
-                def __trunc__(self):
-                    return 42
+            with torch._dynamo.set_fullgraph(fullgraph=False):
+                class JustTrunc(base):
+                    def __trunc__(self):
+                        return 42
             with self.assertWarns(DeprecationWarning):
                 self.assertEqual(int(JustTrunc()), 42)
 
-            class ExceptionalTrunc(base):
-                def __trunc__(self):
-                    1 / 0
+            with torch._dynamo.set_fullgraph(fullgraph=False):
+                class ExceptionalTrunc(base):
+                    def __trunc__(self):
+                        1 / 0
             with self.assertRaises(ZeroDivisionError), \
                  self.assertWarns(DeprecationWarning):
                 int(ExceptionalTrunc())
 
             for trunc_result_base in (object, Classic):
-                class Index(trunc_result_base):
-                    def __index__(self):
-                        return 42
-
-                class TruncReturnsNonInt(base):
-                    def __trunc__(self):
-                        return Index()
+                with torch._dynamo.set_fullgraph(fullgraph=False):
+                    class Index(trunc_result_base):
+                        def __index__(self):
+                            return 42
+
+                    class TruncReturnsNonInt(base):
+                        def __trunc__(self):
+                            return Index()
                 with self.assertWarns(DeprecationWarning):
                     self.assertEqual(int(TruncReturnsNonInt()), 42)
 
-                class Intable(trunc_result_base):
-                    def __int__(self):
-                        return 42
+                with torch._dynamo.set_fullgraph(fullgraph=False):
+                    class Intable(trunc_result_base):
+                        def __int__(self):
+                            return 42
 
-                class TruncReturnsNonIndex(base):
-                    def __trunc__(self):
-                        return Intable()
+                    class TruncReturnsNonIndex(base):
+                        def __trunc__(self):
+                            return Intable()
                 with self.assertWarns(DeprecationWarning):
                     self.assertEqual(int(TruncReturnsNonInt()), 42)
 
-                class NonIntegral(trunc_result_base):
-                    def __trunc__(self):
-                        # Check that we avoid infinite recursion.
-                        return NonIntegral()
+                with torch._dynamo.set_fullgraph(fullgraph=False):
+                    class NonIntegral(trunc_result_base):
+                        def __trunc__(self):
+                            # Check that we avoid infinite recursion.
+                            return NonIntegral()
 
-                class TruncReturnsNonIntegral(base):
-                    def __trunc__(self):
-                        return NonIntegral()
+                    class TruncReturnsNonIntegral(base):
+                        def __trunc__(self):
+                            return NonIntegral()
                 try:
                     with self.assertWarns(DeprecationWarning):
                         int(TruncReturnsNonIntegral())
@@ -449,27 +590,29 @@ class IntTestCases(unittest.TestCase):
                     self.fail("Failed to raise TypeError with %s" %
                               ((base, trunc_result_base),))
 
-                # Regression test for bugs.python.org/issue16060.
-                class BadInt(trunc_result_base):
-                    def __int__(self):
-                        return 42.0
+                with torch._dynamo.set_fullgraph(fullgraph=False):
+                    # Regression test for bugs.python.org/issue16060.
+                    class BadInt(trunc_result_base):
+                        def __int__(self):
+                            return 42.0
 
-                class TruncReturnsBadInt(base):
-                    def __trunc__(self):
-                        return BadInt()
+                    class TruncReturnsBadInt(base):
+                        def __trunc__(self):
+                            return BadInt()
 
                 with self.assertRaises(TypeError), \
                      self.assertWarns(DeprecationWarning):
                     int(TruncReturnsBadInt())
 
     def test_int_subclass_with_index(self):
-        class MyIndex(int):
-            def __index__(self):
-                return 42
+        with torch._dynamo.set_fullgraph(fullgraph=False):
+            class MyIndex(int):
+                def __index__(self):
+                    return 42
 
-        class BadIndex(int):
-            def __index__(self):
-                return 42.0
+            class BadIndex(int):
+                def __index__(self):
+                    return 42.0
 
         my_int = MyIndex(7)
         self.assertEqual(my_int, 7)
@@ -478,13 +621,14 @@ class IntTestCases(unittest.TestCase):
         self.assertEqual(int(BadIndex()), 0)
 
     def test_int_subclass_with_int(self):
-        class MyInt(int):
-            def __int__(self):
-                return 42
+        with torch._dynamo.set_fullgraph(fullgraph=False):
+            class MyInt(int):
+                def __int__(self):
+                    return 42
 
-        class BadInt(int):
-            def __int__(self):
-                return 42.0
+            class BadInt(int):
+                def __int__(self):
+                    return 42.0
 
         my_int = MyInt(7)
         self.assertEqual(my_int, 7)
@@ -495,33 +639,34 @@ class IntTestCases(unittest.TestCase):
         self.assertRaises(TypeError, int, my_int)
 
     def test_int_returns_int_subclass(self):
-        class BadIndex:
-            def __index__(self):
-                return True
+        with torch._dynamo.set_fullgraph(fullgraph=False):
+            class BadIndex:
+                def __index__(self):
+                    return True
 
-        class BadIndex2(int):
-            def __index__(self):
-                return True
+            class BadIndex2(int):
+                def __index__(self):
+                    return True
 
-        class BadInt:
-            def __int__(self):
-                return True
+            class BadInt:
+                def __int__(self):
+                    return True
 
-        class BadInt2(int):
-            def __int__(self):
-                return True
+            class BadInt2(int):
+                def __int__(self):
+                    return True
 
-        class TruncReturnsBadIndex:
-            def __trunc__(self):
-                return BadIndex()
+            class TruncReturnsBadIndex:
+                def __trunc__(self):
+                    return BadIndex()
 
-        class TruncReturnsBadInt:
-            def __trunc__(self):
-                return BadInt()
+            class TruncReturnsBadInt:
+                def __trunc__(self):
+                    return BadInt()
 
-        class TruncReturnsIntSubclass:
-            def __trunc__(self):
-                return True
+            class TruncReturnsIntSubclass:
+                def __trunc__(self):
+                    return True
 
         bad_int = BadIndex()
         with self.assertWarns(DeprecationWarning):
@@ -566,6 +711,7 @@ class IntTestCases(unittest.TestCase):
         self.assertEqual(n, 1)
         self.assertIs(type(n), IntSubclass)
 
+    @skipIfTorchDynamo("flaky under dynamo")
     def test_error_message(self):
         def check(s, base=None):
             with self.assertRaises(ValueError,
@@ -607,7 +753,7 @@ class IntTestCases(unittest.TestCase):
>>>>>>> eaa5d9d3
         self.assertEqual(int('1_2_3_4_5_6_7', 32), 1144132807)
 
 
-class IntStrDigitLimitsTests(unittest.TestCase):
+class IntStrDigitLimitsTests(__TestCase):
 
     int_class = int  # Override this in subclasses to reuse the suite.
 
<<<<<<< HEAD
@@ -818,7 +942,7 @@ class IntSubclassStrDigitLimitsTests(IntStrDigitLimitsTests):
=======
@@ -818,7 +964,7 @@ class IntSubclassStrDigitLimitsTests(IntStrDigitLimitsTests):
>>>>>>> eaa5d9d3
     int_class = IntSubclass
 
 
-class PyLongModuleTests(unittest.TestCase):
+class PyLongModuleTests(__TestCase):
     # Tests of the functions in _pylong.py.  Those get used when the
     # number of digits in the input values are large enough.
 
<<<<<<< HEAD
@@ -922,4 +1046,4 @@ class PyLongModuleTests(unittest.TestCase):
=======
@@ -922,4 +1068,4 @@ class PyLongModuleTests(unittest.TestCase):
>>>>>>> eaa5d9d3
             bits <<= 1
 
 if __name__ == "__main__":
-    unittest.main()
+    run_tests()<|MERGE_RESOLUTION|>--- conflicted
+++ resolved
@@ -1,24 +1,23 @@
 diff --git a/test/dynamo/cpython/3_13/test_int.py b/test/dynamo/cpython/3_13/test_int.py
-<<<<<<< HEAD
-index 48825f46911..072c591e073 100644
-=======
 index 48825f46911..731680d82a0 100644
->>>>>>> eaa5d9d3
 --- a/test/dynamo/cpython/3_13/test_int.py
 +++ b/test/dynamo/cpython/3_13/test_int.py
-@@ -1,13 +1,137 @@
+@@ -1,13 +1,140 @@
 +# ======= BEGIN Dynamo patch =======
 +# Owner(s): ["module: dynamo"]
 +
 +# ruff: noqa
 +# flake8: noqa
++
++# Test copied from
++# https://raw.githubusercontent.com/python/cpython/refs/tags/v3.13.5/Lib/test/test_int.py
 +
 +import sys
 +import torch
 +import torch._dynamo.test_case
 +import unittest
 +from torch._dynamo.test_case import CPythonTestCase
-+from torch.testing._internal.common_utils import run_tests
++from torch.testing._internal.common_utils import run_tests, skipIfTorchDynamo
 +
 +__TestCase = CPythonTestCase
 +
@@ -148,7 +147,7 @@
  
  try:
      import _pylong
-@@ -38,7 +162,7 @@ L = [
+@@ -38,7 +165,7 @@ L = [
  class IntSubclass(int):
      pass
  
@@ -157,9 +156,6 @@
  
      def test_basic(self):
          self.assertEqual(int(314), 314)
-<<<<<<< HEAD
-@@ -607,7 +731,7 @@ class IntTestCases(unittest.TestCase):
-=======
 @@ -309,11 +436,13 @@ class IntTestCases(unittest.TestCase):
              int('0', 5.0)
  
@@ -446,7 +442,6 @@
          def check(s, base=None):
              with self.assertRaises(ValueError,
 @@ -607,7 +753,7 @@ class IntTestCases(unittest.TestCase):
->>>>>>> eaa5d9d3
          self.assertEqual(int('1_2_3_4_5_6_7', 32), 1144132807)
  
  
@@ -455,11 +450,7 @@
  
      int_class = int  # Override this in subclasses to reuse the suite.
  
-<<<<<<< HEAD
-@@ -818,7 +942,7 @@ class IntSubclassStrDigitLimitsTests(IntStrDigitLimitsTests):
-=======
 @@ -818,7 +964,7 @@ class IntSubclassStrDigitLimitsTests(IntStrDigitLimitsTests):
->>>>>>> eaa5d9d3
      int_class = IntSubclass
  
  
@@ -468,11 +459,7 @@
      # Tests of the functions in _pylong.py.  Those get used when the
      # number of digits in the input values are large enough.
  
-<<<<<<< HEAD
-@@ -922,4 +1046,4 @@ class PyLongModuleTests(unittest.TestCase):
-=======
 @@ -922,4 +1068,4 @@ class PyLongModuleTests(unittest.TestCase):
->>>>>>> eaa5d9d3
              bits <<= 1
  
  if __name__ == "__main__":
