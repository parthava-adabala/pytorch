diff --git a/test/dynamo/cpython/3_13/test_userlist.py b/test/dynamo/cpython/3_13/test_userlist.py
<<<<<<< HEAD
index 312702c8e39..a4532922f5d 100644
=======
index 312702c8e39..d3d8dbf394a 100644
>>>>>>> eaa5d9d3
--- a/test/dynamo/cpython/3_13/test_userlist.py
+++ b/test/dynamo/cpython/3_13/test_userlist.py
@@ -1,7 +1,58 @@
+# ======= BEGIN Dynamo patch =======
+# Owner(s): ["module: dynamo"]
+
+# ruff: noqa
+# flake8: noqa
+
+import sys
+import torch
+import torch._dynamo.test_case
+import unittest
+from torch._dynamo.test_case import CPythonTestCase
+from torch.testing._internal.common_utils import run_tests
+
+__TestCase = CPythonTestCase
+
+
+# redirect import statements
+import sys
+import importlib.abc
+
+redirect_imports = (
+    "test.mapping_tests",
+    "test.typinganndata",
+    "test.test_grammar",
+    "test.test_math",
+    "test.test_iter",
+    "test.typinganndata.ann_module",
+)
+
+class RedirectImportFinder(importlib.abc.MetaPathFinder):
+    def find_spec(self, fullname, path, target=None):
+        # Check if the import is the problematic one
+        if fullname in redirect_imports:
+            try:
+                # Attempt to import the standalone module
+                name = fullname.removeprefix("test.")
+                r = importlib.import_module(name)
+                # Redirect the module in sys.modules
+                sys.modules[fullname] = r
+                # Return a module spec from the found module
+                return importlib.util.find_spec(name)
+            except ImportError:
+                return None
+        return None
+
+# Add the custom finder to sys.meta_path
+sys.meta_path.insert(0, RedirectImportFinder())
+
+
+# ======= END DYNAMO PATCH =======
+
 # Check every path through every method of UserList
 
 from collections import UserList
-from test import list_tests
+import list_tests
 import unittest
 from test import support
 
<<<<<<< HEAD
@@ -69,9 +120,9 @@ class UserListTest(list_tests.CommonTest):
=======
@@ -56,9 +110,10 @@ class UserListTest(list_tests.CommonTest):
 
     def test_getitemoverwriteiter(self):
         # Verify that __getitem__ overrides *are* recognized by __iter__
-        class T(self.type2test):
-            def __getitem__(self, key):
-                return str(key) + '!!!'
+        with torch._dynamo.set_fullgraph(fullgraph=False):
+            class T(self.type2test):
+                def __getitem__(self, key):
+                    return str(key) + '!!!'
         self.assertEqual(next(iter(T((1,2)))), "0!!!")
 
     def test_userlist_copy(self):
@@ -69,9 +124,9 @@ class UserListTest(list_tests.CommonTest):
>>>>>>> eaa5d9d3
 
     # Decorate existing test with recursion limit, because
     # the test is for C structure, but `UserList` is a Python structure.
-    test_repr_deep = support.infinite_recursion(25)(
-        list_tests.CommonTest.test_repr_deep,
-    )
+    # test_repr_deep = support.infinite_recursion(25)(
+    #     list_tests.CommonTest.test_repr_deep,
+    # )
 
 if __name__ == "__main__":
-    unittest.main()
+    run_tests()<|MERGE_RESOLUTION|>--- conflicted
+++ resolved
@@ -1,17 +1,16 @@
 diff --git a/test/dynamo/cpython/3_13/test_userlist.py b/test/dynamo/cpython/3_13/test_userlist.py
-<<<<<<< HEAD
-index 312702c8e39..a4532922f5d 100644
-=======
 index 312702c8e39..d3d8dbf394a 100644
->>>>>>> eaa5d9d3
 --- a/test/dynamo/cpython/3_13/test_userlist.py
 +++ b/test/dynamo/cpython/3_13/test_userlist.py
-@@ -1,7 +1,58 @@
+@@ -1,7 +1,61 @@
 +# ======= BEGIN Dynamo patch =======
 +# Owner(s): ["module: dynamo"]
 +
 +# ruff: noqa
 +# flake8: noqa
++
++# Test copied from
++# https://raw.githubusercontent.com/python/cpython/refs/tags/v3.13.5/Lib/test/test_userlist.py
 +
 +import sys
 +import torch
@@ -66,9 +65,6 @@
  import unittest
  from test import support
  
-<<<<<<< HEAD
-@@ -69,9 +120,9 @@ class UserListTest(list_tests.CommonTest):
-=======
 @@ -56,9 +110,10 @@ class UserListTest(list_tests.CommonTest):
  
      def test_getitemoverwriteiter(self):
@@ -84,7 +80,6 @@
  
      def test_userlist_copy(self):
 @@ -69,9 +124,9 @@ class UserListTest(list_tests.CommonTest):
->>>>>>> eaa5d9d3
  
      # Decorate existing test with recursion limit, because
      # the test is for C structure, but `UserList` is a Python structure.
