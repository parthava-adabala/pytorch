# Owner(s): ["module: inductor"]
# ruff: noqa: F841
# flake8: noqa: E731
# Skip do not assign a lambda expression, use a def
import functools
import logging

import torch
import torch._dynamo.testing
import torch._inductor.test_case
import torch.utils._pytree as pytree
from torch._dynamo import config as dynamo_config
from torch._higher_order_ops.triton_kernel_wrap import (
    generate_ttir,
    triton_kernel_wrapper_functional,
    triton_kernel_wrapper_mutation,
)
from torch._inductor import config as inductor_config, metrics
from torch._inductor.pattern_matcher import (
    CallFunctionVarArgs,
    PatternMatcherPass,
    register_graph_pattern,
)
from torch._inductor.utils import run_and_get_code, triton_version_uses_attrs_dict
from torch._library import capture_triton
from torch.testing import FileCheck
from torch.testing._internal import common_utils
<<<<<<< HEAD
from torch.testing._internal.common_utils import parametrize, skipIfWindows, skipIfXpu
from torch.testing._internal.inductor_utils import GPU_TYPE, HAS_CUDA, HAS_GPU, HAS_XPU
=======
from torch.testing._internal.common_utils import (
    parametrize,
    skipIfRocm,
    skipIfWindows,
    skipIfXpu,
)
from torch.testing._internal.inductor_utils import (
    GPU_TYPE,
    HAS_CUDA_AND_TRITON,
    HAS_GPU,
    HAS_XPU_AND_TRITON,
)
>>>>>>> eaa5d9d3
from torch.testing._internal.logging_utils import log_settings, logs_to_string

# Defines all the kernels for tests
from torch.testing._internal.triton_utils import *  # noqa: F403
from torch.utils._triton import has_triton_package, has_triton_tma


if HAS_GPU:
    import triton
    from triton import language as tl

    if HAS_CUDA_AND_TRITON:
        try:
            from triton.language.extra.libdevice import (  # @manual
                fast_dividef,
                fast_dividef as my_fast_dividef,
            )
        except ImportError:
            from triton.language.extra.cuda.libdevice import (  # @manual
                fast_dividef,
                fast_dividef as my_fast_dividef,
            )
    elif HAS_XPU_AND_TRITON:
        from triton.language.extra.intel.libdevice import (  # @manual
            fast_dividef,
            fast_dividef as my_fast_dividef,
        )

    def _triton_get_ast_equal_to_str(params):
        try:
            from triton.backends.compiler import AttrsDescriptor  # noqa: F401

            return f"'tt.equal_to': {params}"
        except ImportError:
            return f"equal_to_1={params}"

    # Define shared triton constants here.
    CONSTANT_C: tl.constexpr = tl.constexpr(4)
    STRING_CONSTANT_C: tl.constexpr = tl.constexpr("CONSTANT_C")
    BOOL_CONSTANT_C: tl.constexpr = tl.constexpr(True)
    FLOAT_CONSTANT_C = tl.constexpr(3.14)  # intentionally un-annotated


class KernelTests(torch._inductor.test_case.TestCase):
    def _kernel_launched_in_code(self, kernel_name: str, code: str) -> bool:
        if inductor_config.cpp_wrapper:
            return f"launchKernel({kernel_name}" in code
        return f"{kernel_name}.run(" in code

    @requires_gpu
    def test_triton_kernel_with_kernel_param(self):
        @triton.jit
        def pass_kernel(kernel):
            pass

        @torch.compile(backend="eager")
        def f(x):
            grid = (x.numel(),)
            pass_kernel[grid](kernel=x)

        t1 = torch.rand(5, device=GPU_TYPE)
        f(t1)
        # No need to assert anything, the goal is to make sure dynamo does
        # not crash

    @requires_gpu
    def test_triton_kernel_higher_order_func(self):
        from torch._higher_order_ops.triton_kernel_wrap import kernel_side_table

        add_kernel_id = kernel_side_table.add_kernel(add_kernel)

        t1 = torch.rand(5, device=GPU_TYPE)
        t2 = torch.rand(5, device=GPU_TYPE)

        torch_add = t1 + t2

        # Test higher order function with mutation
        output = torch.zeros_like(t1)
        n_elements = output.numel()
        constant_args_idx = kernel_side_table.add_constant_args(
            {"n_elements": n_elements, "BLOCK_SIZE": 16}
        )
        grid = lambda meta: (triton.cdiv(n_elements, meta["BLOCK_SIZE"]),)
        triton_kernel_wrapper_mutation(
            kernel_idx=add_kernel_id,
            constant_args_idx=constant_args_idx,
            grid=[grid],
            tma_descriptor_metadata={},
            kwargs={
                "in_ptr0": t1,
                "in_ptr1": t2,
                "out_ptr": output,
            },
        )
        self.assertEqual(output, torch_add)
        # Make sure it is modified
        self.assertNotEqual(output, torch.zeros_like(t1))

        # Test higher order function without mutation
        output = torch.zeros_like(t1)
        out_dict = triton_kernel_wrapper_functional(
            kernel_idx=add_kernel_id,
            constant_args_idx=constant_args_idx,
            grid=[grid],
            tma_descriptor_metadata={},
            kwargs={
                "in_ptr0": t1,
                "in_ptr1": t2,
                "out_ptr": output,
            },
            tensors_to_clone=["in_ptr0", "in_ptr1", "out_ptr"],
        )
        self.assertEqual(out_dict["out_ptr"], torch_add)
        # Make sure it is NOT modified
        self.assertEqual(output, torch.zeros_like(t1))

    @requires_gpu
    def test_triton_kernel_functionalize(self):
        from functorch import make_fx
        from torch._higher_order_ops.triton_kernel_wrap import kernel_side_table
        from torch._subclasses.functional_tensor import (
            CppFunctionalizeAPI,
            FunctionalTensorMode,
            PythonFunctionalizeAPI,
        )

        kernel_side_table.reset_table()

        def f(x, output):
            out = triton_kernel_wrapper_functional(
                kernel_idx=kernel_side_table.add_kernel(mul2_kernel),
                constant_args_idx=kernel_side_table.add_constant_args(
                    {"n_elements": output.numel(), "BLOCK_SIZE": 16}
                ),
                grid=[(x.numel(),)],
                tma_descriptor_metadata={},
                kwargs={
                    "in_ptr0": x,
                    "out_ptr": output,
                },
                tensors_to_clone=["in_ptr0", "out_ptr"],
            )
            return out["out_ptr"]

        t1 = torch.rand(5, device=GPU_TYPE)
        t2 = torch.rand(5, device=GPU_TYPE)
        with FunctionalTensorMode():
            gm = make_fx(PythonFunctionalizeAPI().functionalize(f))(t1, t2)
        # Make sure t2 was not modified
        self.assertNotEqual(gm(t1, t2), t2)

        gm = make_fx(CppFunctionalizeAPI().functionalize(f))(t1, t2)
        # Make sure t2 was not modified
        self.assertNotEqual(gm(t1, t2), t2)

        gm = make_fx(torch.func.functionalize(f))(t1, t2)
        # Make sure t2 was not modified
        self.assertNotEqual(gm(t1, t2), t2)

        gm = make_fx(f, tracing_mode="fake")(t1, t2)
        self.assertExpectedInline(
            gm.code.strip(),
            """\
def forward(self, x_1, output_1):
    triton_kernel_wrapper_functional_proxy = torch.ops.higher_order.triton_kernel_wrapper_functional(kernel_idx = 0, constant_args_idx = 3, grid = [(5,)], tma_descriptor_metadata = {}, kwargs = {'in_ptr0': x_1, 'out_ptr': output_1}, tensors_to_clone = ['in_ptr0', 'out_ptr']);  x_1 = output_1 = None
    getitem = triton_kernel_wrapper_functional_proxy['in_ptr0'];  getitem = None
    getitem_1 = triton_kernel_wrapper_functional_proxy['out_ptr'];  triton_kernel_wrapper_functional_proxy = None
    return getitem_1""",
        )

    @requires_gpu
    def test_triton_kernel_mutation_type(self):
        from torch._higher_order_ops.triton_kernel_wrap import kernel_side_table
        from torch._subclasses.fake_tensor import FakeTensorMode
        from torch._subclasses.functional_tensor import (
            FunctionalTensor,
            FunctionalTensorMode,
        )

        def prep():
            x = torch.ones(4, device=GPU_TYPE, requires_grad=True)
            with FunctionalTensorMode():
                x_func = FunctionalTensor.to_functional(x)
            self.assertTrue(torch._is_functional_tensor(x_func.elem))
            return x_func

        # normal mutation only
        with FakeTensorMode():
            x_func = prep()

            with FunctionalTensorMode():
                x_func.mul_(2)

            self.assertFalse(
                torch._functionalize_are_all_mutations_hidden_from_autograd(x_func.elem)
            )

        # triton kernel mutation only
        with FakeTensorMode():
            x_func = prep()

            with FunctionalTensorMode():
                triton_kernel_wrapper_mutation(
                    kernel_idx=kernel_side_table.add_kernel(mul2_inplace_kernel),
                    constant_args_idx=kernel_side_table.add_constant_args(
                        {"n_elements": x_func.numel(), "BLOCK_SIZE": 16}
                    ),
                    grid=[(x_func.numel(),)],
                    tma_descriptor_metadata={},
                    kwargs={
                        "ptr": x_func,
                    },
                )

            self.assertTrue(
                torch._functionalize_are_all_mutations_hidden_from_autograd(x_func.elem)
            )

        # normal mutation + triton kernel mutation
        with FakeTensorMode():
            x_func = prep()

            with FunctionalTensorMode():
                x_func.mul_(2)
                triton_kernel_wrapper_mutation(
                    kernel_idx=kernel_side_table.add_kernel(mul2_inplace_kernel),
                    constant_args_idx=kernel_side_table.add_constant_args(
                        {"n_elements": x_func.numel(), "BLOCK_SIZE": 16}
                    ),
                    grid=[(x_func.numel(),)],
                    tma_descriptor_metadata={},
                    kwargs={
                        "ptr": x_func,
                    },
                )

            self.assertFalse(
                torch._functionalize_are_all_mutations_hidden_from_autograd(x_func.elem)
            )

    @requires_gpu
    @common_utils.parametrize("dynamic", [False, True])
    @common_utils.parametrize("backend", ["eager", "aot_eager", "inductor"])
    def test_triton_kernel_with_views(self, dynamic, backend):
        def call_triton_take_view(x: torch.Tensor):
            output = torch.zeros_like(x)
            n_elements = output.numel()
            grid = lambda meta: (triton.cdiv(n_elements, meta["BLOCK_SIZE"]),)
            mul2_kernel[grid](x, output, n_elements, BLOCK_SIZE=16)
            return output

        def call_triton_return_view(x: torch.Tensor):
            output = torch.zeros_like(x)
            n_elements = output.numel()
            grid = lambda meta: (triton.cdiv(n_elements, meta["BLOCK_SIZE"]),)
            mul2_kernel[grid](x, output, n_elements, BLOCK_SIZE=16)
            return output.view(4, 4)

        t = torch.rand(4, 4, device=GPU_TYPE)
        t_view = t.view(16)

        compiled_func = torch.compile(
            call_triton_take_view, backend=backend, fullgraph=True, dynamic=dynamic
        )
        self.assertEqual(2 * t_view, compiled_func(t_view))
        self.assertEqual(2 * t, compiled_func(t_view).view(4, 4))

        compiled_func = torch.compile(
            call_triton_return_view, backend=backend, fullgraph=True, dynamic=dynamic
        )
        self.assertEqual(2 * t_view, compiled_func(t).view(16))
        self.assertEqual(2 * t, compiled_func(t))

    @requires_gpu
    def test_no_nan_kernels(self):
        @triton.jit
        def add_one_kernel(
            in_ptr0,
            out_ptr,
            n_elements,
            BLOCK_SIZE: "tl.constexpr",
        ):
            pid = tl.program_id(axis=0)
            block_start = pid * BLOCK_SIZE
            offsets = block_start + tl.arange(0, BLOCK_SIZE)
            mask = offsets < n_elements
            x = tl.load(in_ptr0 + offsets, mask=mask)
            output = x + 1
            tl.store(out_ptr + offsets, output, mask=mask)

        def add_one(x, out):
            n_elements = x.numel()
            add_one_kernel[(n_elements,)](x, out, n_elements, BLOCK_SIZE=4)

        class AddOne(torch.autograd.Function):
            @staticmethod
            def forward(ctx, x):
                out = torch.empty_like(x)
                add_one(x, out)
                ctx.save_for_backward(out)
                return out

            @staticmethod
            def backward(ctx, grad):
                (saved,) = ctx.saved_tensors
                out = torch.empty_like(grad)
                add_one(saved, out)
                return out

        @torch.compile
        def f(x):
            return AddOne.apply(x)

        log_stream, ctx = logs_to_string("torch._inductor.codecache", "output_code")

        x = torch.randn(3, requires_grad=True, device=GPU_TYPE)
        with ctx():
            y = f(x)

        output_code = "\n".join(log_stream.getvalue().strip().split("\n")[3:]).strip()
        self.assertTrue(len(output_code) > 0, msg="output code is not empty")
        if inductor_config.cpp_wrapper:
            self.assertEqual(
                output_code.count("std::numeric_limits<double>::quiet_NaN()"), 0
            )
        else:
            self.assertEqual(output_code.count('float("nan")'), 0)
            self.assertEqual(output_code.count("float('nan')"), 0)

    @requires_gpu
    @common_utils.parametrize("grad_fn", [torch.no_grad, torch.enable_grad])
    @common_utils.parametrize("backend", ["eager", "aot_eager", "inductor"])
    def test_triton_kernel_with_grad_option(self, grad_fn, backend):
        def call_triton(x: torch.Tensor):
            with grad_fn():
                output = torch.zeros_like(x)
                n_elements = output.numel()
                grid = lambda meta: (triton.cdiv(n_elements, meta["BLOCK_SIZE"]),)
                mul2_kernel[grid](x, output, n_elements, BLOCK_SIZE=16)
                return output

        t = torch.rand(5, device=GPU_TYPE)
        compiled_func = torch.compile(call_triton, backend=backend, fullgraph=True)
        self.assertEqual(2 * t, compiled_func(t))

    @requires_gpu
    @common_utils.parametrize("backend", ["eager", "aot_eager", "inductor"])
    def test_triton_kernel_inner_triton_function(self, backend):
        def f(x: torch.Tensor):
            @triton.jit
            def pow2_kernel(
                in_ptr0,
                out_ptr,
                n_elements,
                BLOCK_SIZE: "tl.constexpr",
            ):
                pid = tl.program_id(axis=0)
                block_start = pid * BLOCK_SIZE
                offsets = block_start + tl.arange(0, BLOCK_SIZE)
                mask = offsets < n_elements
                x = tl.load(in_ptr0 + offsets, mask=mask)
                output = x * x
                tl.store(out_ptr + offsets, output, mask=mask)

            output = torch.zeros_like(x)
            n_elements = output.numel()
            grid = lambda meta: (triton.cdiv(n_elements, meta["BLOCK_SIZE"]),)
            pow2_kernel[grid](x, output, n_elements, BLOCK_SIZE=16)
            return output

        t = torch.rand(5, device=GPU_TYPE)

        compiled_func = torch.compile(f, backend=backend, fullgraph=True)
        # TODO(oulgen): NYI - Support this
        # self.assertEqual(t * t, compiled_func(t))

    @requires_gpu
    @common_utils.parametrize("grad", [False, True])
    @common_utils.parametrize("dynamic", [False, True])
    @inductor_config.patch("implicit_fallbacks", False)
    def test_triton_kernel_no_clones(self, grad, dynamic):
        from torch._inductor.utils import run_and_get_code

        def call_triton(x: torch.Tensor, y: torch.Tensor, output: torch.Tensor):
            n_elements = output.numel()

            tmp = torch.add(x, 1)
            grid = (x.numel(),)
            add_kernel.run(
                x, y, output, n_elements, warmup=False, grid=grid, BLOCK_SIZE=16
            )

            return output, tmp

        t1 = torch.rand(5, device=GPU_TYPE, requires_grad=grad)
        t2 = torch.rand(5, device=GPU_TYPE, requires_grad=grad)
        o1 = torch.zeros_like(t1, requires_grad=grad)

        torch_add = call_triton(t1, t2, o1)
        metrics.reset()
        o2 = torch.zeros_like(t1, requires_grad=grad)
        test, (code,) = run_and_get_code(
            torch.compile(call_triton, dynamic=dynamic), t1, t2, o2
        )
        if not grad:
            self.assertEqual(metrics.generated_kernel_count, 1)
        self.assertEqual(torch_add, test)
        # These two asserts are not optimal since it requires original aten
        # to be in the metadata, so there might be false negatives
        self.assertNotIn(
            "aoti_torch_copy_" if inductor_config.cpp_wrapper else "aten.copy", code
        )
        self.assertNotIn(
            "aoti_torch_clone" if inductor_config.cpp_wrapper else "aten.clone", code
        )
        # The following checks that there are only the tensor output is in
        # the compiled graph
        if dynamic and grad:
            if inductor_config.cpp_wrapper:
                self.assertIn("output_handles[0] = ", code)
                self.assertIn("output_handles[1] = ", code)
            else:
                self.assertIn("return (buf0, s92, )", code)
        else:
            self.assertIn(
                "output_handles[0] = "
                if inductor_config.cpp_wrapper
                else "return (buf0, )",
                code,
            )

    @requires_gpu
    def test_triton_kernel_caching(self):
        from torch._inductor.utils import run_and_get_code

        def add_in_loop(
            x: torch.Tensor,
            y: torch.Tensor,
        ):
            output = torch.zeros_like(x)
            n_elements = output.numel()
            grid = lambda meta: (triton.cdiv(n_elements, meta["BLOCK_SIZE"]),)
            add_kernel_autotuned[grid](x, y, output, n_elements)
            return output

        def call_triton_add(
            x: torch.Tensor,
            y: torch.Tensor,
        ):
            for i in range(4):
                x = add_in_loop(x, y)
            return x

        t1 = torch.ones(5, device=GPU_TYPE)
        t2 = torch.ones(5, device=GPU_TYPE)

        test, (code,) = run_and_get_code(torch.compile(call_triton_add), t1, t2)
        self.assertEqual(test, 5 * torch.ones(5, device=GPU_TYPE))
        self.assertTrue("add_kernel_autotuned_1.run" not in code)

    @requires_gpu
    def test_triton_kernel_caching_duplicate(self):
        from torch._inductor.utils import run_and_get_code

        class C:
            @triton.jit
            def pass_kernel(
                in_ptr0,
                out_ptr,
                n_elements,
                BLOCK_SIZE: "tl.constexpr",
            ):
                pid = tl.program_id(axis=0)
                block_start = pid * BLOCK_SIZE
                offsets = block_start + tl.arange(0, BLOCK_SIZE)
                mask = offsets < n_elements
                x = tl.load(in_ptr0 + offsets, mask=mask)
                tl.store(out_ptr + offsets, x, mask=mask)

        class D:
            @triton.jit
            def pass_kernel(
                in_ptr0,
                out_ptr,
                n_elements,
                BLOCK_SIZE: "tl.constexpr",
            ):
                pid = tl.program_id(axis=0)
                block_start = pid * BLOCK_SIZE
                offsets = block_start + tl.arange(0, BLOCK_SIZE)
                mask = offsets < n_elements
                x = tl.load(in_ptr0 + offsets, mask=mask)
                tl.store(out_ptr + offsets, x, mask=mask)

        def call_triton(x: torch.Tensor):
            output1 = torch.zeros_like(x)
            output2 = torch.zeros_like(x)
            n_elements = output1.numel()
            grid = (n_elements,)
            C.pass_kernel[grid](x, output1, n_elements, BLOCK_SIZE=16)
            D.pass_kernel[grid](x, output2, n_elements, BLOCK_SIZE=16)
            return output1 + output2

        t = torch.ones(5, device=GPU_TYPE)
        test, (code,) = run_and_get_code(torch.compile(call_triton), t)
        # Make sure we emitted two kernels here
        self.assertTrue(self._kernel_launched_in_code("pass_kernel_0", code))
        self.assertTrue(self._kernel_launched_in_code("pass_kernel_1", code))

    @requires_gpu
    def test_triton_kernel_various_args(self):
        @triton.autotune(
            configs=[triton.Config({"BLOCK_SIZE": 128})],
            key=[],
        )
        @triton.jit
        def pass_kernel(
            out_ptr,
            n_elements,
            dummy_None,
            dummy_empty,
            dummy_float,
            BLOCK_SIZE: "tl.constexpr",
            RANDOM_SIZE: "tl.constexpr",
        ):
            pass

        @torch.compile
        def call_triton(output):
            n_elements = output.numel()
            grid = (n_elements,)
            pass_kernel[grid](
                output,
                n_elements,
                None,
                torch.empty_like(output),
                3.1415926,
                RANDOM_SIZE=0,
            )
            return output

        output = torch.randn(5, device=GPU_TYPE)
        # Make sure this does not crash
        call_triton(output)

    @requires_gpu
    def test_triton_kernel_dependancies(self):
        def call_triton(
            x: torch.Tensor,
            y: torch.Tensor,
        ):
            output = torch.zeros_like(x)
            n_elements = output.numel()
            grid = lambda meta: (triton.cdiv(n_elements, meta["BLOCK_SIZE"]),)
            add_kernel_autotuned[grid](x, y, output, n_elements)
            output2 = torch.zeros_like(output)
            add_kernel_autotuned[grid](output, y, output2, n_elements)
            output3 = torch.add(output2, 1)
            return output3

        t1 = torch.rand(5, device=GPU_TYPE)
        t2 = torch.rand(5, device=GPU_TYPE)
        torch_result = call_triton(t1, t2)
        compiled_result = torch.compile(call_triton)(t1, t2)
        self.assertEqual(torch_result, compiled_result)

    @requires_gpu
    def test_triton_kernel_reinplace_inplaceable_pass(self):
        def call_triton(
            x: torch.Tensor,
            y: torch.Tensor,
        ):
            output = torch.zeros_like(x)
            n_elements = output.numel()
            grid = lambda meta: (triton.cdiv(n_elements, meta["BLOCK_SIZE"]),)
            add_kernel_autotuned[grid](x, y, output, n_elements)
            add_kernel_autotuned[grid](output, x, output, n_elements)
            return output

        t1 = torch.rand(5, device=GPU_TYPE)
        t2 = torch.rand(5, device=GPU_TYPE)
        torch_result = call_triton(t1, t2)
        compiled_result = torch.compile(call_triton)(t1, t2)
        self.assertEqual(torch_result, compiled_result)

    @requires_gpu
    @common_utils.parametrize("grad", [False, True])
    def test_triton_kernel_multi_kernel(self, grad):
        @triton.jit
        def mul2_and_add_and_zero_negatives_kernel(
            in_ptr0,
            in_ptr1,
            out_ptr,
            n_elements,
            BLOCK_SIZE: "tl.constexpr",
            ACTIVATION: "tl.constexpr",
        ):
            pid = tl.program_id(axis=0)
            block_start = pid * BLOCK_SIZE
            offsets = block_start + tl.arange(0, BLOCK_SIZE)
            mask = offsets < n_elements
            indirection_kernel(
                in_ptr0,
                in_ptr0,
                n_elements,
                BLOCK_SIZE=BLOCK_SIZE,
                ACTIVATION="mul2_inplace_kernel",
            )
            indirection_kernel(
                in_ptr1,
                in_ptr1,
                n_elements,
                BLOCK_SIZE=BLOCK_SIZE,
                ACTIVATION="mul2_inplace_kernel",
            )
            x = tl.load(in_ptr0 + offsets, mask=mask)
            y = tl.load(in_ptr1 + offsets, mask=mask)
            output = x + y
            if ACTIVATION == "zero_negs":
                output = zero_negs(output)
            tl.store(out_ptr + offsets, output, mask=mask)

        @torch.compile
        def call_triton(
            x: torch.Tensor,
            y: torch.Tensor,
            xi: torch.Tensor,
            yi: torch.Tensor,
            output: torch.Tensor,
            outputi: torch.Tensor,
        ):
            n_elements = output.numel()

            grid = (x.numel(),)
            mul2_and_add_and_zero_negatives_kernel[grid](
                x, y, output, n_elements, BLOCK_SIZE=16, ACTIVATION="zero_negs"
            )
            mul2_and_add_and_zero_negatives_kernel[grid](
                xi, yi, outputi, n_elements, BLOCK_SIZE=16, ACTIVATION=None
            )

            return (output, outputi)

        t1 = torch.tensor(
            [-2.0, -1.0, 0.0, 1.0, 2.0], device=GPU_TYPE, requires_grad=grad
        )
        t2 = torch.tensor(
            [-2.0, -1.0, 0.0, 1.0, 2.0], device=GPU_TYPE, requires_grad=grad
        )
        float_result = 2 * t1 + 2 * t2
        float_result = float_result.where(float_result >= 0, 0.0)

        t1i = torch.randint(-2, 2, (5,), device=GPU_TYPE)
        t2i = torch.randint(-2, 2, (5,), device=GPU_TYPE)
        o = torch.zeros_like(t1, requires_grad=grad)
        oi = torch.zeros_like(t1i)
        int_result = 2 * t1i + 2 * t2i

        (result, resulti) = call_triton(t1, t2, t1i, t2i, o, oi)
        self.assertEqual(float_result, result)
        self.assertEqual(int_result, resulti)

    @requires_gpu
    @skipIfXpu
    def test_triton_kernel_constants(self):
        @triton.jit
        def mulC_kernel(
            in_ptr0,
            out_ptr,
            n_elements,
            BLOCK_SIZE: "tl.constexpr",
            CONSTANT_NAME: "tl.constexpr",
        ):
            pid = tl.program_id(axis=0)
            block_start = pid * BLOCK_SIZE
            offsets = block_start + tl.arange(0, BLOCK_SIZE)
            mask = offsets < n_elements
            x = tl.load(in_ptr0 + offsets, mask=mask)
            if CONSTANT_NAME == STRING_CONSTANT_C:
                output = CONSTANT_C * x
            if BOOL_CONSTANT_C:
                output *= CONSTANT_C
            tl.store(out_ptr + offsets, output, mask=mask)

        def call_triton(
            x: torch.Tensor,
        ):
            output = torch.zeros_like(x)
            n_elements = output.numel()

            grid = (x.numel(),)
            mulC_kernel[grid](
                x, output, n_elements, BLOCK_SIZE=16, CONSTANT_NAME="CONSTANT_C"
            )
            return output

        # Triton kernels capture global constants by their parse time value
        # not runtime value
        global CONSTANT_C
        prev_c = CONSTANT_C
        # If the behavior of triton kernels change, this test will fail
        CONSTANT_C = tl.constexpr(10)
        assert CONSTANT_C != prev_c

        t = torch.randn(5, device=GPU_TYPE)
        torch_result = call_triton(t)
        compiled_result = torch.compile(call_triton)(t)

        self.assertEqual(torch_result, compiled_result)

        # reset back
        CONSTANT_C = prev_c

    @requires_gpu
    @common_utils.parametrize("grad", [False, True])
    @common_utils.parametrize("dynamic", [False, True])
    @common_utils.parametrize("backend", ["eager", "aot_eager", "inductor"])
    @common_utils.parametrize("grid_type", [1, 2, 3])
    def test_triton_kernel_autotune(self, grad, dynamic, backend, grid_type):
        def call_triton(x: torch.Tensor, y: torch.Tensor, output: torch.Tensor):
            n_elements = output.numel()

            def grid_fn(meta):
                return (triton.cdiv(n_elements, meta["BLOCK_SIZE"]),)

            if grid_type == 1:
                grid = (n_elements,)
            elif grid_type == 2:
                grid = lambda meta: (triton.cdiv(n_elements, meta["BLOCK_SIZE"]),)
            elif grid_type == 3:
                grid = grid_fn

            add_kernel_autotuned[grid](x, y, output, n_elements)
            return output

        t1 = torch.rand(256, device=GPU_TYPE, requires_grad=grad)
        t2 = torch.rand(256, device=GPU_TYPE, requires_grad=grad)
        output = torch.zeros_like(t1, requires_grad=grad)

        torch_add = call_triton(t1, t2, output)
        compiled_func = torch.compile(
            call_triton, backend=backend, fullgraph=True, dynamic=dynamic
        )

        output2 = torch.zeros_like(t1, requires_grad=grad)
        self.assertEqual(compiled_func(t1, t2, output2), torch_add)

    @requires_gpu
    @common_utils.parametrize("backend", ["eager", "aot_eager", "inductor"])
    @inductor_config.patch("unsafe_ignore_unsupported_triton_autotune_args", True)
    def test_triton_kernel_autotune_with_unsupported_args(self, backend):
        def call_triton(x: torch.Tensor, y: torch.Tensor):
            output = torch.zeros_like(x)
            n_elements = output.numel()
            add_kernel_autotuned_with_unsupported_args[(n_elements,)](
                x, y, output, n_elements
            )
            return output

        t1 = torch.rand(256, device=GPU_TYPE)
        t2 = torch.rand(256, device=GPU_TYPE)

        torch_add = call_triton(t1, t2)
        compiled_func = torch.compile(call_triton, backend=backend, fullgraph=True)
        compiled_add = compiled_func(t1, t2)
        self.assertEqual(compiled_add, torch_add)

    @requires_gpu
    @common_utils.parametrize("grad", [False, True])
    @common_utils.parametrize("dynamic", [False, True])
    @common_utils.parametrize("backend", ["eager", "aot_eager", "inductor"])
    @common_utils.parametrize("grid_type", [1, 2, 3])
    @common_utils.parametrize("tdlp", ["0", "1"])
    def test_triton_kernel_2d_autotune(self, grad, dynamic, backend, grid_type, tdlp):
        import os

        os.environ["TORCHINDUCTOR_DUMP_LAUNCH_PARAMS"] = tdlp

        def call_triton(x: torch.Tensor, y: torch.Tensor, output: torch.Tensor):
            x_elements = output.size()[0]
            y_elements = output.size()[1]

            def grid_fn(meta):
                return (
                    triton.cdiv(x_elements, meta["BLOCK_SIZE_X"]),
                    triton.cdiv(y_elements, meta["BLOCK_SIZE_Y"]),
                )

            if grid_type == 1:
                grid = (x_elements, y_elements)
            elif grid_type == 2:
                grid = lambda meta: (
                    triton.cdiv(x_elements, meta["BLOCK_SIZE_X"]),
                    triton.cdiv(y_elements, meta["BLOCK_SIZE_Y"]),
                )
            elif grid_type == 3:
                grid = grid_fn

            add_kernel_2d_autotuned[grid](x, y, output, x_elements, y_elements)
            return output

        t1 = torch.rand((512, 256), device=GPU_TYPE, requires_grad=grad)
        t2 = torch.rand((512, 256), device=GPU_TYPE, requires_grad=grad)
        output = torch.zeros_like(t1, requires_grad=grad)

        torch_result = call_triton(t1, t2, output)
        compiled_func = torch.compile(
            call_triton, backend=backend, fullgraph=True, dynamic=dynamic
        )
        output2 = torch.zeros_like(t1, requires_grad=grad)
        self.assertEqual(compiled_func(t1, t2, output2), torch_result)

    @requires_gpu
    @common_utils.parametrize("dynamic", [False, True])
    def test_triton_kernel_tracing(self, dynamic):
        def call_triton_add(
            x: torch.Tensor,
            y: torch.Tensor,
            grid_type: int,
            num=1,
            positional=False,
            autotuned=False,
        ):
            output = torch.empty_like(x)
            n_elements = output.numel()

            def grid_fn(meta):
                return (triton.cdiv(num, meta["BLOCK_SIZE"]),)

            if grid_type == 0:
                grid = (x.numel(),)
            elif grid_type == 1:
                grid = lambda meta: (triton.cdiv(n_elements, meta["BLOCK_SIZE"]),)
            elif grid_type == 2:
                grid = grid_fn
            else:
                grid = [x.numel()]

            if autotuned:
                capture_triton(add_kernel_autotuned)[grid](x, y, output, n_elements)
            else:
                if positional:
                    capture_triton(add_kernel)[grid](x, y, output, n_elements, 16)
                else:
                    capture_triton(add_kernel)[grid](
                        x, y, output, n_elements, BLOCK_SIZE=16
                    )

            return output

        t0 = torch.rand(5, device=GPU_TYPE, requires_grad=True)
        t1 = torch.rand(5, device=GPU_TYPE, requires_grad=True)
        t2 = torch.rand(5, device=GPU_TYPE, requires_grad=True)
        t3 = torch.rand(5, device=GPU_TYPE, requires_grad=True)
        torch_add = t2 + t3

        tests = [
            functools.partial(call_triton_add, grid_type=0),
            functools.partial(call_triton_add, grid_type=1),
            functools.partial(call_triton_add, grid_type=1, num=1, positional=True),
            functools.partial(call_triton_add, grid_type=2, num=200),
            functools.partial(call_triton_add, grid_type=3),
            functools.partial(call_triton_add, grid_type=0, autotuned=True),
            functools.partial(call_triton_add, grid_type=1, num=1, autotuned=True),
            functools.partial(call_triton_add, grid_type=2, num=200, autotuned=True),
            functools.partial(call_triton_add, grid_type=3, autotuned=True),
        ]
        from functorch import make_fx

        tracing_mode = "symbolic" if dynamic else "fake"

        for test in tests:
            gm = make_fx(test, tracing_mode=tracing_mode)(t0, t1)
            result = test(t2, t3)
            self.assertEqual(result, torch_add)

    @requires_gpu
    @common_utils.parametrize("grad", [False, True])
    @common_utils.parametrize("dynamic", [False, True])
    @common_utils.parametrize("backend", ["eager", "aot_eager", "inductor"])
    @inductor_config.patch("implicit_fallbacks", False)
    def test_triton_kernel_native(self, grad, dynamic, backend):
        def call_triton_add(
            x: torch.Tensor,
            y: torch.Tensor,
            output: torch.Tensor,
            grid_type: int,
            num=1,
            positional=False,
        ):
            n_elements = output.numel()

            def grid_fn(meta):
                return (triton.cdiv(num, meta["BLOCK_SIZE"]),)

            if grid_type == 0:
                grid = (x.numel(),)
            elif grid_type == 1:
                grid = lambda meta: (triton.cdiv(n_elements, meta["BLOCK_SIZE"]),)
            else:
                grid = grid_fn

            if positional:
                add_kernel[grid](x, y, output, n_elements, 16)
            else:
                add_kernel[grid](x, y, output, n_elements, BLOCK_SIZE=16)

            return output

        t1 = torch.rand(5, device=GPU_TYPE, requires_grad=grad)
        t2 = torch.rand(5, device=GPU_TYPE, requires_grad=grad)
        o1 = torch.zeros_like(t1, requires_grad=grad)

        torch_add = t1 + t2

        # No Dynamo -- Make sure triton kernel works
        self.assertEqual(call_triton_add(t1, t2, o1, 1), torch_add)
        # No Dynamo -- Make sure triton kernel works (with positional BLOCK_SIZE)
        o2 = torch.zeros_like(t1, requires_grad=grad)
        self.assertEqual(call_triton_add(t1, t2, o2, 1, True), torch_add)

        # With Dynamo
        compiled_func = torch.compile(
            call_triton_add, backend=backend, fullgraph=True, dynamic=dynamic
        )
        # With simple kernel
        o3 = torch.zeros_like(t1, requires_grad=grad)
        self.assertEqual(compiled_func(t1, t2, o3, 0), torch_add)
        # With lambda kernel
        o4 = torch.zeros_like(t1, requires_grad=grad)
        self.assertEqual(compiled_func(t1, t2, o4, 1), torch_add)
        # With lambda kernel (with positional BLOCK_SIZE)
        o5 = torch.zeros_like(t1, requires_grad=grad)
        self.assertEqual(compiled_func(t1, t2, o5, 1, 1, True), torch_add)
        # With user defined function kernel
        o6 = torch.zeros_like(t1, requires_grad=grad)
        self.assertEqual(compiled_func(t1, t2, o6, 2, 200), torch_add)

    @requires_gpu
    def test_triton_kernel_mutation_not_mark_dirty(self):
        @torch.compile
        def f(x):
            n_elements = x.numel()
            add_kernel[(n_elements,)](x, x, x, n_elements, 16)
            return x

        x = torch.randn(5, device=GPU_TYPE, requires_grad=True)
        x_cloned = x.clone()
        out = x_cloned.sin()
        f(x_cloned)
        out.sum().backward()

    @requires_gpu
    @inductor_config.patch("allow_buffer_reuse", True)
    def test_triton_kernel_inputs_buffer_reuse(self):
        def _mul2(x):
            y = torch.empty_like(x)
            mul2_kernel[(10,)](
                in_ptr0=x,
                out_ptr=y,
                n_elements=x.numel(),
                BLOCK_SIZE=1,
            )
            return y

        @torch.compile
        def f(x):
            for _ in range(4):
                # The output of one kernel is the input to the next kernel, but
                # at some point we should re-use buffers not allocate new ones.
                x = _mul2(x)
            return x + 1

        x = torch.randn(10, device=GPU_TYPE, dtype=torch.float32)
        eager_out = f(x)
        compiled_out, (code,) = run_and_get_code(torch.compile(f), x)
        self.assertEqual(compiled_out, eager_out)

        # Check that we're allocating the minimal # of buffers.
        code_string = (
            "aoti_torch_empty_strided("
            if inductor_config.cpp_wrapper
            else f"empty_strided_{GPU_TYPE}((10, ), (1, ), torch.float32)"
        )
        num_bufs_allocated = code.count(code_string)
        self.assertEqual(num_bufs_allocated, 2)

        # Check we're re-using buffers if not allocating.
        num_bufs_reused = code.count(
            "// reuse" if inductor_config.cpp_wrapper else "# reuse"
        )
        self.assertEqual(num_bufs_reused, 3)

    @requires_gpu
    def test_triton_kernel_matmul_tracking(self):
        @triton.jit
        def ones_kernel(x_ptr, n_elements, BLOCK_SIZE: "tl.constexpr"):
            pid = tl.program_id(axis=0)
            block_start = pid * BLOCK_SIZE
            offsets = block_start + tl.arange(0, BLOCK_SIZE)
            mask = offsets < n_elements
            x = 1.0
            tl.store(x_ptr + offsets, x, mask=mask)

        @torch.compile
        def f(x):
            out = torch.zeros_like(x)
            ones_kernel[(4,)](out, 16, BLOCK_SIZE=16)
            return torch.mm(out, x) + 10

        x = torch.randn(4, 4, device=GPU_TYPE)
        torch_out = f(x)
        python_out = torch.mm(torch.ones(4, 4, device=GPU_TYPE), x) + 10
        self.assertEqual(torch_out, python_out)

    @requires_gpu
    def test_triton_kernel_strided_input(self):
        def f(inp):
            # left has strides [256, 1]
            left, right = torch.split(inp, [128, 128], dim=1)
            out = torch.empty_like(left)
            X_BLOCK_SIZE, Y_BLOCK_SIZE = 32, 16
            grid = (left.size(1) // X_BLOCK_SIZE, left.size(0) // Y_BLOCK_SIZE)
            double_strided_kernel[grid](
                in_ptr=left,
                out_ptr=out,
                in_y_stride=left.stride(0),
                out_y_stride=out.stride(0),
                X_BLOCK_SIZE=X_BLOCK_SIZE,
                Y_BLOCK_SIZE=Y_BLOCK_SIZE,
            )
            return out

        inp = torch.randn(64, 256, device=GPU_TYPE)

        eager_out = f(inp)
        compiled_out = torch.compile(f)(inp)
        self.assertEqual(compiled_out, eager_out)

    @inductor_config.patch(
        triton_kernel_default_layout_constraint="needs_fixed_stride_order"
    )
    @requires_gpu
    def test_layout_constraint_needs_fixed_stride_order(self):
        # Construct a custom op whose output strides are (1, 2)
        @torch.library.custom_op("mylib::weird_op_with_lowering", mutates_args={})
        def weird_op_with_lowering(x: torch.Tensor) -> torch.Tensor:
            return torch.empty_strided((2, 2), (1, 2), dtype=x.dtype, device=x.device)

        @weird_op_with_lowering.register_fake
        def _(x):
            return torch.empty_strided((2, 2), (1, 2), dtype=x.dtype, device=x.device)

        # The lowering for the custom op produces output strides (2, 1).
        from torch._inductor.lowering import empty_strided, register_lowering

        @register_lowering(torch.ops.mylib.weird_op_with_lowering)
        def _(x):
            return empty_strided(
                x.shape, (2, 1), dtype=x.dtype, device=torch.device(GPU_TYPE, 0)
            )

        # Triton kernel that has different behavior depending on the input strides.
        @triton.jit
        def kernel(
            in_ptr0,
            out_ptr,
            n_elements,
            BLOCK_SIZE: "tl.constexpr",
        ):
            pid = tl.program_id(axis=0)
            block_start = pid * BLOCK_SIZE
            offsets = block_start + tl.arange(0, BLOCK_SIZE)
            mask = offsets < n_elements
            output = offsets
            tl.store(out_ptr + offsets, output, mask=mask)

        def arange_out(x, out):
            n_elements = x.numel()
            grid = lambda meta: (triton.cdiv(n_elements, meta["BLOCK_SIZE"]),)
            kernel[grid](x, out, n_elements, BLOCK_SIZE=4)

        def f(x):
            y = weird_op_with_lowering(x)
            # Inductor lowering will decide that y is better having strides (2, 1).
            # This is different from the strides at tracing time (1, 2).
            # Under the "needs_fixed_stride_order" config, inductor will coerce
            # y to have strides (1, 2) before passing it to arange_out.
            # If it doesn't, then the result will be different from eager mode.
            arange_out(x, y)
            return x + y

        x = torch.randn(2, 2, device=GPU_TYPE)
        eager_out = f(x)

        compiled_inductor_f = torch.compile(f, backend="inductor", fullgraph=True)
        compiled_inductor_out = compiled_inductor_f(x)
        self.assertEqual(compiled_inductor_out, eager_out)

    @requires_gpu
    def test_triton_kernel_strided_input_nonzero_offset(self):
        def f(inp):
            # right has strides [256, 1] and storage offset 128
            left, right = torch.split(inp, [128, 128], dim=1)
            out = torch.empty_like(right)
            X_BLOCK_SIZE, Y_BLOCK_SIZE = 32, 16
            grid = (right.size(1) // X_BLOCK_SIZE, right.size(0) // Y_BLOCK_SIZE)
            double_strided_kernel[grid](
                in_ptr=right,
                out_ptr=out,
                in_y_stride=right.stride(0),
                out_y_stride=out.stride(0),
                X_BLOCK_SIZE=X_BLOCK_SIZE,
                Y_BLOCK_SIZE=Y_BLOCK_SIZE,
            )
            return out

        inp = torch.randn(64, 256, device=GPU_TYPE)

        eager_out = f(inp)
        compiled_out = torch.compile(f)(inp)
        self.assertEqual(compiled_out, eager_out)

    @requires_gpu
    def test_triton_kernel_slice_and_view_input(self):
        def f(inp):
            # left has strides [256, 1]
            left = inp[:, :128]
            left = left.view(64, 4, 32)
            out = torch.empty_like(left)
            X_BLOCK_SIZE, Y_BLOCK_SIZE = 32, 16
            grid = (
                (left.size(1) * left.size(2)) // X_BLOCK_SIZE,
                left.size(0) // Y_BLOCK_SIZE,
            )
            double_strided_kernel[grid](
                in_ptr=left,
                out_ptr=out,
                in_y_stride=left.stride(0),
                out_y_stride=out.stride(0),
                X_BLOCK_SIZE=X_BLOCK_SIZE,
                Y_BLOCK_SIZE=Y_BLOCK_SIZE,
            )
            return out + left

        inp = torch.randn(64, 256, device=GPU_TYPE)

        eager_out = f(inp)
        compiled_out = torch.compile(f)(inp)
        self.assertEqual(compiled_out, eager_out)

    @requires_gpu
    def test_triton_kernel_fallback(self):
        def f(x, y):
            out = torch.zeros_like(x)
            out2 = torch.zeros_like(x)
            # torch.mm is ExternKernelOut
            add_kernel[(4,)](x, torch.mm(x, y), out, 4, 16)
            # torch.sort creates fallback kernel and hence MultiOutput
            add_kernel[(4,)](x, torch.sort(y).values, out, 4, 16)
            return out, out2

        x = torch.randn(4, 4, device=GPU_TYPE)
        y = torch.randn(4, 4, device=GPU_TYPE)
        eager_out = f(x, y)
        compiled_out = torch.compile(f)(x, y)
        self.assertEqual(compiled_out, eager_out)

    @requires_gpu
    def test_triton_kernel_out_of_order(self):
        @triton.jit
        def add_kernel(
            in_ptr0,
            in_ptr1,
            BLOCK_SIZE: "tl.constexpr",
            out_ptr,
            n_elements,
        ):
            pid = tl.program_id(axis=0)
            block_start = pid * BLOCK_SIZE
            offsets = block_start + tl.arange(0, BLOCK_SIZE)
            mask = offsets < n_elements
            x = tl.load(in_ptr0 + offsets, mask=mask)
            y = tl.load(in_ptr1 + offsets, mask=mask)
            output = x + y
            tl.store(out_ptr + offsets, output, mask=mask)

        def f(x, y):
            out = torch.zeros_like(x)
            n_elements = x.numel()
            add_kernel[(n_elements,)](x, y, 4, out, n_elements)
            return out

        x = torch.randn(4, device=GPU_TYPE)
        y = torch.randn(4, device=GPU_TYPE)
        eager_out = f(x, y)
        compiled_out = torch.compile(f)(x, y)
        self.assertEqual(compiled_out, eager_out)

    @requires_gpu
    @dynamo_config.patch(capture_dynamic_output_shape_ops=True)
    @dynamo_config.patch(capture_scalar_outputs=True)
    @common_utils.parametrize("backend", ["eager", "aot_eager", "inductor"])
    def test_triton_kernel_unbacked_shape_tensor(self, backend):
        @triton.jit
        def square(
            in_ptr,
            out_ptr,
            n_elements,
            BLOCK_SIZE: "tl.constexpr",
        ):
            pid = tl.program_id(axis=0)
            block_start = pid * BLOCK_SIZE
            offsets = block_start + tl.arange(0, BLOCK_SIZE)
            mask = offsets < n_elements
            x = tl.load(in_ptr + offsets, mask=mask)
            output = x * x
            tl.store(out_ptr + offsets, output, mask=mask)

        def f(x):
            x = x[x > 2]
            n_elements = x.numel()
            output = torch.zeros_like(x)
            grid = lambda meta: (triton.cdiv(n_elements, meta["BLOCK_SIZE"]),)
            square[grid](x, output, n_elements, BLOCK_SIZE=16)
            return output

        x = torch.randn(4, device=GPU_TYPE)
        eager_out = f(x)
        compiled_out = torch.compile(f, fullgraph=True, backend=backend)(x)
        self.assertEqual(compiled_out, eager_out)

    @requires_gpu
    @common_utils.parametrize("dynamic", [False, True])
    def test_triton_kernel_equal_to_1_arg(self, dynamic):
        @triton.jit
        def add_kernel_half_n_elements(
            in_ptr0,
            in_ptr1,
            out_ptr,
            half_n_elements,
            BLOCK_SIZE: "tl.constexpr",
        ):
            pid = tl.program_id(axis=0)
            block_start = pid * BLOCK_SIZE
            offsets = block_start + tl.arange(0, BLOCK_SIZE)
            mask = offsets < half_n_elements * 2
            x = tl.load(in_ptr0 + offsets, mask=mask)
            y = tl.load(in_ptr1 + offsets, mask=mask)
            output = x + y
            tl.store(out_ptr + offsets, output, mask=mask)

        def f(x, y):
            out = torch.empty_like(x)
            half_n_elements = x.numel() // 2
            add_kernel_half_n_elements[(half_n_elements,)](
                x, y, out, half_n_elements, BLOCK_SIZE=16
            )
            return out

        x = torch.randn(2, device=GPU_TYPE)
        y = torch.randn(2, device=GPU_TYPE)
        eager_out = f(x, y)
        compiled_out, sources = run_and_get_code(
            torch.compile(f, dynamic=dynamic), x, y
        )

        if triton_version_uses_attrs_dict():
            self.assertFalse("equal_to" in sources[0])
        else:
            if dynamic:
                # when half_n_elements passed to the Triton kernel is
                # dynamic, equal_to_1 specializaiton can't be enforced

                # also, equal_to_1 specialization doesn't occur (or appear in the signature)
                # for newer versions ofo triton (i.e. the ones where triton_version_uses_attrs_dict() == True)
                self.assertTrue(_triton_get_ast_equal_to_str(()) in sources[0])
            else:
                self.assertTrue(_triton_get_ast_equal_to_str((3,)) in sources[0])
        self.assertEqual(compiled_out, eager_out)

    @requires_gpu
    @common_utils.parametrize("dynamic", [False, True])
    def test_triton_kernel_equal_to_1_float_arg(self, dynamic):
        def f(x, y):
            out = torch.empty_like(x)
            n_elements = x.numel()
            scaling_factor = (n_elements**0) / 1.0
            add_kernel_with_scaling[(n_elements,)](
                x,
                y,
                out,
                n_elements,
                scaling_factor,
                BLOCK_SIZE=16,
            )
            return out

        x = torch.randn(2, device=GPU_TYPE)
        y = torch.randn(2, device=GPU_TYPE)
        eager_out = f(x, y)
        compiled_out, sources = run_and_get_code(
            torch.compile(f, dynamic=dynamic), x, y
        )

        # float 1.0 (both literal or symbolic)
        # should not be added to equal_to_1
        if not triton_version_uses_attrs_dict():
            self.assertTrue(_triton_get_ast_equal_to_str(()) in sources[0])
        self.assertEqual(compiled_out, eager_out)

    @requires_gpu
    def test_triton_kernel_with_imported_symbol(self):
        @triton.jit
        def add_kernel_with_imported_symbol(
            in_ptr,
            out_ptr,
            n_elements,
            BLOCK_SIZE: "tl.constexpr",
        ):
            pid = tl.program_id(axis=0)
            block_start = pid * BLOCK_SIZE
            offsets = block_start + tl.arange(0, BLOCK_SIZE)
            mask = offsets < n_elements
            x = tl.load(in_ptr + offsets, mask=mask)
            output = fast_dividef(x, 3.14)
            tl.store(out_ptr + offsets, output, mask=mask)

        def f(x):
            out = torch.empty_like(x)
            n_elements = x.numel()
            add_kernel_with_imported_symbol[(n_elements,)](
                x, out, n_elements, BLOCK_SIZE=16
            )
            return out

        x = torch.randn(4, device=GPU_TYPE)
        eager_out = f(x)
        compiled_out = torch.compile(f)(x)

        self.assertEqual(compiled_out, eager_out)

    @requires_gpu
    def test_triton_kernel_with_imported_symbol_with_custom_name(self):
        @triton.jit
        def add_kernel_with_imported_symbol(
            in_ptr,
            out_ptr,
            n_elements,
            BLOCK_SIZE: "tl.constexpr",
        ):
            pid = tl.program_id(axis=0)
            block_start = pid * BLOCK_SIZE
            offsets = block_start + tl.arange(0, BLOCK_SIZE)
            mask = offsets < n_elements
            x = tl.load(in_ptr + offsets, mask=mask)
            output = my_fast_dividef(x, 3.14)
            tl.store(out_ptr + offsets, output, mask=mask)

        def f(x):
            out = torch.empty_like(x)
            n_elements = x.numel()
            add_kernel_with_imported_symbol[(n_elements,)](
                x, out, n_elements, BLOCK_SIZE=16
            )
            return out

        x = torch.randn(4, device=GPU_TYPE)
        eager_out = f(x)
        compiled_out = torch.compile(f)(x)

        self.assertEqual(compiled_out, eager_out)

    @requires_gpu
    @common_utils.parametrize("size", [4, 16])
    @common_utils.parametrize("dynamic", [False, True])
    def test_triton_kernel_different_shapes(self, size, dynamic):
        from torch._inductor.utils import run_and_get_code

        def f(x, y, xx, yy):
            n_elements = x.numel()
            output_1 = torch.zeros_like(x)
            grid = lambda meta: (triton.cdiv(n_elements, meta["BLOCK_SIZE"]),)
            add_kernel[grid](x, y, output_1, n_elements, BLOCK_SIZE=4)

            n_elements = xx.numel()
            output_2 = torch.zeros_like(xx)
            grid = lambda meta: (triton.cdiv(n_elements, meta["BLOCK_SIZE"]),)
            add_kernel[grid](xx, yy, output_2, n_elements, BLOCK_SIZE=4)

            return output_1, output_2

        x = torch.rand(size, device=GPU_TYPE)
        y = torch.rand(size, device=GPU_TYPE)
        xx = torch.rand(size, size, device=GPU_TYPE)
        yy = torch.rand(size, size, device=GPU_TYPE)
        args = [x, y, xx, yy]

        eager_out = f(*args)
        compiled_out, (code,) = run_and_get_code(
            torch.compile(f, fullgraph=True, dynamic=dynamic, backend="inductor"), *args
        )
        if size == 4 and not dynamic:
            # Produce 2 kernels due to divisibility
            self.assertTrue(self._kernel_launched_in_code("add_kernel_0", code))
            self.assertTrue(self._kernel_launched_in_code("add_kernel_1", code))
        else:
            # size == 16 or dynamic
            # Only one kernel
            self.assertTrue(self._kernel_launched_in_code("add_kernel_0", code))
            self.assertFalse(self._kernel_launched_in_code("add_kernel_1", code))

        self.assertEqual(compiled_out, eager_out)

    @requires_gpu
    @common_utils.parametrize("dynamic", [False, True])
    @common_utils.parametrize("backend", ["eager", "aot_eager", "inductor"])
    def test_triton_kernel_triton_dtype(self, dynamic, backend):
        @triton.jit
        def add_kernel_with_dtype(
            in_ptr0,
            in_ptr1,
            out_ptr,
            dtype: "tl.constexpr",
            n_elements,
            BLOCK_SIZE: "tl.constexpr",
        ):
            pid = tl.program_id(axis=0)
            block_start = pid * BLOCK_SIZE
            offsets = block_start + tl.arange(0, BLOCK_SIZE)
            mask = offsets < n_elements
            x = tl.load(in_ptr0 + offsets, mask=mask).to(dtype)
            y = tl.load(in_ptr1 + offsets, mask=mask).to(dtype)
            output = x + y
            tl.store(out_ptr + offsets, output, mask=mask)

        def f(x, y, dtype_torch, dtype_triton):
            output = torch.zeros_like(x).to(dtype=dtype_torch)
            n_elements = output.numel()
            grid = lambda meta: (triton.cdiv(n_elements, meta["BLOCK_SIZE"]),)
            add_kernel_with_dtype[grid](
                x, y, output, dtype_triton, n_elements, BLOCK_SIZE=4
            )
            return output

        x = torch.randn(4, device=GPU_TYPE)
        y = torch.randn(4, device=GPU_TYPE)
        args_list = [(x, y, torch.float32, tl.float32)]
        if torch.cuda.is_bf16_supported(including_emulation=False):
            args_list.append((x, y, torch.bfloat16, tl.bfloat16))

        for args in args_list:
            eager_out = f(*args)
            compiled_out = torch.compile(
                f, fullgraph=True, backend=backend, dynamic=dynamic
            )(*args)
            self.assertEqual(compiled_out, eager_out)

    @requires_gpu
    @common_utils.parametrize("backend", ["eager", "aot_eager", "inductor"])
    def test_triton_kernel_special_kwargs_with_autotune(self, backend):
        @triton.autotune(
            configs=[
                triton.Config({"BLOCK_SIZE": 128}),
                triton.Config({"BLOCK_SIZE": 64}),
            ],
            key=["n_elements"],
        )
        @triton.jit
        def add_kernel(
            in_ptr0,
            in_ptr1,
            out_ptr,
            n_elements,
            BLOCK_SIZE: "tl.constexpr",
        ):
            pid = tl.program_id(axis=0)
            block_start = pid * BLOCK_SIZE
            offsets = block_start + tl.arange(0, BLOCK_SIZE)
            mask = offsets < n_elements
            x = tl.load(in_ptr0 + offsets, mask=mask)
            y = tl.load(in_ptr1 + offsets, mask=mask)
            output = x + y
            tl.store(out_ptr + offsets, output, mask=mask)

        @torch.compile(fullgraph=True, backend=backend)
        def f(x, y):
            output = torch.zeros_like(x)
            n_elements = output.numel()
            grid = lambda meta: (triton.cdiv(n_elements, meta["BLOCK_SIZE"]),)
            add_kernel[grid](
                x,
                y,
                output,
                n_elements,
                num_warps=8,
                num_stages=3,
            )
            return output

        x = torch.randn(4, device=GPU_TYPE)
        f(x, x)

    @requires_gpu
    @common_utils.parametrize("backend", ["eager", "aot_eager", "inductor"])
    def test_triton_kernel_empty_autotune_config_dict(self, backend):
        @triton.autotune(
            configs=[
                triton.Config({}, num_stages=2),
                triton.Config({}, num_stages=3),
            ],
            key=["n_elements"],
        )
        @triton.jit
        def add_kernel(
            in_ptr0,
            in_ptr1,
            out_ptr,
            n_elements,
            BLOCK_SIZE: "tl.constexpr",
        ):
            pid = tl.program_id(axis=0)
            block_start = pid * BLOCK_SIZE
            offsets = block_start + tl.arange(0, BLOCK_SIZE)
            mask = offsets < n_elements
            x = tl.load(in_ptr0 + offsets, mask=mask)
            y = tl.load(in_ptr1 + offsets, mask=mask)
            output = x + y
            tl.store(out_ptr + offsets, output, mask=mask)

        @torch.compile(fullgraph=True, backend=backend)
        def f(x, y):
            output = torch.zeros_like(x)
            n_elements = output.numel()
            grid = lambda meta: (triton.cdiv(n_elements, meta["BLOCK_SIZE"]),)
            add_kernel[grid](
                x,
                y,
                output,
                n_elements,
                BLOCK_SIZE=128,
            )
            return output

        x = torch.randn(4, device=GPU_TYPE)
        f(x, x)

    @requires_gpu
    @common_utils.parametrize("autotune", [False, True])
    @common_utils.parametrize("backend", ["eager", "aot_eager", "inductor"])
    def test_triton_kernel_special_params(self, autotune, backend):
        @triton.jit
        def special_params_kernel(
            in_ptr,
            out_ptr,
            n_elements,
            BLOCK_SIZE: "tl.constexpr",
            num_warps: "tl.constexpr",
            num_stages: "tl.constexpr",
        ):
            pid = tl.program_id(axis=0)
            block_start = pid * BLOCK_SIZE
            offsets = block_start + tl.arange(0, BLOCK_SIZE)
            mask = offsets < n_elements
            x = tl.load(in_ptr + offsets, mask=mask)
            output = x * num_stages + num_warps
            tl.store(out_ptr + offsets, output, mask=mask)

        NUM_WARPS = 4
        NUM_STAGES = 3

        if autotune:
            special_params_kernel = triton.autotune(
                configs=[
                    triton.Config(
                        {"BLOCK_SIZE": 128},
                        num_stages=NUM_STAGES,
                        num_warps=NUM_WARPS,
                    ),
                    triton.Config(
                        {"BLOCK_SIZE": 64},
                        num_stages=NUM_STAGES,
                        num_warps=NUM_WARPS,
                    ),
                ],
                key=["n_elements"],
            )(special_params_kernel)
            kwargs = {}
        else:
            kwargs = {
                "BLOCK_SIZE": 128,
                "num_stages": NUM_STAGES,
                "num_warps": NUM_WARPS,
            }

        def f(x):
            output = torch.zeros_like(x)
            n_elements = output.numel()
            grid = lambda meta: (triton.cdiv(n_elements, meta["BLOCK_SIZE"]),)
            special_params_kernel[grid](
                x,
                output,
                n_elements,
                **kwargs,
            )
            return output

        x = torch.randn(4, device=GPU_TYPE)
        eager_out = f(x)
        compiled_out = torch.compile(f, fullgraph=True, backend=backend)(x)
        expected_out = x * NUM_STAGES + NUM_WARPS
        self.assertEqual(eager_out, expected_out)
        self.assertEqual(compiled_out, expected_out)

    @requires_gpu
    @common_utils.parametrize("dynamic", [False, True])
    @common_utils.parametrize("backend", ["eager", "aot_eager", "inductor"])
    def test_triton_kernel_multiple_outputs(self, dynamic, backend):
        @triton.jit
        def add_kernel(
            in_ptr0,
            in_ptr1,
            out_ptr,
            out_ptr2,
            n_elements,
            BLOCK_SIZE: "tl.constexpr",
        ):
            pid = tl.program_id(axis=0)
            block_start = pid * BLOCK_SIZE
            offsets = block_start + tl.arange(0, BLOCK_SIZE)
            mask = offsets < n_elements
            x = tl.load(in_ptr0 + offsets, mask=mask)
            y = tl.load(in_ptr1 + offsets, mask=mask)
            output = x + y
            tl.store(out_ptr + offsets, output, mask=mask)
            tl.store(out_ptr2 + offsets, output + 1, mask=mask)

        @torch.compile(fullgraph=True, backend=backend, dynamic=dynamic)
        def f(x, y, z):
            output = torch.empty_like(x)
            output2 = torch.empty_like(x)
            n_elements = output.numel()
            grid = lambda meta: (triton.cdiv(n_elements, meta["BLOCK_SIZE"]),)
            add_kernel[grid](x, y, output, output2, n_elements, BLOCK_SIZE=16)
            # The z return is intentional: we're testing training
            return output, output2, z**2

        x = torch.randn(3, requires_grad=True, device=GPU_TYPE)
        y = torch.randn(3, requires_grad=True, device=GPU_TYPE)
        z = torch.randn(3, requires_grad=True, device=GPU_TYPE)
        out, out2, out3 = f(x, y, z)
        self.assertEqual(out, x + y)
        self.assertEqual(out2, x + y + 1)
        self.assertEqual(out3, z**2)

    @requires_gpu
    @unittest.skipIf(not has_triton_tma(), "requires Triton TMA support")
    @common_utils.parametrize("dynamic", [False, True])
    def test_tma_capture_and_functionalize(self, dynamic):
        from torch._higher_order_ops.triton_kernel_wrap import kernel_side_table

        kernel_side_table.reset_table()

        def f(a, b):
            BLOCK_SIZE = 256
            out = torch.zeros_like(a)
            n_elements = out.numel()

            desc_a, desc_b, desc_out = (
                triton.tools.experimental_descriptor.create_1d_tma_descriptor(
                    t.data_ptr(),
                    n_elements,
                    BLOCK_SIZE,
                    t.element_size(),
                )
                for t in (a, b, out)
            )

            grid = lambda meta: (triton.cdiv(n_elements, meta["BLOCK_SIZE"]),)
            add_kernel_with_tma_1d[grid](
                desc_a,
                desc_b,
                desc_out,
                BLOCK_SIZE=BLOCK_SIZE,
            )

            return out

        a = torch.randn(301, device=GPU_TYPE)
        b = torch.randn(301, device=GPU_TYPE)

        backend = torch._dynamo.testing.AotEagerAndRecordGraphs()
        torch.compile(
            f,
            fullgraph=True,
            backend=backend,
            dynamic=dynamic,
        )(a, b)

        if dynamic:
            self.assertExpectedInline(
                backend.fw_graphs[0].code.strip(),
                """\
def forward(self, arg0_1, arg1_1, arg2_1):
    zeros_like = torch.ops.aten.zeros_like.default(arg1_1, pin_memory = False)
    add_2 = arg0_1 + 256
    sub_1 = add_2 - 1;  add_2 = None
    floordiv = sub_1 // 256;  sub_1 = None
    triton_kernel_wrapper_functional_proxy = torch.ops.higher_order.triton_kernel_wrapper_functional(kernel_idx = 0, constant_args_idx = 0, grid = [(floordiv, 1, 1)], tma_descriptor_metadata = {'in_desc_ptr0': ([arg0_1], [256], 4), 'in_desc_ptr1': ([arg0_1], [256], 4), 'out_desc_ptr': ([arg0_1], [256], 4)}, kwargs = {'in_desc_ptr0': arg1_1, 'in_desc_ptr1': arg2_1, 'out_desc_ptr': zeros_like}, tensors_to_clone = ['out_desc_ptr']);  floordiv = arg0_1 = arg1_1 = arg2_1 = zeros_like = None
    getitem = triton_kernel_wrapper_functional_proxy['out_desc_ptr'];  triton_kernel_wrapper_functional_proxy = None
    return (getitem,)""",
            )
        else:
            self.assertExpectedInline(
                backend.fw_graphs[0].code.strip(),
                """\
def forward(self, arg0_1, arg1_1):
    zeros_like = torch.ops.aten.zeros_like.default(arg0_1, pin_memory = False)
    triton_kernel_wrapper_functional_proxy = torch.ops.higher_order.triton_kernel_wrapper_functional(kernel_idx = 0, constant_args_idx = 0, grid = [(2, 1, 1)], tma_descriptor_metadata = {'in_desc_ptr0': ([301], [256], 4), 'in_desc_ptr1': ([301], [256], 4), 'out_desc_ptr': ([301], [256], 4)}, kwargs = {'in_desc_ptr0': arg0_1, 'in_desc_ptr1': arg1_1, 'out_desc_ptr': zeros_like}, tensors_to_clone = ['out_desc_ptr']);  arg0_1 = arg1_1 = zeros_like = None
    getitem = triton_kernel_wrapper_functional_proxy['out_desc_ptr'];  triton_kernel_wrapper_functional_proxy = None
    return (getitem,)""",
            )

    @requires_gpu
    @unittest.skipIf(not has_triton_tma(), "requires Triton TMA support")
    @common_utils.parametrize("after_data_ptr", [False, True])
    @common_utils.parametrize("after_create_desc", [False, True])
    def test_tma_graph_breaks(self, after_data_ptr, after_create_desc):
        def f(a, b):
            BLOCK_SIZE = 256
            out = torch.zeros_like(a)
            n_elements = out.numel()

            if after_data_ptr:
                torch._dynamo.graph_break()

            descs = [
                triton.tools.experimental_descriptor.create_1d_tma_descriptor(
                    t.data_ptr(),
                    n_elements,
                    BLOCK_SIZE,
                    t.element_size(),
                )
                for t in (a, b, out)
            ]

            if after_create_desc:
                torch._dynamo.graph_break()

            grid = lambda meta: (triton.cdiv(n_elements, meta["BLOCK_SIZE"]),)
            add_kernel_with_tma_1d[grid](
                *descs,
                BLOCK_SIZE=BLOCK_SIZE,
            )

            return out

        a = torch.randn(301, device=GPU_TYPE)
        b = torch.randn(301, device=GPU_TYPE)

        expected_out = a + b
        eager_out = f(a, b)
        compiled_out = torch.compile(
            f,
            fullgraph=False,
            backend="eager",
            dynamic=False,
        )(a, b)

        self.assertEqual(eager_out, expected_out)
        self.assertEqual(compiled_out, expected_out)

    @requires_gpu
    @unittest.skipIf(not has_triton_tma(), "requires Triton TMA support")
    @common_utils.parametrize("dynamic", [False, True])
    @common_utils.parametrize("backend", ["eager", "aot_eager", "inductor"])
    def test_tma_descriptor_1d(self, dynamic, backend):
        def f(a, b):
            BLOCK_SIZE = 256
            out = torch.zeros_like(a)
            n_elements = out.numel()

            desc_a, desc_b, desc_out = (
                triton.tools.experimental_descriptor.create_1d_tma_descriptor(
                    t.data_ptr(),
                    n_elements,
                    BLOCK_SIZE,
                    t.element_size(),
                )
                for t in (a, b, out)
            )

            grid = lambda meta: (triton.cdiv(n_elements, meta["BLOCK_SIZE"]),)
            add_kernel_with_tma_1d[grid](
                desc_a,
                desc_b,
                desc_out,
                BLOCK_SIZE=BLOCK_SIZE,
            )

            return out

        a = torch.randn(301, device=GPU_TYPE)
        b = torch.randn(301, device=GPU_TYPE)

        expected_out = a + b
        eager_out = f(a, b)
        compiled_out = torch.compile(
            f,
            fullgraph=True,
            backend=backend,
            dynamic=dynamic,
        )(a, b)

        self.assertEqual(eager_out, expected_out)
        self.assertEqual(compiled_out, expected_out)

    @requires_gpu
    @unittest.skipIf(not has_triton_tma(), "requires Triton TMA support")
    def test_tma_descriptor_dedup(self):
        def f(a):
            BLOCK_SIZE = 256
            out = torch.zeros_like(a)
            n_elements = out.numel()

            desc_a, desc_out = (
                triton.tools.experimental_descriptor.create_1d_tma_descriptor(
                    t.data_ptr(),
                    n_elements,
                    BLOCK_SIZE,
                    t.element_size(),
                )
                for t in (a, out)
            )

            grid = lambda meta: (triton.cdiv(n_elements, meta["BLOCK_SIZE"]),)
            add_kernel_with_tma_1d[grid](
                desc_a,
                desc_a,
                desc_out,
                BLOCK_SIZE=BLOCK_SIZE,
            )

            return out

        a = torch.randn(301, device=GPU_TYPE)

        expected_out = a + a
        eager_out = f(a)
        compiled_out, (code,) = run_and_get_code(
            torch.compile(
                f,
                fullgraph=True,
                backend="inductor",
                dynamic=True,
            ),
            a,
        )

        self.assertEqual(eager_out, expected_out)
        self.assertEqual(compiled_out, expected_out)

        # 2 calls: one for two inputs (dedupped), one for the output
        self.assertEqual(code.count("create_1d_tma_descriptor("), 2)

    @requires_gpu
    @unittest.skipIf(not has_triton_tma(), "requires Triton TMA support")
    @common_utils.parametrize("dynamic", [False, True])
    @common_utils.parametrize("backend", ["eager", "aot_eager"])
    def test_tma_descriptor_2d(self, dynamic, backend):
        def f(a, b):
            BLOCK_SIZE_X = 16
            BLOCK_SIZE_Y = 32
            out = torch.zeros_like(a)
            x_size, y_size = out.size()

            desc_a, desc_b, desc_out = (
                triton.tools.experimental_descriptor.create_2d_tma_descriptor(
                    t.data_ptr(),
                    x_size,
                    y_size,
                    BLOCK_SIZE_X,
                    BLOCK_SIZE_Y,
                    t.element_size(),
                )
                for t in (a, b, out)
            )

            grid = lambda meta: (
                triton.cdiv(x_size, meta["BLOCK_SIZE_X"]),
                triton.cdiv(y_size, meta["BLOCK_SIZE_Y"]),
            )
            add_kernel_with_tma_2d[grid](
                desc_a,
                desc_b,
                desc_out,
                BLOCK_SIZE_X=BLOCK_SIZE_X,
                BLOCK_SIZE_Y=BLOCK_SIZE_Y,
            )

            return out

        a = torch.randn((25, 16), device=GPU_TYPE)
        b = torch.randn((25, 16), device=GPU_TYPE)

        expected_out = a + b
        eager_out = f(a, b)
        compiled_out = torch.compile(
            f,
            fullgraph=True,
            backend=backend,
            dynamic=dynamic,
        )(a, b)

        self.assertEqual(eager_out, expected_out)
        self.assertEqual(compiled_out, expected_out)

    @requires_gpu
    @common_utils.parametrize("backend", ["eager", "aot_eager", "inductor"])
    def test_triton_kernel_num_ctas(self, backend):
        @triton.jit
        def kernel(X):
            return

        @torch.compile(fullgraph=True, backend=backend)
        def f(x):
            kernel[(1,)](x, num_ctas=1)
            kernel.run(x, num_ctas=1, grid=(1,), warmup=False)
            return x

        msg = "Passing num_ctas directly to the Triton kernel is not supported. Please use a Config in @triton.autotune instead."
        with self.assertRaisesRegex(torch._dynamo.exc.Unsupported, msg):
            x = torch.randn(4, device=GPU_TYPE)
            f(x)

    @requires_gpu
    @common_utils.parametrize("backend", ["eager", "aot_eager", "inductor"])
    def test_triton_kernel_special_kwargs_without_autotune(self, backend):
        @triton.jit
        def add_kernel(
            in_ptr0,
            in_ptr1,
            out_ptr,
            n_elements,
            BLOCK_SIZE: "tl.constexpr",
        ):
            pid = tl.program_id(axis=0)
            block_start = pid * BLOCK_SIZE
            offsets = block_start + tl.arange(0, BLOCK_SIZE)
            mask = offsets < n_elements
            x = tl.load(in_ptr0 + offsets, mask=mask)
            y = tl.load(in_ptr1 + offsets, mask=mask)
            output = x + y
            tl.store(out_ptr + offsets, output, mask=mask)

        @torch.compile(fullgraph=True, backend=backend)
        def f(x, y):
            output = torch.zeros_like(x)
            n_elements = output.numel()
            grid = lambda meta: (triton.cdiv(n_elements, meta["BLOCK_SIZE"]),)
            add_kernel[grid](
                x,
                y,
                output,
                n_elements,
                BLOCK_SIZE=128,
                num_warps=8,
                num_stages=3,
            )
            return output

        x = torch.randn(4, device=GPU_TYPE)
        f(x, x)

    @requires_gpu
    @common_utils.parametrize("backend", ["eager", "aot_eager", "inductor"])
    @common_utils.parametrize("autotune_at_compile_time", [True, False])
    def test_triton_kernel_restore_value(self, backend, autotune_at_compile_time):
        if autotune_at_compile_time and backend != "inductor":
            raise unittest.SkipTest("compile-time autotuning only exists in inductor")

        @triton.autotune(
            configs=[
                triton.Config({"BLOCK_SIZE": 16}, num_stages=3, num_warps=8),
                triton.Config({"BLOCK_SIZE": 32}, num_stages=3, num_warps=8),
            ],
            key=[],
            restore_value=["in_ptr0"],
        )
        @triton.jit
        def increment_kernel(
            in_ptr0,
            n_elements,
            BLOCK_SIZE: "tl.constexpr",
        ):
            pid = tl.program_id(axis=0)
            block_start = pid * BLOCK_SIZE
            offsets = block_start + tl.arange(0, BLOCK_SIZE)
            mask = offsets < n_elements
            x = tl.load(in_ptr0 + offsets, mask=mask)
            output = x + 1
            tl.store(in_ptr0 + offsets, output, mask=mask)

        @torch.compile(fullgraph=True, backend=backend)
        def f(x):
            n_elements = x.numel()
            grid = lambda meta: (triton.cdiv(n_elements, meta["BLOCK_SIZE"]),)
            increment_kernel[grid](x, n_elements=n_elements)
            return x

        x = torch.rand(4, device=GPU_TYPE)
        prev = x.clone()

        with inductor_config.patch(
            {"triton.autotune_at_compile_time": autotune_at_compile_time}
        ):
            f(x)

        # make sure x was restored after autotuning
        torch.testing.assert_close(x, prev + 1)

    @requires_gpu
    @parametrize("dtype", (torch.float16, torch.float32, torch.float64))
    def test_triton_kernel_float64_constant(self, dtype):
        def f(x):
            return x * (0.12 * x.shape[0])

        x = torch.ones(200, device=GPU_TYPE, dtype=dtype)

        eager_out = f(x)
        compiled_out = torch.compile(f, dynamic=True)(x)
        self.assertEqual(compiled_out, eager_out)

    # TODO enable this test case on XPU.
    @requires_cuda_and_triton
    @parametrize("cfg", ["normal", "cpp_wrapper"])
    def test_triton_kernel_dtype_view(self, cfg):
        # https://github.com/pytorch/pytorch/issues/136159
        if cfg == "normal":
            config_kwargs = {"cpp_wrapper": False}
        elif cfg == "cpp_wrapper":
            config_kwargs = {"cpp_wrapper": True}

        with inductor_config.patch(**config_kwargs):

            @triton.jit
            def _triton_kernel(out_ptr, numel, BLOCK_SIZE: tl.constexpr):
                pid = tl.program_id(0)
                offsets = BLOCK_SIZE * pid + tl.arange(0, BLOCK_SIZE)
                mask = offsets < numel
                ones = tl.full((BLOCK_SIZE,), 1, tl.float16)
                tl.store(out_ptr + offsets, ones, mask)

            def fn(x):
                buf = torch.empty(x.shape, device=x.device, dtype=torch.float16)
                # the buf.view() should be a view sharing the same storage as buf.
                bfloat_buf = buf.view(dtype=torch.bfloat16)
                BLOCK_SIZE = 256
                numel = buf.numel()
                grid = (triton.cdiv(numel, BLOCK_SIZE),)
                _triton_kernel[grid](bfloat_buf, numel, BLOCK_SIZE)
                return buf, bfloat_buf

            fn_c = torch.compile(fn)

            x = torch.randn(8, device=GPU_TYPE)
            out_c = fn_c(x)
            out_e = fn(x)

            # expect view() to be an actual view, sharing the same data as the original buffer
            # verify first that this is true in the eager output
            self.assertEqual(out_e[0].data_ptr(), out_e[1].data_ptr())
            # .. and also in the compiled output
            self.assertEqual(out_c[0].data_ptr(), out_c[1].data_ptr())

            self.assertEqual(out_e[0], out_c[0])
            self.assertEqual(out_e[1], out_c[1])

    # TODO enable this test case on XPU.
    @requires_gpu
    def test_i64_input(self):
        # The i64 "seed" input needs to be marked as "i64", not "i32".
        @triton.jit
        def triton_add_noise_(x_ptr, y_ptr, seed, numel, BLOCK_SIZE: tl.constexpr):
            pid = tl.program_id(0)
            offsets = pid * BLOCK_SIZE + tl.arange(0, BLOCK_SIZE)

            x = tl.load(x_ptr + offsets, mask=(offsets < numel))
            rnd = tl.rand(seed, offsets)
            res = x + rnd
            tl.store(y_ptr + offsets, res, mask=(offsets < numel))

        def add_noise(x, seed):
            y = torch.empty_like(x)
            numel = x.numel()
            BLOCK_SIZE = 256

            def grid(meta):
                return (triton.cdiv(numel, meta["BLOCK_SIZE"]),)

            triton_add_noise_[grid](x, y, seed, numel, BLOCK_SIZE)
            return y

        def fn(x):
            x = x * x
            seed = torch.randint(
                low=2**32, high=2**62, size=(1,), dtype=torch.int64
            ).item()
            return add_noise(x, seed)

        inp = torch.rand(400, device=GPU_TYPE)
        torch._dynamo.mark_dynamic(inp, 0)

        fn_c = torch.compile(fn, fullgraph=True)
        with dynamo_config.patch(capture_scalar_outputs=True):
            res = fn_c(inp)

        self.assertTrue(((res < 2) & (res >= 0)).all().item())

    @requires_gpu
    @parametrize("wrapped", [False, True])
    @parametrize("autotune", [False, True])
    def test_constexpr_dynamic_shapes(self, wrapped, autotune):
        # https://github.com/pytorch/pytorch/issues/136504
        @triton.jit
        def triton_(
            x_ptr,
            y_ptr,
            NUMEL: tl.constexpr,
            IS_ODD: tl.constexpr,
            BLOCK_SIZE: tl.constexpr,
        ):
            pid = tl.program_id(0)
            offsets = BLOCK_SIZE * pid + tl.arange(0, BLOCK_SIZE)
            mask = offsets < NUMEL

            data = tl.load(x_ptr + offsets, mask)
            result = data * data
            if IS_ODD:
                result = result + 1

            tl.store(y_ptr + offsets, result, mask)

        if autotune:
            triton_ = triton.autotune(
                [
                    triton.Config(kwargs={"BLOCK_SIZE": 128}),
                    triton.Config(kwargs={"BLOCK_SIZE": 256}),
                ],
                key=[],
            )(triton_)

        def triton_kernel_impl(x: torch.Tensor) -> torch.Tensor:
            y = torch.empty_like(x)
            numel = x.numel()

            args = [x, y, numel, numel % 2 == 0]
            if not autotune:
                args.append(256)  # BLOCK_SIZE

            def grid(meta):
                return (triton.cdiv(numel, meta["BLOCK_SIZE"]),)

            if wrapped:
                capture_triton(triton_)[grid](*args)
            else:
                triton_[grid](*args)
            return y

        if wrapped:
            triton_kernel = torch.library.triton_op(
                "constexpr_test::square", triton_kernel_impl, mutates_args={}
            )
        else:
            triton_kernel = triton_kernel_impl

        def fn(x):
            return triton_kernel(x)

        fn_c = torch.compile(fn, dynamic=True)

        x = torch.randn(512 + 5, device=GPU_TYPE)
        res = fn_c(x)
        self.assertEqual(x * x, res)

        x2 = torch.randn(1024 + 5, device=GPU_TYPE)
        res2 = fn_c(x2)
        self.assertEqual(x2 * x2, res2)

    @requires_gpu
    def test_triton_kernel_none_args(self):
        # https://github.com/pytorch/pytorch/issues/115344
        @triton.autotune(
            configs=[
                triton.Config({"BLOCK_SIZE": 32}, num_stages=5, num_warps=2),
                triton.Config({"BLOCK_SIZE": 64}, num_stages=4, num_warps=4),
            ],
            key=["n_elements"],
        )
        @triton.jit
        def sin_kernel(
            in_ptr0,
            out_ptr,
            n_elements,
            BLOCK_SIZE: "tl.constexpr",
        ):
            pid = tl.program_id(axis=0)
            block_start = pid * BLOCK_SIZE
            offsets = block_start + tl.arange(0, BLOCK_SIZE)
            mask = offsets < n_elements
            if in_ptr0 is not None:
                x = tl.load(in_ptr0 + offsets, mask=mask)
            else:
                x = 0.0
            output = tl.sin(x)
            tl.store(out_ptr + offsets, output, mask=mask)

        def sin_triton(x, out):
            n_elements = out.numel()
            sin_kernel[(n_elements,)](x, out, n_elements)

        x = torch.randn(65, device=GPU_TYPE)
        out = torch.empty_like(x)
        out_compiled = torch.empty_like(x)
        sin_triton_compiled = torch.compile(fullgraph=True)(sin_triton)

        sin_triton(x, out)
        sin_triton_compiled(x, out_compiled)
        self.assertEqual(out, out_compiled)

        sin_triton(None, out)
        sin_triton_compiled(None, out_compiled)
        self.assertEqual(out, out_compiled)

    @requires_gpu
    def test_triton_kernel_global_constexpr(self):
        @triton.jit
        def triton_(in_ptr, out_ptr, BLOCK_SIZE: tl.constexpr):
            pid = tl.program_id(0)
            offsets = pid * BLOCK_SIZE + tl.arange(0, BLOCK_SIZE)
            x = tl.load(in_ptr + offsets)
            output = x + FLOAT_CONSTANT_C
            tl.store(out_ptr + offsets, output)

        def fn(x):
            y = torch.empty_like(x)
            BLOCK_SIZE = 256
            grid = (triton.cdiv(x.numel(), BLOCK_SIZE),)
            triton_[grid](x, y, BLOCK_SIZE)
            return y

        # make sure FLOAT_CONSTANT_C is NOT annotated
        self.assertFalse("FLOAT_CONSTANT_C" in globals().get("__annotations__", {}))
        # sanity check: STRING_CONSTANT_C _should_ be annotated
        self.assertTrue("STRING_CONSTANT_C" in globals().get("__annotations__", {}))

        x = torch.randn(512, device=GPU_TYPE)
        expected = x + 3.14
        actual = torch.compile(fn)(x)
        self.assertEqual(expected, actual)

    @requires_gpu
    @unittest.skipIf(
        not triton_version_uses_attrs_dict(),
        "Test is only valid for new triton versions where attrs is represented by a raw dict",
    )
    def test_triton_attrs_dict_equal_1_None_format(self):
        @triton.jit
        def triton_(in_ptr, out_ptr, numel, add_amount, BLOCK_SIZE: tl.constexpr):
            offsets = tl.arange(0, BLOCK_SIZE)
            x = tl.load(in_ptr + offsets, mask=(offsets < numel))
            output = x * x
            if add_amount is not None:
                output = output + add_amount
            tl.store(out_ptr + offsets, output, mask=(offsets < numel))

        def fn(x):
            y = torch.empty_like(x)
            BLOCK_SIZE = 256
            grid = (1,)
            triton_[grid](x, y, x.numel(), None, BLOCK_SIZE)
            return y

        x = torch.full((1,), 2.5, device=GPU_TYPE)
        expected = fn(x)

        fn_c = torch.compile(fn)
        res, code = run_and_get_code(fn_c, x)
        self.assertEqual(expected, res)

        FileCheck().check("triton_meta=").check("'constants':").check("'numel': 1").run(
            code[0]
        )
        FileCheck().check("triton_meta=").check("'constants':").check(
            "'add_amount': None"
        ).run(code[0])
        FileCheck().check("triton_meta=").check("'constants':").check(
            "'BLOCK_SIZE': 256"
        ).run(code[0])

        FileCheck().check("triton_meta=").check("'signature':").check(
            "'numel': 'constexpr'"
        ).run(code[0])
        FileCheck().check("triton_meta=").check("'signature':").check(
            "'add_amount': 'constexpr'"
        ).run(code[0])
        FileCheck().check("triton_meta=").check("'signature':").check(
            "'BLOCK_SIZE': 'constexpr'"
        ).run(code[0])


def make_mutation_test(fn):
    @requires_gpu
    def test_fn(self):
        from torch._higher_order_ops.triton_kernel_wrap import identify_mutated_tensors

        kernel, inputs, outputs = fn()
        self.assertListEqual(
            identify_mutated_tensors(kernel, inputs),
            outputs,
        )

    return test_fn


# Triton codegen suffers from scoping issues.
# Define helpers here
if HAS_GPU:

    @triton.jit
    def helper_id(p):
        return p

    @triton.jit
    def helper_add_and_out(x, y, out_ptr):
        return x + y, out_ptr


class MutationTests(torch._inductor.test_case.TestCase):
    # Tests injected below

    @make_mutation_test
    def test_out_of_order_kernel():
        @triton.jit
        def add_kernel_out_of_order(
            in_ptr0,
            n_elements,
            in_ptr1,
            out_ptr,
            BLOCK_SIZE: "tl.constexpr",
        ):
            pid = tl.program_id(axis=0)
            block_start = pid * BLOCK_SIZE
            offsets = block_start + tl.arange(0, BLOCK_SIZE)
            mask = offsets < n_elements
            x = tl.load(in_ptr0 + offsets, mask=mask)
            y = tl.load(in_ptr1 + offsets, mask=mask)
            output = x + y
            tl.store(out_ptr + offsets, output, mask=mask)

        t = torch.randn(4)
        return (
            add_kernel_out_of_order,
            {
                "in_ptr0": t,
                "n_elements": 4,
                "in_ptr1": t,
                "out_ptr": t,
                "BLOCK_SIZE": 4,
            },
            ["out_ptr"],
        )

    @make_mutation_test
    def test_out_of_order_kernel_call():
        @triton.jit
        def add_kernel_out_of_order_fn1(
            in_ptr0,
            n_elements,
            in_ptr1,
            out_ptr,
            BLOCK_SIZE: "tl.constexpr",
        ):
            pid = tl.program_id(axis=0)
            block_start = pid * BLOCK_SIZE
            offsets = block_start + tl.arange(0, BLOCK_SIZE)
            mask = offsets < n_elements
            add_kernel_out_of_order_fn2(
                in_ptr0, in_ptr1, n_elements, out_ptr, BLOCK_SIZE=BLOCK_SIZE
            )

        t = torch.randn(4)
        return (
            add_kernel_out_of_order_fn1,
            {
                "in_ptr0": t,
                "n_elements": 4,
                "in_ptr1": t,
                "out_ptr": t,
                "BLOCK_SIZE": 4,
            },
            ["out_ptr"],
        )

    @make_mutation_test
    def test_reduce_sum():
        @triton.jit
        def reduce_sum_kernel(a_ptr, c_ptr, stride_am, stride_an):
            offs_am = tl.arange(0, 4)
            offs_an = tl.arange(0, 4)
            a_ptrs = a_ptr + (
                offs_am[:, None] * stride_am + offs_an[None, :] * stride_an
            )
            a = tl.load(a_ptrs)
            m = tl.sum(a, axis=1)
            tl.store(c_ptr + tl.arange(0, 4), m)

        t = torch.randn(4)
        kernel = reduce_sum_kernel
        kwargs = {
            "a_ptr": t,
            "c_ptr": t,
            "stride_am": 4,
            "stride_an": 4,
        }

        # TODO(aakhundov): tt.reduce is now supported, but only
        # in the new MLIR-based Triton analysis pass (not in the
        # old TTIR string parsing-based one). remove this gating
        # and use ["c_ptr"] as `expected` after the new Triton
        # pin lands both in OSS and internally.
        ttir_module, _ = generate_ttir(kernel, kwargs)
        if hasattr(ttir_module, "walk"):
            # with MLIR-based Triton analysis pass
            expected = ["c_ptr"]
        else:
            # with TTIR string parsing-based Triton analysis pass
            expected = ["a_ptr", "c_ptr"]

        return (
            kernel,
            kwargs,
            expected,
        )

    @make_mutation_test
    def test_argmax():
        @triton.jit
        def argmax_kernel(a_ptr, c_ptr, stride_am, stride_an):
            offs_am = tl.arange(0, 4)
            offs_an = tl.arange(0, 4)
            a_ptrs = a_ptr + (
                offs_am[:, None] * stride_am + offs_an[None, :] * stride_an
            )
            a = tl.load(a_ptrs)
            m = tl.argmax(a, axis=1)
            tl.store(c_ptr + tl.arange(0, 4), m)

        t = torch.randn(4)
        kernel = argmax_kernel
        kwargs = {
            "a_ptr": t,
            "c_ptr": t,
            "stride_am": 4,
            "stride_an": 4,
        }

        # TODO(aakhundov): tt.reduce is now supported, but only
        # in the new MLIR-based Triton analysis pass (not in the
        # old TTIR string parsing-based one). remove this gating
        # and use ["c_ptr"] as `expected` after the new Triton
        # pin lands both in OSS and internally.
        ttir_module, _ = generate_ttir(kernel, kwargs)
        if hasattr(ttir_module, "walk"):
            # with MLIR-based Triton analysis pass
            expected = ["c_ptr"]
        else:
            # with TTIR string parsing-based Triton analysis pass
            expected = ["a_ptr", "c_ptr"]

        return (
            kernel,
            kwargs,
            expected,
        )

    @requires_gpu
    def test_triton_kernel_inference_mode(self):
        def f(x, y, out):
            n_elements = x.numel()
            grid = lambda meta: (triton.cdiv(n_elements, meta["BLOCK_SIZE"]),)
            add_kernel[grid](x, y, out, n_elements, BLOCK_SIZE=4)

        with torch.inference_mode():
            x = torch.ones(32, device=GPU_TYPE)
            y = torch.ones(32, device=GPU_TYPE)
            out_ref = torch.zeros_like(x)
            out_test = torch.zeros_like(x)
            f(x, y, out_ref)
            torch.compile(f)(x, y, out_test)
            self.assertEqual(out_ref, out_test)

    @make_mutation_test
    def test_cumsum():
        @triton.jit
        def cumsum_kernel(in_ptr, out_ptr, XBLOCK: tl.constexpr, RBLOCK: tl.constexpr):
            rindex = tl.arange(0, RBLOCK)[None, :]
            xindex = tl.arange(0, XBLOCK)[:, None]
            data = tl.load(in_ptr + rindex)
            scan = tl.cumsum(data, 1)
            expected_max = tl.sum(data, 1)
            tl.device_assert(scan <= expected_max)
            tl.store(out_ptr + xindex * RBLOCK + rindex, scan)

        t = torch.randn(4)
        kernel = cumsum_kernel
        kwargs = {
            "in_ptr": t,
            "out_ptr": t,
            "XBLOCK": 4,
            "RBLOCK": 16,
        }

        # TODO(aakhundov): tt.scan is now supported, but only
        # in the new MLIR-based Triton analysis pass (not in the
        # old TTIR string parsing-based one). remove this gating
        # and use ["out_ptr"] as `expected` after the new Triton
        # pin lands both in OSS and internally.
        ttir_module, _ = generate_ttir(kernel, kwargs)
        if hasattr(ttir_module, "walk"):
            # with MLIR-based Triton analysis pass
            expected = ["out_ptr"]
        else:
            # with TTIR string parsing-based Triton analysis pass
            expected = ["in_ptr", "out_ptr"]

        return (
            kernel,
            kwargs,
            expected,
        )

    @make_mutation_test
    def test_fn_call_one_return():
        @triton.jit
        def add_kernel_with_fn_call(
            in_ptr0,
            in_ptr1,
            n_elements,
            out_ptr,
            BLOCK_SIZE: "tl.constexpr",
        ):
            pid = tl.program_id(axis=0)
            block_start = pid * BLOCK_SIZE
            offsets = block_start + tl.arange(0, BLOCK_SIZE)
            mask = offsets < n_elements
            x = tl.load(in_ptr0 + offsets, mask=mask)
            y = tl.load(in_ptr1 + offsets, mask=mask)
            output = x + y
            out = helper_id(out_ptr)
            tl.store(out + offsets, output, mask=mask)

        t = torch.randn(4)
        return (
            add_kernel_with_fn_call,
            {
                "in_ptr0": t,
                "in_ptr1": t,
                "n_elements": 4,
                "out_ptr": t,
                "BLOCK_SIZE": 4,
            },
            ["out_ptr"],
        )

    @make_mutation_test
    def test_fn_call_multi_return():
        @triton.jit
        def add_kernel_with_fn_call(
            in_ptr0,
            in_ptr1,
            n_elements,
            out_ptr,
            BLOCK_SIZE: "tl.constexpr",
        ):
            pid = tl.program_id(axis=0)
            block_start = pid * BLOCK_SIZE
            offsets = block_start + tl.arange(0, BLOCK_SIZE)
            mask = offsets < n_elements
            x = tl.load(in_ptr0 + offsets, mask=mask)
            y = tl.load(in_ptr1 + offsets, mask=mask)
            output, out = helper_add_and_out(x, y, out_ptr)
            tl.store(out + offsets, output, mask=mask)

        t = torch.randn(4)
        return (
            add_kernel_with_fn_call,
            {
                "in_ptr0": t,
                "in_ptr1": t,
                "n_elements": 4,
                "out_ptr": t,
                "BLOCK_SIZE": 4,
            },
            ["out_ptr"],
        )

    @make_mutation_test
    def test_nested_cond_op_kernel():
        @triton.jit
        def nested_cond_op_kernel(
            in_ptr0,
            in_ptr1,
            out_ptr,
            n_elements,
            BLOCK_SIZE: "tl.constexpr",
        ):
            pid = tl.program_id(axis=0)
            block_start = pid * BLOCK_SIZE
            offsets = block_start + tl.arange(0, BLOCK_SIZE)
            mask = offsets < n_elements
            x = tl.load(in_ptr0 + offsets, mask=mask)
            y = tl.load(in_ptr1 + offsets, mask=mask)
            if tl.program_id(0) == 0:
                if tl.program_id(1) == 0:
                    output = x + y
                    tl.store(out_ptr + offsets, output, mask=mask)
            else:
                pass

        t = torch.randn(4)
        return (
            nested_cond_op_kernel,
            {
                "in_ptr0": t,
                "in_ptr1": t,
                "out_ptr": t,
                "n_elements": 4,
                "BLOCK_SIZE": 4,
            },
            ["out_ptr"],
        )

    @make_mutation_test
    def test_add_for_loop():
        @triton.jit
        def add_4_times_kernel(
            in_ptr0,
            in_ptr1,
            out_ptr,
            n_elements,
            BLOCK_SIZE: "tl.constexpr",
        ):
            pid = tl.program_id(axis=0)
            block_start = pid * BLOCK_SIZE
            offsets = block_start + tl.arange(0, BLOCK_SIZE)
            mask = offsets < n_elements
            x = tl.load(in_ptr0 + offsets, mask=mask)
            y = tl.load(in_ptr1 + offsets, mask=mask)
            output = tl.zeros((n_elements,), dtype=tl.float32)
            for i in range(4):
                output += x + y
            tl.store(out_ptr + offsets, output, mask=mask)

        t = torch.randn(4)
        return (
            add_4_times_kernel,
            {
                "in_ptr0": t,
                "in_ptr1": t,
                "out_ptr": t,
                "n_elements": 4,
                "BLOCK_SIZE": 4,
            },
            ["out_ptr"],
        )

    @make_mutation_test
    def test_add_for_loop2():
        @triton.jit
        def add_1_time_kernel(
            in_ptr0,
            in_ptr1,
            out_ptr,
            n_elements,
            BLOCK_SIZE: "tl.constexpr",
        ):
            pid = tl.program_id(axis=0)
            block_start = pid * BLOCK_SIZE
            offsets = block_start + tl.arange(0, BLOCK_SIZE)
            mask = offsets < n_elements
            x = tl.load(in_ptr0 + offsets, mask=mask)
            y = tl.load(in_ptr1 + offsets, mask=mask)
            for i in range(0, BLOCK_SIZE):
                i = tl.multiple_of(i, 1)
            output = x + y
            tl.store(out_ptr + offsets, output, mask=mask)

        t = torch.randn(4)
        return (
            add_1_time_kernel,
            {
                "in_ptr0": t,
                "in_ptr1": t,
                "out_ptr": t,
                "n_elements": 4,
                "BLOCK_SIZE": 4,
            },
            ["out_ptr"],
        )

    @make_mutation_test
    def test_add_nested_for_loop():
        @triton.jit
        def add_4_times_kernel(
            in_ptr0,
            in_ptr1,
            out_ptr,
            n_elements,
            BLOCK_SIZE: "tl.constexpr",
        ):
            pid = tl.program_id(axis=0)
            block_start = pid * BLOCK_SIZE
            offsets = block_start + tl.arange(0, BLOCK_SIZE)
            mask = offsets < n_elements
            x = tl.load(in_ptr0 + offsets, mask=mask)
            y = tl.load(in_ptr1 + offsets, mask=mask)
            output = tl.zeros((n_elements,), dtype=tl.float32)
            for i in range(2):
                for j in range(2):
                    output += x + y
            tl.store(out_ptr + offsets, output, mask=mask)

        t = torch.randn(4)
        return (
            add_4_times_kernel,
            {
                "in_ptr0": t,
                "in_ptr1": t,
                "out_ptr": t,
                "n_elements": 4,
                "BLOCK_SIZE": 4,
            },
            ["out_ptr"],
        )

    @make_mutation_test
    def test_add_nested_for_loop_multi_return():
        @triton.jit
        def add_4_times_kernel(
            in_ptr0,
            in_ptr1,
            out_ptr,
            n_elements,
            BLOCK_SIZE: "tl.constexpr",
        ):
            pid = tl.program_id(axis=0)
            block_start = pid * BLOCK_SIZE
            offsets = block_start + tl.arange(0, BLOCK_SIZE)
            mask = offsets < n_elements
            x = tl.load(in_ptr0 + offsets, mask=mask)
            y = tl.load(in_ptr1 + offsets, mask=mask)
            output1 = tl.zeros((n_elements,), dtype=tl.float32)
            output2 = tl.zeros((n_elements,), dtype=tl.float32)
            for i in range(2):
                for j in range(2):
                    output1 += y
                    output2 += x
            output = output1 + output2
            tl.store(out_ptr + offsets, output, mask=mask)

        t = torch.randn(4)
        return (
            add_4_times_kernel,
            {
                "in_ptr0": t,
                "in_ptr1": t,
                "out_ptr": t,
                "n_elements": 4,
                "BLOCK_SIZE": 4,
            },
            ["out_ptr"],
        )

    @make_mutation_test
    def test_labels():
        @triton.jit
        def kernel_with_label(
            in_ptr0,
            in_ptr1,
            out_ptr,
            n_elements,
            BLOCK_SIZE: "tl.constexpr",
        ):
            pid = tl.program_id(axis=0)
            if pid > 1:
                return
            block_start = pid * BLOCK_SIZE
            offsets = block_start + tl.arange(0, BLOCK_SIZE)
            mask = offsets < n_elements
            x = tl.load(in_ptr0 + offsets, mask=mask)
            y = tl.load(in_ptr1 + offsets, mask=mask)
            output = x + y
            tl.store(out_ptr + offsets, output, mask=mask)

        t = torch.randn(4)
        return (
            kernel_with_label,
            {
                "in_ptr0": t,
                "in_ptr1": t,
                "out_ptr": t,
                "n_elements": 4,
                "BLOCK_SIZE": 4,
            },
            ["out_ptr"],
        )

    @make_mutation_test
    def test_for_loop_arg():
        @triton.jit
        def fwd_kernel(
            X_ptr,
            W1_ptr,
            b1_ptr,
            O_ptr,
            M: tl.constexpr,
            C1: tl.constexpr,
            C2: tl.constexpr,
            BLOCK_SIZE_M: tl.constexpr,
            BLOCK_SIZE_C2: tl.constexpr,
        ):
            # Get program ids
            pid_m = tl.program_id(0)

            # Compute offsets
            offs_c1 = tl.arange(0, C1)
            offs_m = pid_m * BLOCK_SIZE_M + tl.arange(0, BLOCK_SIZE_M)

            # Load input data
            x_block_ptr = X_ptr + offs_m[:, None] * C1 + offs_c1[None, :]
            x = tl.load(x_block_ptr)

            # Compute gating
            for c2 in range(0, tl.cdiv(C2, BLOCK_SIZE_C2)):
                # Compute block pointers
                offs_c2 = c2 * BLOCK_SIZE_C2 + tl.arange(0, BLOCK_SIZE_C2)
                o_block_ptr = O_ptr + offs_m[:, None] * C2 + offs_c2[None, :]
                w1_block_ptr = W1_ptr + offs_c1[:, None] * C2 + offs_c2[None, :]
                b1_block_ptr = b1_ptr + offs_c2

                # Compute output
                w = tl.load(w1_block_ptr)
                b = tl.load(b1_block_ptr)
                o = tl.dot(x, w, allow_tf32=False)
                o += b[None, :]

                # Store output
                tl.store(o_block_ptr, o)

        t = torch.randn(64)
        return (
            fwd_kernel,
            {
                "X_ptr": t,
                "W1_ptr": t,
                "b1_ptr": t,
                "O_ptr": t,
                "M": 64,
                "C1": 64,
                "C2": 64,
                "BLOCK_SIZE_M": 64,
                "BLOCK_SIZE_C2": 64,
            },
            ["O_ptr"],
        )

    @make_mutation_test
    def test_for_loop_arg_2():
        @triton.jit
        def fwd_kernel(
            x_ptr,
            o_ptr,
            M,
            N,
            stride_m,
            stride_n,
            BLOCK_B: tl.constexpr,
            BLOCK_M: tl.constexpr,
            BLOCK_N: tl.constexpr,
        ):
            # Get program ids
            pid_m = tl.program_id(0)
            X_block_ptr = tl.make_block_ptr(
                base=x_ptr,
                shape=(M, N),
                strides=(stride_m, stride_n),
                offsets=(0, 0),
                block_shape=(BLOCK_M, BLOCK_N),
                order=(1, 0),
            )
            O_block_ptr = tl.make_block_ptr(
                base=o_ptr,
                shape=(M, N),
                strides=(stride_m, stride_n),
                offsets=(0, 0),
                block_shape=(BLOCK_M, BLOCK_N),
                order=(1, 0),
            )

            for _ in range(BLOCK_B):
                x = tl.load(X_block_ptr)
                tl.store(O_block_ptr, x)

                X_block_ptr = tl.advance(X_block_ptr, (BLOCK_M, 0))
                O_block_ptr = tl.advance(O_block_ptr, (BLOCK_M, 0))

        t = torch.randn((32, 64, 128))
        o = torch.empty_like(t)
        B, M, N = t.shape
        return (
            fwd_kernel,
            {
                "x_ptr": t,
                "o_ptr": o,
                "M": M,
                "N": N,
                "stride_m": N,
                "stride_n": 1,
                "BLOCK_B": B,
                "BLOCK_M": M,
                "BLOCK_N": N,
            },
            ["o_ptr"],
        )

    @make_mutation_test
    def test_while_loop():
        @triton.jit
        def fwd_kernel(
            x_ptr,
            o_ptr,
            M,
            N,
            stride_m,
            stride_n,
            BLOCK_B: tl.constexpr,
            BLOCK_M: tl.constexpr,
            BLOCK_N: tl.constexpr,
        ):
            # Get program ids
            pid_m = tl.program_id(0)
            X_block_ptr = tl.make_block_ptr(
                base=x_ptr,
                shape=(M, N),
                strides=(stride_m, stride_n),
                offsets=(0, 0),
                block_shape=(BLOCK_M, BLOCK_N),
                order=(1, 0),
            )
            O_block_ptr = tl.make_block_ptr(
                base=o_ptr,
                shape=(M, N),
                strides=(stride_m, stride_n),
                offsets=(0, 0),
                block_shape=(BLOCK_M, BLOCK_N),
                order=(1, 0),
            )

            i = 0
            while i < BLOCK_B:
                x = tl.load(X_block_ptr)
                tl.store(O_block_ptr, x)

                X_block_ptr = tl.advance(X_block_ptr, (BLOCK_M, 0))
                O_block_ptr = tl.advance(O_block_ptr, (BLOCK_M, 0))
                i += 1

        t = torch.randn((32, 64, 128))
        o = torch.empty_like(t)
        B, M, N = t.shape
        return (
            fwd_kernel,
            {
                "x_ptr": t,
                "o_ptr": o,
                "M": M,
                "N": N,
                "stride_m": N,
                "stride_n": 1,
                "BLOCK_B": B,
                "BLOCK_M": M,
                "BLOCK_N": N,
            },
            ["o_ptr"],
        )

    @make_mutation_test
    def test_branch_with_multiple_yield_args():
        @triton.jit
        def branch_with_multiple_yield_args(
            in_ptr0,
            in_ptr1,
            out_ptr,
            conditional_ptr,
            n_elements,
            BLOCK_SIZE: "tl.constexpr",
        ):
            pid = tl.program_id(axis=0)
            block_start = pid * BLOCK_SIZE
            offsets = block_start + tl.arange(0, BLOCK_SIZE)
            mask = offsets < n_elements
            conditional = tl.load(conditional_ptr)
            if conditional:
                in0 = in_ptr0 + 1
                in1 = in_ptr1 + 1
                out = out_ptr + 1
            else:
                in0 = in_ptr0
                in1 = in_ptr1
                out = out_ptr
            x = tl.load(in0 + offsets, mask=mask)
            y = tl.load(in1 + offsets, mask=mask)
            tl.store(out + offsets, x + y, mask=mask)

        x = torch.randn(15)
        y = torch.randn(15)
        out = torch.zeros(15)
        conditional = torch.tensor(True)
        return (
            branch_with_multiple_yield_args,
            {
                "in_ptr0": x,
                "in_ptr1": y,
                "out_ptr": out,
                "conditional_ptr": conditional,
                "n_elements": 14,
                "BLOCK_SIZE": 16,
            },
            ["out_ptr"],
        )


if HAS_GPU:
    t = torch.randn(4)
    tt = torch.randn(4, 1)
    tests = [
        [
            add_kernel,
            {
                "in_ptr0": t,
                "in_ptr1": t,
                "out_ptr": t,
                "n_elements": 4,
                "BLOCK_SIZE": 4,
            },
            ["out_ptr"],
        ],
        [
            add_kernel_2d_autotuned,
            {
                "in_ptr0": t,
                "in_ptr1": t,
                "out_ptr": t,
                "x_elements": 4,
                "y_elements": 4,
            },
            ["out_ptr"],
        ],
        [
            indirection_kernel,
            {
                "in_ptr0": t,
                "out_ptr": t,
                "n_elements": 4,
                "BLOCK_SIZE": 4,
                "ACTIVATION": "mul2_inplace_kernel",
            },
            ["in_ptr0", "out_ptr"],
        ],
        [
            indirection_kernel,
            {
                "in_ptr0": t,
                "out_ptr": t,
                "n_elements": 4,
                "BLOCK_SIZE": 4,
                "ACTIVATION": "add_kernel",
            },
            ["out_ptr"],
        ],
        [
            mul2_inplace_kernel,
            {"ptr": t, "n_elements": 4, "BLOCK_SIZE": 4},
            ["ptr"],
        ],
        [
            inline_asm_kernel_is_pure_true,
            {"X": t, "Y": t, "Z": t, "n": 4, "BLOCK": 4},
            ["Z"],
        ],
        [
            inline_asm_kernel_is_pure_false,
            {"X": t, "Y": t, "Z": t, "n": 4, "BLOCK": 4},
            ["X", "Y", "Z"],
        ],
        [
            add_kernel_with_block_ptr,
            {
                "x_ptr": t,
                "y_ptr": t,
                "output_ptr": t,
                "n_elements": 4,
                "BLOCK_SIZE": 4,
            },
            ["output_ptr"],
        ],
        [
            kernel_with_block_ptr_2d,
            {
                "x_ptr": tt,
                "output_ptr": tt,
                "n_elements": 4,
                "BLOCK_SIZE": 4,
            },
            ["output_ptr"],
        ],
        [
            add_kernel_with_import,
            {
                "in_ptr0": t,
                "in_ptr1": t,
                "out_ptr": t,
                "n_elements": 4,
                "BLOCK_SIZE": 4,
            },
            ["out_ptr"],
        ],
        [
            atomic_add_kernel,
            {
                "in_ptr0": t,
                "in_ptr1": t,
                "out_ptr": t,
                "n_elements": 4,
                "BLOCK_SIZE": 4,
            },
            ["out_ptr"],
        ],
        [
            add_4_times_kernel,
            {
                "in_ptr0": t,
                "in_ptr1": t,
                "out_ptr": t,
                "n_elements": 4,
                "BLOCK_SIZE": 4,
            },
            ["out_ptr"],
        ],
        [
            cond_op_kernel,
            {
                "in_ptr0": t,
                "in_ptr1": t,
                "out_ptr": t,
                "n_elements": 4,
                "BLOCK_SIZE": 4,
            },
            ["out_ptr"],
        ],
    ]
    for kernel, inputs, outputs in tests:
        fn = make_mutation_test(
            # Add default arguments to avoid Python lambda capture pitfall
            # This forces the capture at lambda creation
            lambda kernel=kernel, inputs=inputs, outputs=outputs: (
                kernel,
                inputs,
                outputs,
            )
        )
        name = f"test_mutations_{kernel.fn.__name__}"
        # Poor way to make test names be unique
        while name in MutationTests.__dict__:
            name += "1"

        setattr(MutationTests, name, fn)


class CustomOpTests(torch._inductor.test_case.TestCase):
    """Tests for custom ops wrapping triton kernels"""

    @requires_gpu
    @common_utils.parametrize("autotuned", [False, True])
    @common_utils.parametrize("dynamic", [False, True])
    def test_add_kernel(self, autotuned, dynamic):
        from torch._inductor.utils import run_and_get_code

        libname = "my_cool_namespace"
        opname = "my_triton_operator"

        @torch.library.triton_op(f"{libname}::{opname}", mutates_args={})
        def add(x: torch.Tensor, y: torch.Tensor) -> torch.Tensor:
            output = torch.empty_like(x)
            n_elements = output.numel()

            def grid(meta):
                return (triton.cdiv(n_elements, meta["BLOCK_SIZE"]),)

            if autotuned:
                capture_triton(add_kernel_autotuned)[grid](x, y, output, n_elements)
            else:
                capture_triton(add_kernel)[grid](x, y, output, n_elements, 16)
            return output

        def f(x, y):
            return add(x, y)

        x = torch.randn(3, device=GPU_TYPE)
        y = torch.randn(3, device=GPU_TYPE)

        out = f(x, y)
        expected = x + y
        self.assertEqual(out, expected)
        out_compiled, codes = run_and_get_code(torch.compile(f, dynamic=dynamic), x, y)
        self.assertEqual(out_compiled, expected)
        self.assertEqual(len(codes), 1)

        # Check that we decomposed the operator away
        code = "\n".join(codes[0])
        self.assertNotIn(libname, code)
        self.assertNotIn(opname, code)

    @requires_gpu
    def test_subclass(self):
        libname = "my_cool_namespace"
        opname = "my_triton_operator"

        @torch.library.triton_op(f"{libname}::{opname}", mutates_args={})
        def add(x: torch.Tensor, y: torch.Tensor) -> torch.Tensor:
            output = torch.empty_like(x)
            n_elements = output.numel()

            def grid(meta):
                return (triton.cdiv(n_elements, meta["BLOCK_SIZE"]),)
                capture_triton(add_kernel)[grid](x, y, output, n_elements, 16)

            return output

        def f(x, y):
            return add(x, y)

        x0 = torch.randn(3, device=GPU_TYPE)
        y0 = torch.randn(3, device=GPU_TYPE)
        x1 = torch.randn(3, device=GPU_TYPE)
        y1 = torch.randn(3, device=GPU_TYPE)

        from torch.testing._internal.two_tensor import TwoTensor

        x = TwoTensor(x0, x1)
        y = TwoTensor(y0, y1)

        out = torch.compile(f, fullgraph=True)(x, y)
        expected = f(x, y)
        self.assertEqual(out.a, expected.a)
        self.assertEqual(out.b, expected.b)

    @requires_gpu
    @dynamo_config.patch("recompile_limit", 1)
    def test_triton_dynamic_grid_no_recompile(self):
        libname = "my_cool_namespace"
        opname = "my_triton_operator"

        @torch.library.triton_op(f"{libname}::{opname}", mutates_args={})
        def add(x: torch.Tensor, y: torch.Tensor) -> torch.Tensor:
            output = torch.empty_like(x)
            n_elements = output.numel()
            capture_triton(add_kernel)[(n_elements,)](x, y, output, n_elements, 16)
            return output

        @torch.compile(fullgraph=True, dynamic=True)
        def f(x):
            return add(x, x)

        f(torch.randn(8, device=GPU_TYPE))
        f(torch.randn(16, device=GPU_TYPE))

    @unittest.skipIf(not has_triton_package(), "requires triton")
    def test_capture_triton_meta(self):
        import triton
        import triton.language as tl

        @triton.jit
        def add_kernel(
            in_ptr0,
            in_ptr1,
            out_ptr,
            n_elements,
            BLOCK_SIZE: "tl.constexpr",
        ):
            pid = tl.program_id(axis=0)
            block_start = pid * BLOCK_SIZE
            offsets = block_start + tl.arange(0, BLOCK_SIZE)
            mask = offsets < n_elements
            x = tl.load(in_ptr0 + offsets, mask=mask)
            y = tl.load(in_ptr1 + offsets, mask=mask)
            output = x + y
            tl.store(out_ptr + offsets, output, mask=mask)

        @torch.library.triton_op("mylib::add", mutates_args=())
        def add(x: torch.Tensor, y: torch.Tensor) -> torch.Tensor:
            output = torch.empty_like(x)
            n_elements = output.numel()

            def grid(meta):
                return (triton.cdiv(n_elements, meta["BLOCK_SIZE"]),)

            capture_triton(add_kernel)[grid](x, y, output, n_elements, 16)
            return output

        def f(x, y):
            return add(x, y)

        x = torch.randn(3, device="meta")
        y = torch.randn(3, device="meta")

        out = f(x, y)
        expected = torch.empty_like(x)
        self.assertEqual(out, expected)

    @requires_gpu
    def test_wrap_triton_disabled_in_triton_op(self):
        import triton  # @manual
        import triton.language as tl  # @manual

        @triton.jit
        def add_kernel(
            in_ptr0,
            in_ptr1,
            out_ptr,
            n_elements,
            BLOCK_SIZE: "tl.constexpr",
        ):
            pid = tl.program_id(axis=0)
            block_start = pid * BLOCK_SIZE
            offsets = block_start + tl.arange(0, BLOCK_SIZE)
            mask = offsets < n_elements
            x = tl.load(in_ptr0 + offsets, mask=mask)
            y = tl.load(in_ptr1 + offsets, mask=mask)
            output = x + y
            tl.store(out_ptr + offsets, output, mask=mask)

        add_kernel_decorated = torch.library.wrap_triton(add_kernel)

        status = []

        @torch.library.triton_op("mylib::add", mutates_args=())
        def add(x: torch.Tensor, y: torch.Tensor) -> torch.Tensor:
            import torch._higher_order_ops.triton_kernel_wrap

            status.append(torch._library.triton.is_wrap_triton_enabled())

            # capture_triton should return the kernel directly if disabled
            result = torch.library.wrap_triton(add_kernel)
            self.assertIs(result, add_kernel)

            # Smoke test: check that with capture_triton disabled this still does something
            output = torch.empty_like(x)
            output2 = torch.empty_like(x)

            n_elements = output.numel()
            grid = lambda meta: (triton.cdiv(n_elements, meta["BLOCK_SIZE"]),)
            add_kernel_decorated[grid](x, y, output, n_elements, BLOCK_SIZE=16)

            add_kernel_decorated.run(
                x, y, output2, n_elements, BLOCK_SIZE=16, grid=grid, warmup=False
            )

            return output + output2

        x = torch.randn(3, device=GPU_TYPE)
        y = torch.randn(3, device=GPU_TYPE)
        z = add(x, y)
        self.assertEqual(status[-1], False)
        self.assertEqual(z, (x + y) * 2)

    @requires_gpu
    @common_utils.parametrize(
        "variant", ["triton_kernel", "custom_op", "mutable_custom_op"]
    )
    def test_preserves_strides(self, variant):
        import triton
        import triton.language as tl

        @triton.jit
        def add_kernel(
            in_ptr0,
            in_ptr1,
            out_ptr,
            n_elements,
            BLOCK_SIZE: "tl.constexpr",
        ):
            pid = tl.program_id(axis=0)
            block_start = pid * BLOCK_SIZE
            offsets = block_start + tl.arange(0, BLOCK_SIZE)
            mask = offsets < n_elements
            x = tl.load(in_ptr0 + offsets, mask=mask)
            y = tl.load(in_ptr1 + offsets, mask=mask)
            output = x + y
            tl.store(out_ptr + offsets, output, mask=mask)

        x = torch.randn(4, 4, 2, 2, device=GPU_TYPE)
        other = torch.randn(4, 4, 2, 2, device=GPU_TYPE)

        def add_triton(y, z):
            grid = (z.numel(),)
            out = torch.empty_like(z, memory_format=torch.contiguous_format)
            add_kernel[grid](y, z, out, z.numel(), BLOCK_SIZE=16)
            return out

        class _CustomPass(PatternMatcherPass):
            def __init__(self) -> None:
                super().__init__()

            def __call__(self, g: torch.fx.Graph):
                self.apply(g)

        g = _CustomPass()
        called = False

        @register_graph_pattern(
            CallFunctionVarArgs(torch.ops.aten.permute),
            pass_dict=g,
        )
        def _(match, *args, **kwargs):
            flat_args, spec = pytree.tree_flatten((args, kwargs))

            def decomp(*flat_args):
                args, kwargs = pytree.tree_unflatten(flat_args, spec)
                return torch.ops.mylib.force_channels_last(
                    torch.ops.aten.permute(*args, **kwargs)
                )

            nonlocal called
            called = True
            match.replace_by_example(decomp, flat_args)

        from torch._inductor import config

        with torch.library._scoped_library("mylib", "FRAGMENT") as lib:
            lib.define(
                "force_channels_last(Tensor x) -> Tensor",
                tags=[torch._C.Tag.flexible_layout],
            )

            def impl2(x):
                return x.clone(memory_format=torch.channels_last)

            lib.impl("force_channels_last", impl2, "CompositeExplicitAutograd")

            lib.define(
                "add_op(Tensor x, Tensor y) -> Tensor",
            )

            def impl(x, y):
                return add_triton(x, y)

            def meta(x, y):
                return torch.empty_like(y, memory_format=torch.contiguous_format)

            lib.impl("add_op", impl, "CompositeExplicitAutograd")
            lib.impl("add_op", meta, "Meta")

            lib.define(
                "add_out_op(Tensor x, Tensor y, Tensor(a!) out) -> ()",
            )

            def impl_out(x, y, out):
                grid = (y.numel(),)
                add_kernel[grid](x, y, out, y.numel(), BLOCK_SIZE=16)

            lib.impl("add_out_op", impl_out, "CompositeExplicitAutograd")
            lib.impl("add_out_op", lambda x, y, out: None, "Meta")

            def f(x, other):
                y = x.transpose(2, 3).contiguous().transpose(2, 3)
                z = y.sin().transpose(2, 3)
                if variant == "triton_kernel":
                    return add_triton(y, z)
                elif variant == "custom_op":
                    return torch.ops.mylib.add_op.default(y, z)
                elif variant == "mutable_custom_op":
                    out = torch.empty_like(y, memory_format=torch.contiguous_format)
                    torch.ops.mylib.add_out_op(y, z, out)
                    return out
                else:
                    raise AssertionError("should not be hit")

            with config.patch(
                post_grad_custom_post_pass=g,
            ):
                f_compile = torch.compile(f, fullgraph=True)
                self.assertEqual(f(x, other), f_compile(x, other))
                self.assertTrue(called)

    @requires_gpu
    @common_utils.parametrize("dynamic", [False, True])
    @common_utils.parametrize("autotune", [False, True])
    def test_capture_triton_special_kwargs(self, dynamic, autotune):
        @triton.jit
        def add_kernel(
            in_ptr0,
            in_ptr1,
            out_ptr,
            n_elements,
            BLOCK_SIZE: "tl.constexpr",
        ):
            pid = tl.program_id(axis=0)
            block_start = pid * BLOCK_SIZE
            offsets = block_start + tl.arange(0, BLOCK_SIZE)
            mask = offsets < n_elements
            x = tl.load(in_ptr0 + offsets, mask=mask)
            y = tl.load(in_ptr1 + offsets, mask=mask)
            output = x + y
            tl.store(out_ptr + offsets, output, mask=mask)

        if autotune:
            add_kernel = triton.autotune(
                configs=[
                    triton.Config({"BLOCK_SIZE": 128}),
                    triton.Config({"BLOCK_SIZE": 64}),
                ],
                key=["n_elements"],
            )(add_kernel)

        def f(x, y):
            output = torch.zeros_like(x)
            n_elements = output.numel()
            grid = lambda meta: (triton.cdiv(n_elements, meta["BLOCK_SIZE"]),)
            if autotune:
                kwargs = {}
            else:
                kwargs = {"BLOCK_SIZE": 128}
            capture_triton(add_kernel)[grid](
                x,
                y,
                output,
                n_elements,
                num_warps=8,
                num_stages=3,
                **kwargs,
            )
            return output

        x = torch.randn(4, device=GPU_TYPE)
        tracing_mode = "symbolic" if dynamic else "fake"

        result = f(x, x)
        self.assertEqual(result, x + x)

        from functorch import make_fx

        gm = make_fx(f, tracing_mode=tracing_mode)(x, x)
        self.assertEqual(gm(x, x), x + x)

    @skipIfWindows(msg="AOTI/Cpp_Wrapper have not enabled on Windows")
    @requires_gpu
    @inductor_config.patch("cpp_wrapper", True)
    @inductor_config.patch("triton.autotune_at_compile_time", True)
    def test_autotune_unbacked(self):
        import triton
        import triton.language as tl

        def get_op_configs():
            return [
                triton.Config(
                    {
                        "BLOCK_M": 32,
                        "BLOCK_N": 64,
                        "BLOCK_K": 32,
                        "GROUP_M": 8,
                    },
                    num_stages=5,
                    num_warps=2,
                ),
                triton.Config(
                    {
                        "BLOCK_M": 128,
                        "BLOCK_N": 256,
                        "BLOCK_K": 64,
                        "GROUP_M": 8,
                    },
                    num_stages=3,
                    num_warps=8,
                ),
            ]

        @triton.autotune(
            configs=get_op_configs(),
            key=["N", "K"],
        )
        @triton.jit
        def op_zeros(
            x_ptr,
            w_ptr,
            z_ptr,
            M,
            N,
            K,
            stride_xm,
            stride_xk,
            stride_wk,
            stride_wn,
            stride_zm,
            stride_zn,
            BLOCK_M: tl.constexpr,
            BLOCK_N: tl.constexpr,
            BLOCK_K: tl.constexpr,
            GROUP_M: tl.constexpr,
            ALLOW_TF32: tl.constexpr,
        ):
            pid = tl.program_id(axis=0)
            num_pid_m = tl.cdiv(M, BLOCK_M)
            num_pid_n = tl.cdiv(N, BLOCK_N)
            num_pid_in_group = GROUP_M * num_pid_n
            group_id = pid // num_pid_in_group
            first_pid_m = group_id * GROUP_M
            group_size_m = min(num_pid_m - first_pid_m, GROUP_M)
            pid_m = first_pid_m + (pid % group_size_m)
            pid_n = (pid % num_pid_in_group) // group_size_m

            offs_m = tl.arange(0, BLOCK_M)
            offs_n = tl.arange(0, BLOCK_N)
            mask_m = (pid_m * BLOCK_M + offs_m)[:, None] < M
            mask_n = (pid_n * BLOCK_N + offs_n)[None, :] < N

            z_mask = mask_m & mask_n
            z = 0.0
            z_ptr += pid_m.to(tl.int64) * BLOCK_M * stride_zm
            z_ptr += pid_n.to(tl.int64) * BLOCK_N * stride_zn
            z_ptrs = z_ptr + stride_zm * offs_m[:, None] + stride_zn * offs_n[None, :]
            tl.store(z_ptrs, z, mask=z_mask)

        @torch.compile()
        def foo(x, w):
            M, K = x.shape
            KB, N = w.shape
            assert K == KB, f"incompatible dimensions {K}, {KB}"

            z = torch.empty((M, N), device=x.device, dtype=x.dtype)

            def grid(META):
                return (
                    triton.cdiv(M, META["BLOCK_M"]) * triton.cdiv(N, META["BLOCK_N"]),
                )

            op_zeros[grid](
                x,
                w,
                z,
                M,
                N,
                K,
                x.stride(0),
                x.stride(1),
                w.stride(0),
                w.stride(1),
                z.stride(0),
                z.stride(1),
                ALLOW_TF32=torch.backends.cuda.matmul.allow_tf32,
            )
            return z

        M, K, N = 128, 64, 32
        x = torch.randn(M, K, device=GPU_TYPE)
        w = torch.randn(K, N, device=GPU_TYPE)

        torch._dynamo.decorators.mark_unbacked(x, 0)

        with log_settings("+output_code"), self.assertLogs(
            logger="torch._inductor", level=logging.DEBUG
        ) as log:
            foo(x, w)

        output = "\n".join(record.getMessage() for record in log.records)
        # correct grid example values updated per block size
        FileCheck().check("Compile-time auto-tuning block:").check(
            "PrecomputedGrid"
        ).check("(31 + _launcher_s0) // 32").check("(127 + _launcher_s0) // 128").run(
            output
        )

    # Triton 3.2.0 adds the required flags to the Autotuner object for this test
    # PR: https://github.com/triton-lang/triton/pull/5092
    @requires_gpu
    def test_autotune_no_pre_or_post_hook_user_defined(self):
        from triton.runtime.autotuner import Autotuner

        def init_to_zero(name):
            return lambda nargs: nargs[name].zero_()

        @triton.autotune(
            configs=[
                triton.Config(
                    {"BLOCK_SIZE": 1024},
                    num_warps=4,
                    num_stages=2,
                    pre_hook=init_to_zero("output_ptr"),
                )
            ],
            pre_hook=init_to_zero("output_ptr"),
            post_hook=init_to_zero("output_ptr"),
            key=["n_elements"],
        )
        @triton.jit
        def add_kernel(x_ptr, y_ptr, output_ptr, n_elements, BLOCK_SIZE: tl.constexpr):
            pid = tl.program_id(axis=0)

            block_start = pid * BLOCK_SIZE
            offsets = block_start + tl.arange(0, BLOCK_SIZE)
            mask = offsets < n_elements

            x = tl.load(x_ptr + offsets, mask=mask)
            y = tl.load(y_ptr + offsets, mask=mask)
            output = x + y
            tl.atomic_add(output_ptr + offsets, output, mask=mask)

        def add(x: torch.Tensor, y: torch.Tensor) -> torch.Tensor:
            output = torch.ones(x.shape, device=x.device, dtype=x.dtype)
            n_elements = output.numel()
            grid = lambda meta: (triton.cdiv(n_elements, meta["BLOCK_SIZE"]),)
            add_kernel[grid](x, y, output, n_elements)
            return output

        x = torch.ones((4096,), device=GPU_TYPE, dtype=torch.float16)
        y = torch.ones((4096,), device=GPU_TYPE, dtype=torch.float16)

        # should always pass
        assert add(x, y).mean() == 2, "Problem with add kernel"

        # assert that the user_defined_* flags are properly set on the kernel before compilation
        self.assertEqual(isinstance(add_kernel, Autotuner), True)
        if not hasattr(add_kernel, "user_defined_pre_hook") or not hasattr(
            add_kernel, "user_defined_post_hook"
        ):
            raise unittest.SkipTest(
                "test requires Triton version >= 3.2.0 for Autotuner.user_defined* hooks"
            )

        self.assertEqual(add_kernel.user_defined_pre_hook, True)
        self.assertEqual(add_kernel.user_defined_post_hook, True)

        # this should cause an exception, since pre_hook is not allowed
        msg = "pre_hook and post_hook are not supported in triton.Autotune or triton.Config"
        with self.assertRaisesRegex(torch._dynamo.exc.Unsupported, msg):
            add_compiled = torch.compile(add, mode="reduce-overhead", fullgraph=True)
            add_compiled(x, y).mean()

    @requires_gpu
    @common_utils.parametrize("backend", ["eager", "aot_eager", "inductor"])
    @common_utils.parametrize("autotune_at_compile_time", [True, False])
    def test_triton_kernel_reset_to_zero(self, backend, autotune_at_compile_time):
        if autotune_at_compile_time and backend != "inductor":
            raise unittest.SkipTest("compile-time autotuning only exists in inductor")

        @triton.autotune(
            configs=[
                triton.Config({"BLOCK_SIZE": 64}, num_stages=3, num_warps=8),
                triton.Config({"BLOCK_SIZE": 32}, num_stages=3, num_warps=8),
                triton.Config({"BLOCK_SIZE": 16}, num_stages=3, num_warps=8),
            ],
            key=[],
            reset_to_zero=["increment_ptr"],
        )
        @triton.jit
        def increment_kernel(
            in_ptr0,
            increment_ptr,  # reset this to zero every time
            n_elements,
            BLOCK_SIZE: "tl.constexpr",
        ):
            pid = tl.program_id(axis=0)
            block_start = pid * BLOCK_SIZE
            offsets = block_start + tl.arange(0, BLOCK_SIZE)
            mask = offsets < n_elements

            in_ptr_vals = tl.load(in_ptr0 + offsets, mask=mask)
            increment_val = tl.load(increment_ptr + offsets, mask=mask)
            # increment_val should always be zero
            tl.store(in_ptr0 + offsets, in_ptr_vals + increment_val, mask=mask)

        @torch.compile(fullgraph=True, backend=backend)
        def f(x, increment):
            n_elements = x.numel()
            grid = lambda meta: (triton.cdiv(n_elements, meta["BLOCK_SIZE"]),)
            increment_kernel[grid](x, increment, n_elements=n_elements)
            return x

        x = torch.rand(4, device=GPU_TYPE)
        y = torch.clone(x)
        increment = torch.rand(4, device=GPU_TYPE)

        # during autotuning, x should not change in value
        with inductor_config.patch(
            {"triton.autotune_at_compile_time": autotune_at_compile_time}
        ):
            # we will add rand a single time to x
            f(x, increment)

        self.assertEqual(y + increment, x)

    @requires_gpu
    @common_utils.parametrize("backend", ["eager", "aot_eager", "inductor"])
    def test_triton_single_autotune(self, backend):
        @triton.autotune(
            configs=[
                triton.Config(
                    {"BLOCK_SIZE": 4096},
                )
            ],
            key=["n_elements"],
        )
        # Currently, this autotuning decorator will never run!
        # We only support having a single autotuning decorator on each Triton kernel
        @triton.autotune(
            configs=[
                triton.Config(
                    {"BLOCK_SIZE": 1024},
                )
            ],
            key=["n_elements"],
        )
        @triton.jit
        def add_kernel(x_ptr, y_ptr, output_ptr, n_elements, BLOCK_SIZE: tl.constexpr):
            pid = tl.program_id(axis=0)

            block_start = pid * BLOCK_SIZE
            offsets = block_start + tl.arange(0, BLOCK_SIZE)
            mask = offsets < n_elements

            x = tl.load(x_ptr + offsets, mask=mask)
            y = tl.load(y_ptr + offsets, mask=mask)
            output = x + y
            tl.store(output_ptr + offsets, output, mask=mask)

        def add(x: torch.Tensor, y: torch.Tensor) -> torch.Tensor:
            output = torch.ones(x.shape, device=x.device, dtype=x.dtype)
            n_elements = output.numel()
            grid = lambda meta: (triton.cdiv(n_elements, meta["BLOCK_SIZE"]),)
            add_kernel[grid](x, y, output, n_elements)
            return output

        x = torch.ones((4096,), device=GPU_TYPE, dtype=torch.float16)
        y = torch.ones((4096,), device=GPU_TYPE, dtype=torch.float16)

        # this should cause an exception, since pre_hook is not allowed
        msg = "Passing multiple @triton.autotune decorators is not supported. Please use a single @triton.autotune decorator instead."
        with self.assertRaisesRegex(torch._dynamo.exc.Unsupported, msg):
            add_compiled = torch.compile(
                add, mode="reduce-overhead", fullgraph=True, backend=backend
            )
            add_compiled(x, y).mean()

    @requires_gpu
    @common_utils.parametrize("non_strict", [True, False])
    @common_utils.parametrize("backend", ["eager", "aot_eager", "inductor"])
    @common_utils.parametrize("with_perf_model", [True, False])
    def test_triton_kernel_prune_configs_by(self, backend, with_perf_model, non_strict):
        # for non-strict mode
        libname = "my_cool_namespace"
        opname = "my_triton_operator"

        records = {}

        def early_config_prune(configs, named_args, **kwargs):
            # we need to save the records to the returned config
            records["run_early_config_prune"] = True
            if "N" in kwargs and kwargs["N"] == 1024:
                records["capture_kwargs"] = True
            # named args are: dst, src, add_float
            if "dst" in named_args and "src" in named_args and len(named_args) == 3:
                records["capture_named_args"] = True
            return [configs[0]]

        def perf_model(*args, **kwargs):
            records["run_perf_model"] = True
            return kwargs["BLOCK_SIZE"] * -1

        if with_perf_model:
            prune_configs_by = {"perf_model": perf_model, "top_k": 1}
        else:
            prune_configs_by = {"early_config_prune": early_config_prune}

        @triton.autotune(
            configs=[
                triton.Config(kwargs={"BLOCK_SIZE": 32}),
                triton.Config(kwargs={"BLOCK_SIZE": 128}),
            ],
            key=["N"],
            prune_configs_by=prune_configs_by,
        )
        @triton.jit
        def prune_by_kernel(
            dst,
            src,
            add_float,
            N,
            BLOCK_SIZE: tl.constexpr,
        ):
            offsets = tl.program_id(0) * BLOCK_SIZE + tl.arange(0, BLOCK_SIZE)
            x = tl.load(src + offsets, mask=offsets < N)
            # we only modify dst if our perf_model is applied (and a BLOCK_SIZE of 128 is selected)
            if BLOCK_SIZE == 128:
                x = x + add_float
            tl.store(dst + offsets, x, mask=offsets < N)

        def f(
            dst: torch.Tensor,
            src: torch.Tensor,
            add_float: float,
            N: int,
        ) -> None:
            grid = lambda META: (triton.cdiv(N, META["BLOCK_SIZE"]),)
            if non_strict:
                torch.library.wrap_triton(prune_by_kernel)[grid](
                    dst, src, add_float, N=N
                )
            else:
                prune_by_kernel[grid](dst, src, add_float, N=N)

        if non_strict:
            decorator = torch.library.triton_op(
                f"{libname}::{opname}", mutates_args={"dst"}
            )(f)
        else:
            # we can just pass the function 'f' for dynamo
            decorator = f

        compiled_f = torch.compile(decorator, backend=backend)
        N = 1024
        src = torch.randn(N, device=GPU_TYPE)
        dst = torch.empty(N, device=GPU_TYPE)
        compiled_f(dst, src, 1.5, N)

        if with_perf_model:
            # when applying the perf_model: kwargs["BLOCK_SIZE"] * -1, the largest config (BLOCK_SIZE==128) is selected
            self.assertEqual(len(records), 1)
            self.assertEqual(src + 1.5, dst)
        else:
            # without the perf_model, the BLOCK_SIZE==32, and as a result dst is not modified and remains equal to src
            self.assertEqual(src, dst)
            self.assertEqual(len(records), 3)
            self.assertTrue(records["run_early_config_prune"])
            self.assertTrue(records["capture_kwargs"])
            self.assertTrue(records["capture_named_args"])

    @requires_gpu
    @common_utils.parametrize("backend", ["eager", "aot_eager", "inductor"])
    @common_utils.parametrize("with_perf_model", [True, False])
    def test_triton_kernel_prune_configs_by_recompile(self, backend, with_perf_model):
        """
        We want to recompile if anyone changes configs in the autotuner object
        In short if for example the following sequence of events happens:
        1. foo = torch.compile(bar)
        1. call foo
        2. autotuner.configs = [new configs list]
        3. call foo

        A recompile event should occur, which we check with Dynamo counters
        This tests that we are installing guards on input objects properly
        """

        # We don't modify records here because we are testing whether or not
        # recompiles occur/guards are installed
        # If we modified the non-local records dict here, this would trigger
        # recompile events.
        def early_config_prune(configs, named_args, **kwargs):
            return [configs[0]]

        def perf_model(*args, **kwargs):
            return kwargs["BLOCK_SIZE"] * -1

        if with_perf_model:
            prune_configs_by = {"perf_model": perf_model, "top_k": 1}
        else:
            prune_configs_by = {"early_config_prune": early_config_prune}

        @triton.autotune(
            configs=[
                triton.Config(kwargs={"BLOCK_SIZE": 32}),
                triton.Config(kwargs={"BLOCK_SIZE": 128}),
            ],
            key=["N"],
            prune_configs_by=prune_configs_by,
        )
        @triton.jit
        def prune_by_kernel(
            dst,
            src,
            add_float,
            N,
            BLOCK_SIZE: tl.constexpr,
        ):
            offsets = tl.program_id(0) * BLOCK_SIZE + tl.arange(0, BLOCK_SIZE)
            x = tl.load(src + offsets, mask=offsets < N)
            # Let's make sure we always select a block size of 128 based on our perf_model
            if BLOCK_SIZE == 128:
                x = x + add_float
            tl.store(dst + offsets, x, mask=offsets < N)

        torch._dynamo.reset()
        counter = torch._dynamo.testing.CompileCounterWithBackend(backend=backend)

        @torch.compile(fullgraph=True, backend=counter)
        def f(dst, src, add_float, N):
            grid = lambda META: (triton.cdiv(N, META["BLOCK_SIZE"]),)
            prune_by_kernel[grid](dst, src, add_float, N=N)

        N = 1024
        src = torch.randn(N, device=GPU_TYPE)
        dst = torch.empty(N, device=GPU_TYPE)

        # first compilation, this prunes the configs
        f(dst, src, 1.5, N)

        self.assertEqual(counter.op_count, 1)

        f(dst, src, 1.5, N)

        # this should not trigger a recompilation
        # this is because we modified the test to not touch the records dict
        # as we do in test_triton_kernel_prune_configs_by. If we kept it, it would trigger a recompile here.
        self.assertEqual(counter.op_count, 1)

        # Modify the autotuner object
        prune_by_kernel.configs = [triton.Config(kwargs={"BLOCK_SIZE": 64})]

        # Calling the kernel after modifying the autotuner should
        # trigger a recompile
        f(dst, src, 1.5, N)

        self.assertEqual(counter.op_count, 2)

        # there should be no recompile here
        f(dst, src, 1.5, N)

        self.assertEqual(counter.op_count, 2)

    # see: https://github.com/triton-lang/triton/blob/67ea999935f4511a535a25bdecb27e79e3c3af41/python/test/unit/language/test_decorator.py#L31
    @requires_gpu
    @common_utils.parametrize("non_strict", [True, False])
    @common_utils.parametrize("backend", ["eager", "aot_eager", "inductor"])
    @common_utils.parametrize("autotune_at_compile_time", [True, False])
    def test_triton_kernel_heuristic(
        self, backend, autotune_at_compile_time, non_strict
    ):
        # for non-strict mode
        libname = "my_cool_namespace"
        opname = "my_triton_operator"

        @triton.autotune(
            configs=[
                triton.Config(kwargs={"BLOCK_SIZE": 32}),
            ],
            key=["N"],
        )
        # we should be able to modify existing keys in kwargs
        @triton.heuristics({"BLOCK_SIZE": lambda nargs: nargs["BLOCK_SIZE"] * 2})
        # test kwargs
        @triton.heuristics({"EVEN_N": lambda nargs: nargs["N"] + 10})
        @triton.heuristics({"EVEN_N": lambda nargs: nargs["EVEN_N"] * 2})
        # test args
        # There are differences here from OSS Triton because we run these functions in Dynamo
        # We don't have access to the .data_ptr() of TensorVariables
        @triton.heuristics({"NDIM_src": lambda nargs: nargs["src"] is None})
        # test that heuristics are applied in the correct order
        @triton.heuristics({"EVEN_N": lambda nargs: nargs["EVEN_N"] - 10})
        @triton.jit
        def heuristics_kernel(
            dst,
            src,
            N,
            BLOCK_SIZE: tl.constexpr,
            EVEN_N: tl.constexpr,
            NDIM_src: tl.constexpr,
        ):
            tl.store(dst, EVEN_N + BLOCK_SIZE)
            tl.store(dst + 1, NDIM_src)

        grid = lambda META: (triton.cdiv(N, META["BLOCK_SIZE"]),)

        def f(
            dst: torch.Tensor,
            src: torch.Tensor,
            N: int,
        ) -> None:
            grid = lambda META: (triton.cdiv(N, META["BLOCK_SIZE"]),)
            if non_strict:
                torch.library.wrap_triton(heuristics_kernel)[grid](dst, src, N=N)
            else:
                heuristics_kernel[grid](dst, src, N=N)

        if non_strict:
            decorator = torch.library.triton_op(
                f"{libname}::{opname}", mutates_args={"dst"}
            )(f)
        else:
            # we can just pass the function 'f' for dynamo
            decorator = f

        compiled_f = torch.compile(decorator, backend=backend)

        N = 1023
        src = torch.empty(N, device=GPU_TYPE)
        dst = torch.zeros(N, device=GPU_TYPE)

        with inductor_config.patch(
            {"triton.autotune_at_compile_time": autotune_at_compile_time}
        ):
            compiled_f(dst, src, N=N)

        # now let's run without torch.compile to compare
        triton_src = torch.empty(N, device=GPU_TYPE)
        triton_dst = torch.zeros(N, device=GPU_TYPE)
        heuristics_kernel[grid](triton_dst, triton_src, N=N)

        # triton_dst[0].item() is 2120
        # (1023 + 10) * 2 - 10 + BLOCK_SIZE = 2056 + 64 = 2120
        # this is to test that we apply the heuristics in the correct order
        self.assertEqual(triton_dst[0].item(), 2120)
        self.assertEqual(triton_dst[1].item(), 0.0)

        # Results should match
        self.assertEqual(dst[0].item(), triton_dst[0].item())
        self.assertEqual(dst[1].item(), triton_dst[1].item())

        # @triton.heuristics cannot return non-constant values
        # check for the exception
        if not non_strict:

            @triton.autotune(
                configs=[
                    triton.Config(kwargs={"BLOCK_SIZE": 32}),
                ],
                key=["N"],
            )
            # torch.randint(...)[0] will produce a non-constant value
            @triton.heuristics({"EVEN_N": lambda nargs: torch.randint(1, (1, 1))[0]})
            @triton.jit
            def heuristics_kernel(
                dst,
                src,
                N,
                BLOCK_SIZE: tl.constexpr,
                EVEN_N: tl.constexpr,
            ):
                tl.store(dst, N)

            grid = lambda META: (triton.cdiv(N, META["BLOCK_SIZE"]),)

            def f(
                dst: torch.Tensor,
                src: torch.Tensor,
                N: int,
            ) -> None:
                grid = lambda META: (triton.cdiv(N, META["BLOCK_SIZE"]),)
                heuristics_kernel[grid](dst, src, N=N)

            compiled_f = torch.compile(f, backend=backend, fullgraph=True)
            N = 1023
            src = torch.empty(N, device=GPU_TYPE)
            dst = torch.zeros(N, device=GPU_TYPE)
            msg = "@triton.heuristics must return constant values because configs can only contain constant values."
            with self.assertRaisesRegex(torch._dynamo.exc.Unsupported, msg):
                compiled_f(dst, src, N=N)


common_utils.instantiate_parametrized_tests(KernelTests)
common_utils.instantiate_parametrized_tests(CustomOpTests)


if __name__ == "__main__":
    from torch._inductor.test_case import run_tests

    run_tests()<|MERGE_RESOLUTION|>--- conflicted
+++ resolved
@@ -25,10 +25,6 @@
 from torch._library import capture_triton
 from torch.testing import FileCheck
 from torch.testing._internal import common_utils
-<<<<<<< HEAD
-from torch.testing._internal.common_utils import parametrize, skipIfWindows, skipIfXpu
-from torch.testing._internal.inductor_utils import GPU_TYPE, HAS_CUDA, HAS_GPU, HAS_XPU
-=======
 from torch.testing._internal.common_utils import (
     parametrize,
     skipIfRocm,
@@ -41,12 +37,15 @@
     HAS_GPU,
     HAS_XPU_AND_TRITON,
 )
->>>>>>> eaa5d9d3
 from torch.testing._internal.logging_utils import log_settings, logs_to_string
 
 # Defines all the kernels for tests
 from torch.testing._internal.triton_utils import *  # noqa: F403
-from torch.utils._triton import has_triton_package, has_triton_tma
+from torch.utils._triton import (
+    has_triton_experimental_host_tma,
+    has_triton_package,
+    has_triton_tensor_descriptor_host_tma,
+)
 
 
 if HAS_GPU:
@@ -1011,7 +1010,7 @@
         def f(x):
             for _ in range(4):
                 # The output of one kernel is the input to the next kernel, but
-                # at some point we should re-use buffers not allocate new ones.
+                # at some point we should reuse buffers not allocate new ones.
                 x = _mul2(x)
             return x + 1
 
@@ -1029,7 +1028,7 @@
         num_bufs_allocated = code.count(code_string)
         self.assertEqual(num_bufs_allocated, 2)
 
-        # Check we're re-using buffers if not allocating.
+        # Check we're reusing buffers if not allocating.
         num_bufs_reused = code.count(
             "// reuse" if inductor_config.cpp_wrapper else "# reuse"
         )
@@ -1314,10 +1313,10 @@
         else:
             if dynamic:
                 # when half_n_elements passed to the Triton kernel is
-                # dynamic, equal_to_1 specializaiton can't be enforced
+                # dynamic, equal_to_1 specialization can't be enforced
 
                 # also, equal_to_1 specialization doesn't occur (or appear in the signature)
-                # for newer versions ofo triton (i.e. the ones where triton_version_uses_attrs_dict() == True)
+                # for newer versions of triton (i.e. the ones where triton_version_uses_attrs_dict() == True)
                 self.assertTrue(_triton_get_ast_equal_to_str(()) in sources[0])
             else:
                 self.assertTrue(_triton_get_ast_equal_to_str((3,)) in sources[0])
@@ -1658,6 +1657,65 @@
 
     @requires_gpu
     @common_utils.parametrize("dynamic", [False, True])
+    @common_utils.parametrize("tma_version", ["new", "old"])
+    def test_on_device_tma(self, dynamic, tma_version):
+        if tma_version == "new" and not has_triton_tensor_descriptor_host_tma():
+            self.skipTest("requires triton.tools.tensor_descriptor TMA support")
+        if tma_version == "old" and not has_triton_experimental_host_tma():
+            self.skipTest("requires triton.tools.experimental_descriptor TMA support")
+
+        kernel = (
+            add_kernel_on_device_tma_new_api
+            if tma_version == "new"
+            else add_kernel_on_device_tma_old_api
+        )
+
+        def f(a, b):
+            BLOCK_SIZE = 32
+            out = torch.zeros_like(a)
+            m, n = out.size()
+
+            # Allocate workspace for on-device TMA descriptors
+            # Need 128 bytes per descriptor, 3 descriptors total
+            if tma_version == "old":
+                workspace = torch.zeros(3 * 128, dtype=torch.uint8, device=a.device)
+            else:
+                workspace = None
+
+            grid = lambda meta: (
+                triton.cdiv(m, meta["BLOCK_SIZE"]),
+                triton.cdiv(n, meta["BLOCK_SIZE"]),
+            )
+
+            kernel[grid](
+                a,
+                b,
+                out,
+                m,
+                n,
+                workspace,
+                BLOCK_SIZE=BLOCK_SIZE,
+            )
+
+            return out
+
+        a = torch.randn((32, 32), device=GPU_TYPE)
+        b = torch.randn((32, 32), device=GPU_TYPE)
+
+        expected_out = a + b
+        triton.set_allocator(
+            lambda size, align, stream: torch.empty(
+                size, dtype=torch.int8, device=GPU_TYPE
+            )
+        )
+        eager_out = f(a, b)
+        compiled_out = torch.compile(f, fullgraph=True, dynamic=dynamic)(a, b)
+
+        self.assertEqual(eager_out, expected_out)
+        self.assertEqual(compiled_out, expected_out)
+
+    @requires_gpu
+    @common_utils.parametrize("dynamic", [False, True])
     @common_utils.parametrize("backend", ["eager", "aot_eager", "inductor"])
     def test_triton_kernel_multiple_outputs(self, dynamic, backend):
         @triton.jit
@@ -1698,12 +1756,22 @@
         self.assertEqual(out3, z**2)
 
     @requires_gpu
-    @unittest.skipIf(not has_triton_tma(), "requires Triton TMA support")
     @common_utils.parametrize("dynamic", [False, True])
-    def test_tma_capture_and_functionalize(self, dynamic):
+    @common_utils.parametrize("tma_version", ["new", "old"])
+    def test_tma_capture_and_functionalize(self, dynamic, tma_version):
+        if tma_version == "new" and not has_triton_tensor_descriptor_host_tma():
+            self.skipTest("requires triton.tools.tensor_descriptor TMA support")
+        if tma_version == "old" and not has_triton_experimental_host_tma():
+            self.skipTest("requires triton.tools.experimental_descriptor TMA support")
+
         from torch._higher_order_ops.triton_kernel_wrap import kernel_side_table
 
         kernel_side_table.reset_table()
+        kernel = (
+            add_kernel_with_tma_1d_new_api
+            if tma_version == "new"
+            else add_kernel_with_tma_1d_old_api
+        )
 
         def f(a, b):
             BLOCK_SIZE = 256
@@ -1711,17 +1779,14 @@
             n_elements = out.numel()
 
             desc_a, desc_b, desc_out = (
-                triton.tools.experimental_descriptor.create_1d_tma_descriptor(
-                    t.data_ptr(),
-                    n_elements,
-                    BLOCK_SIZE,
-                    t.element_size(),
+                create_tensor_descriptor_shim(
+                    t, [BLOCK_SIZE], new_api=(tma_version == "new")
                 )
                 for t in (a, b, out)
             )
 
             grid = lambda meta: (triton.cdiv(n_elements, meta["BLOCK_SIZE"]),)
-            add_kernel_with_tma_1d[grid](
+            kernel[grid](
                 desc_a,
                 desc_b,
                 desc_out,
@@ -1734,6 +1799,7 @@
         b = torch.randn(301, device=GPU_TYPE)
 
         backend = torch._dynamo.testing.AotEagerAndRecordGraphs()
+        _ = f(a, b)
         torch.compile(
             f,
             fullgraph=True,
@@ -1742,34 +1808,70 @@
         )(a, b)
 
         if dynamic:
-            self.assertExpectedInline(
-                backend.fw_graphs[0].code.strip(),
-                """\
+            if tma_version == "new":
+                self.assertExpectedInline(
+                    backend.fw_graphs[0].code.strip(),
+                    """\
+def forward(self, arg0_1, arg1_1, arg2_1):
+    zeros_like = torch.ops.aten.zeros_like.default(arg1_1, pin_memory = False)
+    add_2 = arg0_1 + 256;  arg0_1 = None
+    sub_1 = add_2 - 1;  add_2 = None
+    floordiv = sub_1 // 256;  sub_1 = None
+    triton_kernel_wrapper_functional_proxy = torch.ops.higher_order.triton_kernel_wrapper_functional(kernel_idx = 0, constant_args_idx = 0, grid = [(floordiv, 1, 1)], tma_descriptor_metadata = {'in_desc_ptr0': ('stable', ([256],)), 'in_desc_ptr1': ('stable', ([256],)), 'out_desc_ptr': ('stable', ([256],))}, kwargs = {'in_desc_ptr0': arg1_1, 'in_desc_ptr1': arg2_1, 'out_desc_ptr': zeros_like}, tensors_to_clone = ['out_desc_ptr']);  floordiv = arg1_1 = arg2_1 = zeros_like = None
+    getitem = triton_kernel_wrapper_functional_proxy['out_desc_ptr'];  triton_kernel_wrapper_functional_proxy = None
+    return (getitem,)""",
+                )
+            elif tma_version == "old":
+                self.assertExpectedInline(
+                    backend.fw_graphs[0].code.strip(),
+                    """\
 def forward(self, arg0_1, arg1_1, arg2_1):
     zeros_like = torch.ops.aten.zeros_like.default(arg1_1, pin_memory = False)
     add_2 = arg0_1 + 256
     sub_1 = add_2 - 1;  add_2 = None
     floordiv = sub_1 // 256;  sub_1 = None
-    triton_kernel_wrapper_functional_proxy = torch.ops.higher_order.triton_kernel_wrapper_functional(kernel_idx = 0, constant_args_idx = 0, grid = [(floordiv, 1, 1)], tma_descriptor_metadata = {'in_desc_ptr0': ([arg0_1], [256], 4), 'in_desc_ptr1': ([arg0_1], [256], 4), 'out_desc_ptr': ([arg0_1], [256], 4)}, kwargs = {'in_desc_ptr0': arg1_1, 'in_desc_ptr1': arg2_1, 'out_desc_ptr': zeros_like}, tensors_to_clone = ['out_desc_ptr']);  floordiv = arg0_1 = arg1_1 = arg2_1 = zeros_like = None
+    triton_kernel_wrapper_functional_proxy = torch.ops.higher_order.triton_kernel_wrapper_functional(kernel_idx = 0, constant_args_idx = 0, grid = [(floordiv, 1, 1)], tma_descriptor_metadata = {'in_desc_ptr0': ('experimental', ([arg0_1], [256], 4)), 'in_desc_ptr1': ('experimental', ([arg0_1], [256], 4)), 'out_desc_ptr': ('experimental', ([arg0_1], [256], 4))}, kwargs = {'in_desc_ptr0': arg1_1, 'in_desc_ptr1': arg2_1, 'out_desc_ptr': zeros_like}, tensors_to_clone = ['out_desc_ptr']);  floordiv = arg0_1 = arg1_1 = arg2_1 = zeros_like = None
     getitem = triton_kernel_wrapper_functional_proxy['out_desc_ptr'];  triton_kernel_wrapper_functional_proxy = None
     return (getitem,)""",
-            )
+                )
         else:
-            self.assertExpectedInline(
-                backend.fw_graphs[0].code.strip(),
-                """\
+            if tma_version == "new":
+                self.assertExpectedInline(
+                    backend.fw_graphs[0].code.strip(),
+                    """\
 def forward(self, arg0_1, arg1_1):
     zeros_like = torch.ops.aten.zeros_like.default(arg0_1, pin_memory = False)
-    triton_kernel_wrapper_functional_proxy = torch.ops.higher_order.triton_kernel_wrapper_functional(kernel_idx = 0, constant_args_idx = 0, grid = [(2, 1, 1)], tma_descriptor_metadata = {'in_desc_ptr0': ([301], [256], 4), 'in_desc_ptr1': ([301], [256], 4), 'out_desc_ptr': ([301], [256], 4)}, kwargs = {'in_desc_ptr0': arg0_1, 'in_desc_ptr1': arg1_1, 'out_desc_ptr': zeros_like}, tensors_to_clone = ['out_desc_ptr']);  arg0_1 = arg1_1 = zeros_like = None
+    triton_kernel_wrapper_functional_proxy = torch.ops.higher_order.triton_kernel_wrapper_functional(kernel_idx = 0, constant_args_idx = 0, grid = [(2, 1, 1)], tma_descriptor_metadata = {'in_desc_ptr0': ('stable', ([256],)), 'in_desc_ptr1': ('stable', ([256],)), 'out_desc_ptr': ('stable', ([256],))}, kwargs = {'in_desc_ptr0': arg0_1, 'in_desc_ptr1': arg1_1, 'out_desc_ptr': zeros_like}, tensors_to_clone = ['out_desc_ptr']);  arg0_1 = arg1_1 = zeros_like = None
     getitem = triton_kernel_wrapper_functional_proxy['out_desc_ptr'];  triton_kernel_wrapper_functional_proxy = None
     return (getitem,)""",
-            )
-
-    @requires_gpu
-    @unittest.skipIf(not has_triton_tma(), "requires Triton TMA support")
+                )
+            elif tma_version == "old":
+                self.assertExpectedInline(
+                    backend.fw_graphs[0].code.strip(),
+                    """\
+def forward(self, arg0_1, arg1_1):
+    zeros_like = torch.ops.aten.zeros_like.default(arg0_1, pin_memory = False)
+    triton_kernel_wrapper_functional_proxy = torch.ops.higher_order.triton_kernel_wrapper_functional(kernel_idx = 0, constant_args_idx = 0, grid = [(2, 1, 1)], tma_descriptor_metadata = {'in_desc_ptr0': ('experimental', ([301], [256], 4)), 'in_desc_ptr1': ('experimental', ([301], [256], 4)), 'out_desc_ptr': ('experimental', ([301], [256], 4))}, kwargs = {'in_desc_ptr0': arg0_1, 'in_desc_ptr1': arg1_1, 'out_desc_ptr': zeros_like}, tensors_to_clone = ['out_desc_ptr']);  arg0_1 = arg1_1 = zeros_like = None
+    getitem = triton_kernel_wrapper_functional_proxy['out_desc_ptr'];  triton_kernel_wrapper_functional_proxy = None
+    return (getitem,)""",
+                )
+
+    @requires_gpu
     @common_utils.parametrize("after_data_ptr", [False, True])
     @common_utils.parametrize("after_create_desc", [False, True])
-    def test_tma_graph_breaks(self, after_data_ptr, after_create_desc):
+    @common_utils.parametrize("tma_version", ["new", "old"])
+    def test_tma_graph_breaks(self, after_data_ptr, after_create_desc, tma_version):
+        if tma_version == "new" and not has_triton_tensor_descriptor_host_tma():
+            self.skipTest("requires triton.tools.tensor_descriptor TMA support")
+        if tma_version == "old" and not has_triton_experimental_host_tma():
+            self.skipTest("requires triton.tools.experimental_descriptor TMA support")
+
+        kernel = (
+            add_kernel_with_tma_1d_new_api
+            if tma_version == "new"
+            else add_kernel_with_tma_1d_old_api
+        )
+
         def f(a, b):
             BLOCK_SIZE = 256
             out = torch.zeros_like(a)
@@ -1779,11 +1881,8 @@
                 torch._dynamo.graph_break()
 
             descs = [
-                triton.tools.experimental_descriptor.create_1d_tma_descriptor(
-                    t.data_ptr(),
-                    n_elements,
-                    BLOCK_SIZE,
-                    t.element_size(),
+                create_tensor_descriptor_shim(
+                    t, [BLOCK_SIZE], new_api=(tma_version == "new")
                 )
                 for t in (a, b, out)
             ]
@@ -1792,7 +1891,7 @@
                 torch._dynamo.graph_break()
 
             grid = lambda meta: (triton.cdiv(n_elements, meta["BLOCK_SIZE"]),)
-            add_kernel_with_tma_1d[grid](
+            kernel[grid](
                 *descs,
                 BLOCK_SIZE=BLOCK_SIZE,
             )
@@ -1815,27 +1914,35 @@
         self.assertEqual(compiled_out, expected_out)
 
     @requires_gpu
-    @unittest.skipIf(not has_triton_tma(), "requires Triton TMA support")
     @common_utils.parametrize("dynamic", [False, True])
     @common_utils.parametrize("backend", ["eager", "aot_eager", "inductor"])
-    def test_tma_descriptor_1d(self, dynamic, backend):
+    @common_utils.parametrize("tma_version", ["new", "old"])
+    def test_tma_descriptor_1d(self, dynamic, backend, tma_version):
+        if tma_version == "new" and not has_triton_tensor_descriptor_host_tma():
+            self.skipTest("requires triton.tools.tensor_descriptor TMA support")
+        if tma_version == "old" and not has_triton_experimental_host_tma():
+            self.skipTest("requires triton.tools.experimental_descriptor TMA support")
+
+        kernel = (
+            add_kernel_with_tma_1d_new_api
+            if tma_version == "new"
+            else add_kernel_with_tma_1d_old_api
+        )
+
         def f(a, b):
             BLOCK_SIZE = 256
             out = torch.zeros_like(a)
             n_elements = out.numel()
 
             desc_a, desc_b, desc_out = (
-                triton.tools.experimental_descriptor.create_1d_tma_descriptor(
-                    t.data_ptr(),
-                    n_elements,
-                    BLOCK_SIZE,
-                    t.element_size(),
+                create_tensor_descriptor_shim(
+                    t, [BLOCK_SIZE], new_api=(tma_version == "new")
                 )
                 for t in (a, b, out)
             )
 
             grid = lambda meta: (triton.cdiv(n_elements, meta["BLOCK_SIZE"]),)
-            add_kernel_with_tma_1d[grid](
+            kernel[grid](
                 desc_a,
                 desc_b,
                 desc_out,
@@ -1860,25 +1967,33 @@
         self.assertEqual(compiled_out, expected_out)
 
     @requires_gpu
-    @unittest.skipIf(not has_triton_tma(), "requires Triton TMA support")
-    def test_tma_descriptor_dedup(self):
+    @common_utils.parametrize("tma_version", ["new", "old"])
+    def test_tma_descriptor_dedup(self, tma_version):
+        if tma_version == "new" and not has_triton_tensor_descriptor_host_tma():
+            self.skipTest("requires triton.tools.tensor_descriptor TMA support")
+        if tma_version == "old" and not has_triton_experimental_host_tma():
+            self.skipTest("requires triton.tools.experimental_descriptor TMA support")
+
+        kernel = (
+            add_kernel_with_tma_1d_new_api
+            if tma_version == "new"
+            else add_kernel_with_tma_1d_old_api
+        )
+
         def f(a):
             BLOCK_SIZE = 256
             out = torch.zeros_like(a)
             n_elements = out.numel()
 
             desc_a, desc_out = (
-                triton.tools.experimental_descriptor.create_1d_tma_descriptor(
-                    t.data_ptr(),
-                    n_elements,
-                    BLOCK_SIZE,
-                    t.element_size(),
+                create_tensor_descriptor_shim(
+                    t, [BLOCK_SIZE], new_api=(tma_version == "new")
                 )
                 for t in (a, out)
             )
 
             grid = lambda meta: (triton.cdiv(n_elements, meta["BLOCK_SIZE"]),)
-            add_kernel_with_tma_1d[grid](
+            kernel[grid](
                 desc_a,
                 desc_a,
                 desc_out,
@@ -1905,13 +2020,27 @@
         self.assertEqual(compiled_out, expected_out)
 
         # 2 calls: one for two inputs (dedupped), one for the output
-        self.assertEqual(code.count("create_1d_tma_descriptor("), 2)
-
-    @requires_gpu
-    @unittest.skipIf(not has_triton_tma(), "requires Triton TMA support")
+        if tma_version == "new":
+            self.assertEqual(code.count("TensorDescriptor.from_tensor("), 2)
+        else:
+            self.assertEqual(code.count("create_1d_tma_descriptor("), 2)
+
+    @requires_gpu
     @common_utils.parametrize("dynamic", [False, True])
     @common_utils.parametrize("backend", ["eager", "aot_eager"])
-    def test_tma_descriptor_2d(self, dynamic, backend):
+    @common_utils.parametrize("tma_version", ["new", "old"])
+    def test_tma_descriptor_2d(self, dynamic, backend, tma_version):
+        if tma_version == "new" and not has_triton_tensor_descriptor_host_tma():
+            self.skipTest("requires triton.tools.tensor_descriptor TMA support")
+        if tma_version == "old" and not has_triton_experimental_host_tma():
+            self.skipTest("requires triton.tools.experimental_descriptor TMA support")
+
+        kernel = (
+            add_kernel_with_tma_2d_new_api
+            if tma_version == "new"
+            else add_kernel_with_tma_2d_old_api
+        )
+
         def f(a, b):
             BLOCK_SIZE_X = 16
             BLOCK_SIZE_Y = 32
@@ -1919,13 +2048,8 @@
             x_size, y_size = out.size()
 
             desc_a, desc_b, desc_out = (
-                triton.tools.experimental_descriptor.create_2d_tma_descriptor(
-                    t.data_ptr(),
-                    x_size,
-                    y_size,
-                    BLOCK_SIZE_X,
-                    BLOCK_SIZE_Y,
-                    t.element_size(),
+                create_tensor_descriptor_shim(
+                    t, [BLOCK_SIZE_X, BLOCK_SIZE_Y], new_api=(tma_version == "new")
                 )
                 for t in (a, b, out)
             )
@@ -1934,7 +2058,7 @@
                 triton.cdiv(x_size, meta["BLOCK_SIZE_X"]),
                 triton.cdiv(y_size, meta["BLOCK_SIZE_Y"]),
             )
-            add_kernel_with_tma_2d[grid](
+            kernel[grid](
                 desc_a,
                 desc_b,
                 desc_out,
@@ -2352,15 +2476,63 @@
             "'BLOCK_SIZE': 'constexpr'"
         ).run(code[0])
 
+    @requires_gpu
+    @inductor_config.patch({"triton.autotune_at_compile_time": True})
+    @parametrize("quotes", ["single", "double"])
+    def test_kernel_with_docstring(self, quotes):
+        kernel = (
+            kernel_with_docstring_single_quotes
+            if quotes == "single"
+            else kernel_with_docstring_double_quotes
+        )
+
+        # https://github.com/pytorch/pytorch/issues/155006
+        def fn(sz):
+            x = torch.empty(sz, device=GPU_TYPE)
+            BLOCK_SIZE = 32
+            grid = (triton.cdiv(sz, BLOCK_SIZE),)
+            kernel[grid](x, sz, BLOCK_SIZE)
+            return x
+
+        actual = fn(345)
+        expected = torch.compile(fn, fullgraph=True)(345)
+        self.assertEqual(actual, expected)
+
+    @requires_gpu
+    @skipIfRocm
+    @skipIfXpu
+    @inductor_config.patch({"triton.autotune_at_compile_time": True})
+    @parametrize("quotes", ["single", "double"])
+    def test_kernel_inline_asm(self, quotes):
+        kernel = (
+            kernel_inline_asm_single_quotes
+            if quotes == "single"
+            else kernel_inline_asm_double_quotes
+        )
+
+        # https://github.com/pytorch/pytorch/issues/155006
+        def fn(inp):
+            sz = inp.size(0)
+            x = torch.empty(sz, device=GPU_TYPE)
+            BLOCK_SIZE = 32
+            grid = (triton.cdiv(sz, BLOCK_SIZE),)
+            kernel[grid](inp, x, sz, BLOCK_SIZE)
+            return x
+
+        inp = torch.randn(345, device=GPU_TYPE)
+        actual = fn(inp)
+        expected = torch.compile(fn, fullgraph=True)(inp)
+        self.assertEqual(actual, expected)
+
 
 def make_mutation_test(fn):
     @requires_gpu
     def test_fn(self):
         from torch._higher_order_ops.triton_kernel_wrap import identify_mutated_tensors
 
-        kernel, inputs, outputs = fn()
+        kernel, inputs, tma_descriptor_metadata, outputs = fn()
         self.assertListEqual(
-            identify_mutated_tensors(kernel, inputs),
+            identify_mutated_tensors(kernel, inputs, tma_descriptor_metadata),
             outputs,
         )
 
@@ -2412,6 +2584,7 @@
                 "out_ptr": t,
                 "BLOCK_SIZE": 4,
             },
+            {},
             ["out_ptr"],
         )
 
@@ -2443,6 +2616,7 @@
                 "out_ptr": t,
                 "BLOCK_SIZE": 4,
             },
+            {},
             ["out_ptr"],
         )
 
@@ -2473,7 +2647,7 @@
         # old TTIR string parsing-based one). remove this gating
         # and use ["c_ptr"] as `expected` after the new Triton
         # pin lands both in OSS and internally.
-        ttir_module, _ = generate_ttir(kernel, kwargs)
+        ttir_module, _ = generate_ttir(kernel, kwargs, tma_descriptor_metadata={})
         if hasattr(ttir_module, "walk"):
             # with MLIR-based Triton analysis pass
             expected = ["c_ptr"]
@@ -2484,6 +2658,7 @@
         return (
             kernel,
             kwargs,
+            {},
             expected,
         )
 
@@ -2514,7 +2689,7 @@
         # old TTIR string parsing-based one). remove this gating
         # and use ["c_ptr"] as `expected` after the new Triton
         # pin lands both in OSS and internally.
-        ttir_module, _ = generate_ttir(kernel, kwargs)
+        ttir_module, _ = generate_ttir(kernel, kwargs, tma_descriptor_metadata={})
         if hasattr(ttir_module, "walk"):
             # with MLIR-based Triton analysis pass
             expected = ["c_ptr"]
@@ -2525,6 +2700,7 @@
         return (
             kernel,
             kwargs,
+            {},
             expected,
         )
 
@@ -2570,7 +2746,7 @@
         # old TTIR string parsing-based one). remove this gating
         # and use ["out_ptr"] as `expected` after the new Triton
         # pin lands both in OSS and internally.
-        ttir_module, _ = generate_ttir(kernel, kwargs)
+        ttir_module, _ = generate_ttir(kernel, kwargs, tma_descriptor_metadata={})
         if hasattr(ttir_module, "walk"):
             # with MLIR-based Triton analysis pass
             expected = ["out_ptr"]
@@ -2581,6 +2757,7 @@
         return (
             kernel,
             kwargs,
+            {},
             expected,
         )
 
@@ -2614,6 +2791,7 @@
                 "out_ptr": t,
                 "BLOCK_SIZE": 4,
             },
+            {},
             ["out_ptr"],
         )
 
@@ -2646,6 +2824,7 @@
                 "out_ptr": t,
                 "BLOCK_SIZE": 4,
             },
+            {},
             ["out_ptr"],
         )
 
@@ -2682,6 +2861,7 @@
                 "n_elements": 4,
                 "BLOCK_SIZE": 4,
             },
+            {},
             ["out_ptr"],
         )
 
@@ -2716,6 +2896,7 @@
                 "n_elements": 4,
                 "BLOCK_SIZE": 4,
             },
+            {},
             ["out_ptr"],
         )
 
@@ -2750,6 +2931,7 @@
                 "n_elements": 4,
                 "BLOCK_SIZE": 4,
             },
+            {},
             ["out_ptr"],
         )
 
@@ -2785,6 +2967,7 @@
                 "n_elements": 4,
                 "BLOCK_SIZE": 4,
             },
+            {},
             ["out_ptr"],
         )
 
@@ -2823,6 +3006,7 @@
                 "n_elements": 4,
                 "BLOCK_SIZE": 4,
             },
+            {},
             ["out_ptr"],
         )
 
@@ -2857,6 +3041,7 @@
                 "n_elements": 4,
                 "BLOCK_SIZE": 4,
             },
+            {},
             ["out_ptr"],
         )
 
@@ -2916,6 +3101,7 @@
                 "BLOCK_SIZE_M": 64,
                 "BLOCK_SIZE_C2": 64,
             },
+            {},
             ["O_ptr"],
         )
 
@@ -2975,6 +3161,7 @@
                 "BLOCK_M": M,
                 "BLOCK_N": N,
             },
+            {},
             ["o_ptr"],
         )
 
@@ -3036,6 +3223,7 @@
                 "BLOCK_M": M,
                 "BLOCK_N": N,
             },
+            {},
             ["o_ptr"],
         )
 
@@ -3081,7 +3269,109 @@
                 "n_elements": 14,
                 "BLOCK_SIZE": 16,
             },
+            {},
             ["out_ptr"],
+        )
+
+    def test_get_tma_stores(self):
+        from torch._higher_order_ops.triton_kernel_wrap import (
+            get_tma_stores,
+            Intermediate,
+            Op,
+            Param,
+        )
+
+        functions = {
+            "helper": {
+                Intermediate(idx=0): [
+                    Op(
+                        "tt.reinterpret_tensor_descriptor",
+                        None,
+                        [Param(idx=0)],
+                        Intermediate(idx=0),
+                    )
+                ],
+            },
+            "main": {
+                Intermediate(idx=-1): [
+                    Op(
+                        "tt.call",
+                        "helper",
+                        [Param(idx=0), Param(idx=1)],
+                        Intermediate(idx=-1),
+                    )
+                ],
+            },
+        }
+
+        self.assertEqual(get_tma_stores(functions, "helper"), set())
+        self.assertEqual(get_tma_stores(functions, "main"), set())
+
+        functions["helper"][Intermediate(idx=-1)] = [
+            Op(
+                "tt.experimental_descriptor_store",
+                None,
+                [Intermediate(idx=0), Param(idx=1)],
+                Intermediate(idx=-1),
+            )
+        ]
+        get_tma_stores.reset()
+
+        self.assertEqual(
+            get_tma_stores(functions, "helper"), {Param(idx=0), Intermediate(idx=0)}
+        )
+        self.assertEqual(get_tma_stores(functions, "main"), {Param(idx=0)})
+
+    @unittest.skipIf(
+        not has_triton_experimental_host_tma(),
+        "requires experimental TMA descriptor API",
+    )
+    @make_mutation_test
+    def test_add_kernel_on_device_tma_old_api():
+        a = torch.randn(1024, 1024)
+        b = torch.randn(1024, 1024)
+        c = torch.empty(1024, 1024)
+        workspace = torch.empty(128 * 3, dtype=torch.int8)
+        return (
+            add_kernel_on_device_tma_old_api,
+            {
+                "a_ptr": a,
+                "b_ptr": b,
+                "c_ptr": c,
+                "m": 1024,
+                "n": 1024,
+                "workspace": workspace,
+                "BLOCK_SIZE": 32,
+            },
+            {},
+            ["c_ptr", "workspace"],
+        )
+
+    @unittest.skipIf(
+        not has_triton_tensor_descriptor_host_tma(),
+        "requires TensorDescriptor API in Triton",
+    )
+    @make_mutation_test
+    def test_add_kernel_on_device_tma_new_api():
+        a = torch.randn(1024, 1024)
+        b = torch.randn(1024, 1024)
+        c = torch.empty(1024, 1024)
+        workspace = torch.empty(
+            128 * 3, dtype=torch.int8
+        )  # Not used by the new API but kept for consistency
+        return (
+            add_kernel_on_device_tma_new_api,
+            {
+                "a_ptr": a,
+                "b_ptr": b,
+                "c_ptr": c,
+                "m": 1024,
+                "n": 1024,
+                "workspace": workspace,
+                "BLOCK_SIZE": 32,
+            },
+            {},
+            ["c_ptr"],
         )
 
 
@@ -3098,6 +3388,7 @@
                 "n_elements": 4,
                 "BLOCK_SIZE": 4,
             },
+            {},
             ["out_ptr"],
         ],
         [
@@ -3109,6 +3400,7 @@
                 "x_elements": 4,
                 "y_elements": 4,
             },
+            {},
             ["out_ptr"],
         ],
         [
@@ -3120,6 +3412,7 @@
                 "BLOCK_SIZE": 4,
                 "ACTIVATION": "mul2_inplace_kernel",
             },
+            {},
             ["in_ptr0", "out_ptr"],
         ],
         [
@@ -3131,21 +3424,25 @@
                 "BLOCK_SIZE": 4,
                 "ACTIVATION": "add_kernel",
             },
+            {},
             ["out_ptr"],
         ],
         [
             mul2_inplace_kernel,
             {"ptr": t, "n_elements": 4, "BLOCK_SIZE": 4},
+            {},
             ["ptr"],
         ],
         [
             inline_asm_kernel_is_pure_true,
             {"X": t, "Y": t, "Z": t, "n": 4, "BLOCK": 4},
+            {},
             ["Z"],
         ],
         [
             inline_asm_kernel_is_pure_false,
             {"X": t, "Y": t, "Z": t, "n": 4, "BLOCK": 4},
+            {},
             ["X", "Y", "Z"],
         ],
         [
@@ -3157,6 +3454,7 @@
                 "n_elements": 4,
                 "BLOCK_SIZE": 4,
             },
+            {},
             ["output_ptr"],
         ],
         [
@@ -3167,6 +3465,7 @@
                 "n_elements": 4,
                 "BLOCK_SIZE": 4,
             },
+            {},
             ["output_ptr"],
         ],
         [
@@ -3178,6 +3477,7 @@
                 "n_elements": 4,
                 "BLOCK_SIZE": 4,
             },
+            {},
             ["out_ptr"],
         ],
         [
@@ -3189,6 +3489,7 @@
                 "n_elements": 4,
                 "BLOCK_SIZE": 4,
             },
+            {},
             ["out_ptr"],
         ],
         [
@@ -3200,6 +3501,7 @@
                 "n_elements": 4,
                 "BLOCK_SIZE": 4,
             },
+            {},
             ["out_ptr"],
         ],
         [
@@ -3211,16 +3513,21 @@
                 "n_elements": 4,
                 "BLOCK_SIZE": 4,
             },
+            {},
             ["out_ptr"],
         ],
     ]
-    for kernel, inputs, outputs in tests:
+    for kernel, inputs, tma_descriptor_metadata, outputs in tests:
         fn = make_mutation_test(
             # Add default arguments to avoid Python lambda capture pitfall
             # This forces the capture at lambda creation
-            lambda kernel=kernel, inputs=inputs, outputs=outputs: (
+            lambda kernel=kernel,
+            inputs=inputs,
+            tma_descriptor_metadata=tma_descriptor_metadata,
+            outputs=outputs: (
                 kernel,
                 inputs,
+                tma_descriptor_metadata,
                 outputs,
             )
         )
@@ -3722,9 +4029,10 @@
 
         torch._dynamo.decorators.mark_unbacked(x, 0)
 
-        with log_settings("+output_code"), self.assertLogs(
-            logger="torch._inductor", level=logging.DEBUG
-        ) as log:
+        with (
+            log_settings("+output_code"),
+            self.assertLogs(logger="torch._inductor", level=logging.DEBUG) as log,
+        ):
             foo(x, w)
 
         output = "\n".join(record.getMessage() for record in log.records)
