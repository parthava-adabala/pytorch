--- conflicted
+++ resolved
@@ -2507,7 +2507,28 @@
         actual = compiled(*example_inputs)
         self.assertEqual(actual, correct)
 
-<<<<<<< HEAD
+    def test_bitwise_equivalence_for_small_reductions(self):
+        for i in range(8):
+            torch._dynamo.reset()
+            arg5 = torch.rand(
+                [i, 379, 165], dtype=torch.float32, device="cuda", requires_grad=True
+            )
+
+            def fn(a5):
+                t11 = torch.nn.functional.gelu(a5).sum(dim=0)
+                return t11
+
+            opt_fn = torch.compile(fn, backend="inductor", fullgraph=True, dynamic=False)
+
+            eager_out = fn(arg5)
+            compiled_out = opt_fn(arg5)
+
+            torch.testing.assert_close(
+                eager_out,
+                compiled_out,
+                rtol=0,
+                atol=0,
+            )
     def test_truediv_numerics_with_eager(self):
         from decimal import Decimal
 
@@ -2532,30 +2553,6 @@
                 eager_div = Decimal((x / y_ten).item())
 
                 self.assertEqual(eager_div, compiled_div)
-=======
-    def test_bitwise_equivalence_for_small_reductions(self):
-        for i in range(8):
-            torch._dynamo.reset()
-            arg5 = torch.rand(
-                [i, 379, 165], dtype=torch.float32, device="cuda", requires_grad=True
-            )
-
-            def fn(a5):
-                t11 = torch.nn.functional.gelu(a5).sum(dim=0)
-                return t11
-
-            opt_fn = torch.compile(fn, backend="inductor", fullgraph=True, dynamic=False)
-
-            eager_out = fn(arg5)
-            compiled_out = opt_fn(arg5)
-
-            torch.testing.assert_close(
-                eager_out,
-                compiled_out,
-                rtol=0,
-                atol=0,
-            )
->>>>>>> b285ef94
 
 
 if __name__ == "__main__":
