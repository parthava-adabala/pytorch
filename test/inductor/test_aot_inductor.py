# Owner(s): ["module: inductor"]
import itertools
import logging
import os
import pathlib
import subprocess
import sys
import tempfile
import unittest
import zipfile
from unittest import skip
from unittest.mock import patch

import torch
import torch._export
import torch._inductor
import torch._inductor.config
import torch.ao.quantization.quantizer.x86_inductor_quantizer as xiq
import torch.nn as nn
from torch._dynamo import config as dynamo_config
from torch._dynamo.device_interface import get_interface_for_device
from torch._dynamo.testing import rand_strided, same
from torch._dynamo.utils import counters
from torch._inductor import config
from torch._inductor.codecache import WritableTempFile
from torch._inductor.cpp_builder import normalize_path_separator
from torch._inductor.package import package_aoti
from torch._inductor.runtime.runtime_utils import cache_dir
from torch._inductor.test_case import TestCase
from torch._inductor.utils import (
    is_big_gpu,
    maybe_aoti_standalone_config,
    run_and_get_cpp_code,
)
from torch._library import capture_triton
from torch._utils_internal import full_aoti_runtime_assert
from torch.ao.quantization.quantize_pt2e import convert_pt2e, prepare_pt2e
from torch.ao.quantization.quantizer.x86_inductor_quantizer import X86InductorQuantizer
from torch.export import Dim, export
from torch.export.pt2_archive._package import load_pt2
from torch.testing import FileCheck
from torch.testing._internal import common_utils
from torch.testing._internal.common_cuda import (
    _get_torch_cuda_version,
    IS_SM90,
    PLATFORM_SUPPORTS_FLASH_ATTENTION,
    PLATFORM_SUPPORTS_FP8,
    PLATFORM_SUPPORTS_MEM_EFF_ATTENTION,
    SM80OrLater,
    tf32_on_and_off,
)
from torch.testing._internal.common_device_type import (
    _has_sufficient_memory,
    e4m3_type,
    skipCUDAIf,
)
from torch.testing._internal.common_quantization import (
    _group_quantize_tensor,
    skip_if_no_torchvision,
    skipIfNoFBGEMM,
)
from torch.testing._internal.common_utils import (
    DeterministicGuard,
    IS_CI,
    IS_FBCODE,
    IS_MACOS,
    IS_WINDOWS,
    MACOS_VERSION,
    MI300_ARCH,
    parametrize,
    runOnRocm,
    skipIfMPS,
    skipIfRocm,
    skipIfRocmArch,
    skipIfWindows,
    skipIfXpu,
    TEST_MPS,
    TEST_WITH_ROCM,
)
from torch.testing._internal.custom_tensor import CustomTensorPlainOut
from torch.testing._internal.inductor_utils import GPU_TYPE, HAS_GPU, IS_BIG_GPU
from torch.testing._internal.logging_utils import LoggingTestCase, make_logging_test
from torch.testing._internal.triton_utils import requires_gpu
from torch.utils import _pytree as pytree
from torch.utils._triton import (
    has_triton_experimental_host_tma,
    has_triton_tensor_descriptor_host_tma,
)


if HAS_GPU:
    import triton  # @manual
    from triton import language as tl

    from torch.testing._internal.triton_utils import (
        add_kernel,
        add_kernel_2d_autotuned,
        add_kernel_autotuned,
        add_kernel_autotuned_weird_param_order,
        add_kernel_on_device_tma_new_api,
        add_kernel_on_device_tma_old_api,
        add_kernel_with_boolean_param,
        add_kernel_with_none_param_and_equal_to_1_arg,
        add_kernel_with_optional_param,
        add_kernel_with_scaling,
        add_kernel_with_tma_1d_new_api,
        add_kernel_with_tma_1d_old_api,
        add_kernel_with_tma_2d_new_api,
        add_kernel_with_tma_2d_old_api,
        create_tensor_descriptor_shim,
        mul2_inplace_kernel,
        strange_config_matmul_kernel,
        sub_kernel_autotuned,
    )

if IS_WINDOWS and IS_CI:
    sys.stderr.write(
        "Windows CI does not have necessary dependencies for test_torchinductor yet\n"
    )
    if __name__ == "__main__":
        sys.exit(0)
    raise unittest.SkipTest("requires sympy/functorch/filelock")

try:
    try:
        from .test_aot_inductor_utils import (
            AOTIRunnerUtil,
            check_model,
            check_model_with_multiple_inputs,
            code_check_count,
        )
        from .test_control_flow import (
            CondModels,
            prepend_counters,
            prepend_predicates,
            WhileLoopModels,
        )
        from .test_torchinductor import copy_tests, requires_multigpu, TestFailure
    except ImportError:
        from test_aot_inductor_utils import (  # @manual=fbcode//caffe2/test/inductor:aot_inductor_utils-library
            AOTIRunnerUtil,
            check_model,
            check_model_with_multiple_inputs,
            code_check_count,
        )
        from test_control_flow import (  # @manual=fbcode//caffe2/test/inductor:control_flow-library
            CondModels,
            prepend_counters,
            prepend_predicates,
            WhileLoopModels,
        )
        from test_torchinductor import (  # @manual=fbcode//caffe2/test/inductor:test_inductor-library
            copy_tests,
            requires_multigpu,
            TestFailure,
        )
except (unittest.SkipTest, ImportError):
    if __name__ == "__main__":
        sys.exit(0)
    raise


def get_module_ext_type():
    if IS_WINDOWS:
        return "pyd"
    else:
        return "so"


class AOTInductorTestsTemplate:
    # Temporarily skipping test as pytorch/cpuinfo not able to retrieve cache size for
    # AMD EPYC 9575F 64-Core Processor CPU in gfx942 VM Runners
    @common_utils.parametrize("embed_kernel_binary", [False, True])
    @common_utils.parametrize("max_autotune", [False, True])
    @skipIfRocmArch(MI300_ARCH)
    def test_simple(self, embed_kernel_binary, max_autotune):
        if self.device == "cpu" and IS_MACOS and max_autotune:
            raise unittest.SkipTest("max_autotune not supported on macos")

        class Model(torch.nn.Module):
            def __init__(self) -> None:
                super().__init__()
                self.linear = torch.nn.Linear(10, 10)

            def forward(self, x, y):
                return x + self.linear(y)

        example_inputs = (
            torch.randn(10, 10, device=self.device),
            torch.randn(10, 10, device=self.device),
        )
        model = Model()
        with config.patch(
            {
                "aot_inductor.embed_kernel_binary": embed_kernel_binary,
                "max_autotune": max_autotune,
            }
        ):
            self.check_model(model, example_inputs)

            _, code = run_and_get_cpp_code(
                AOTIRunnerUtil.compile, model, example_inputs
            )
            if self.device == "mps":
                FileCheck().check("aoti_torch_mps_get_kernel_function(").run(code)
            elif self.device == GPU_TYPE:
                FileCheck().check("launchKernel(").run(code)
                if config.aot_inductor.embed_kernel_binary:
                    # Not expect to see launchKernel("CUBIN_FILE_NAME"
                    FileCheck().check_not('launchKernel("').run(code)

        if self.use_minimal_arrayref_interface:
            self.code_check_count(
                model, example_inputs, "AOTInductorModelRunMinimalArrayrefInterface(", 1
            )

    def test_triton_kernel_bool_param(self):
        if self.device != GPU_TYPE or self.device == "mps":
            raise unittest.SkipTest("requires GPU")

        class Model(torch.nn.Module):
            def forward(self, x):
                out = torch.zeros_like(x)
                add_kernel_with_boolean_param[1,](
                    in_ptr0=x,
                    in_ptr1=x,
                    out_ptr=out,
                    n_elements=x.numel(),
                    add_xy=True,
                    BLOCK_SIZE=1,
                )
                return out

        inputs = (torch.randn(4, device=self.device),)
        self.check_model(Model(), inputs)

    @unittest.skipIf(
        IS_FBCODE,
        "toolchain doesn't support ptx to fatbin",
    )
    @skipIfMPS
    @skipIfRocm
    # Skip embed_kernel_binary == True for now as it shows random
    # failure on CI
    @common_utils.parametrize("embed_kernel_binary", [False])
    @unittest.skipIf(
        _get_torch_cuda_version() < (12, 6), "Test is only supported on CUDA 12.6+"
    )
    def test_simple_multi_arch(self, embed_kernel_binary):
        if self.device != GPU_TYPE:
            raise unittest.SkipTest("requires GPU_TYPE")

        class Model(torch.nn.Module):
            def __init__(self) -> None:
                super().__init__()
                self.linear = torch.nn.Linear(10, 16)

            def forward(self, x, y):
                return x + self.linear(y)

        example_inputs = (
            torch.randn(10, 16, device=self.device),
            torch.randn(10, 10, device=self.device),
        )
        model = Model()
        with config.patch(
            {
                "aot_inductor.embed_kernel_binary": embed_kernel_binary,
                "aot_inductor.emit_multi_arch_kernel": True,
            }
        ):
            self.check_model(model, example_inputs)
            if not embed_kernel_binary:
                _, code = run_and_get_cpp_code(
                    AOTIRunnerUtil.compile, model, example_inputs
                )
                file_extension = ".spv" if self.device == "xpu" else ".fatbin"
                FileCheck().check(file_extension).run(code)

    def test_small_constant(self):
        class Model(torch.nn.Module):
            def __init__(self) -> None:
                super().__init__()
                self.linear = torch.nn.Linear(4, 4)

            def forward(self, x):
                return self.linear(x)

        example_inputs = (torch.randn(4, 4, device=self.device),)
        with config.patch({"always_keep_tensor_constants": True}):
            self.check_model(Model().to(self.device), example_inputs)

    def test_output_path_1(self):
        class Model(torch.nn.Module):
            def __init__(self) -> None:
                super().__init__()
                self.linear = torch.nn.Linear(10, 10)

            def forward(self, x, y):
                return x + self.linear(y)

        example_inputs = (
            torch.randn(10, 10, device=self.device),
            torch.randn(10, 10, device=self.device),
        )
        with config.patch("aot_inductor.output_path", "tmp_output_"):
            self.check_model(Model(), example_inputs)

    def test_output_path_2(self):
        class Model(torch.nn.Module):
            def __init__(self) -> None:
                super().__init__()
                self.linear = torch.nn.Linear(10, 10)

            def forward(self, x, y):
                return x + self.linear(y)

        model = Model().to(device=self.device)
        example_inputs = (
            torch.randn(10, 10, device=self.device),
            torch.randn(10, 10, device=self.device),
        )
        expected_path = normalize_path_separator(
            os.path.join(
                tempfile.mkdtemp(dir=cache_dir()), f"model.{get_module_ext_type()}"
            )
        )
        actual_path = AOTIRunnerUtil.legacy_compile(
            model, example_inputs, options={"aot_inductor.output_path": expected_path}
        )
        self.assertTrue(actual_path == expected_path)

    def test_empty_constant_folding(self):
        class Model(torch.nn.Module):
            def __init__(self, device):
                super().__init__()
                self.w = torch.randn(4, 4, device=device)
                self.b = torch.randn(4, device=device)

            def forward(self, x):
                return torch.matmul(x, self.w) + self.b

        model = Model(self.device)
        example_inputs = (torch.randn(4, 4, device=self.device),)
        with config.patch({"aot_inductor.use_runtime_constant_folding": True}):
            so_path, code = run_and_get_cpp_code(
                AOTIRunnerUtil.legacy_compile, model, example_inputs
            )
            # We should have 1 input, 1 output, 2 constants for the model.
            FileCheck().check_count("AOTInductorModelBase(1,", 1).check_next(
                "1,"
            ).check_next("2,").run(code)

    def test_constant_folding(self):
        class Model(torch.nn.Module):
            def __init__(self, device):
                super().__init__()
                self.w_pre = torch.randn(4, 4, device=device)
                self.b = torch.randn(4, device=device)

            def forward(self, x):
                w_transpose = torch.transpose(self.w_pre, 0, 1)
                w_relu = torch.nn.functional.relu(w_transpose)
                w = w_relu + self.b
                return torch.matmul(x, w)

        example_inputs = (torch.randn(4, 4, device=self.device),)
        with config.patch({"aot_inductor.use_runtime_constant_folding": True}):
            self.check_model(Model(self.device), example_inputs)

    def test_constant_folding_with_update(self):
        class Model(torch.nn.Module):
            def __init__(self, device):
                super().__init__()
                self.w_pre = torch.randn(4, 4, device=device)
                self.b = torch.randn(4, device=device)

            def forward(self, x):
                w_transpose = torch.transpose(self.w_pre, 0, 1)
                w_relu = torch.nn.functional.relu(w_transpose)
                w = w_relu + self.b
                return torch.matmul(x, w)

        example_inputs = (torch.randn(4, 4, device=self.device),)
        with (
            torch.no_grad(),
            config.patch(
                {
                    "always_keep_tensor_constants": True,
                    "aot_inductor.use_runtime_constant_folding": True,
                }
            ),
        ):
            model = Model(self.device)
            so_path = AOTIRunnerUtil.legacy_compile(
                model=model,
                example_inputs=example_inputs,
            )

        runner = AOTIRunnerUtil.legacy_load_runner(self.device, so_path)

        def runner_call(*args, **kwargs):
            import torch.fx._pytree as fx_pytree

            call_spec = runner.get_call_spec()
            in_spec = pytree.treespec_loads(call_spec[0])
            out_spec = pytree.treespec_loads(call_spec[1])
            flat_inputs = fx_pytree.tree_flatten_spec((args, kwargs), in_spec)
            flat_inputs = [x for x in flat_inputs if isinstance(x, torch.Tensor)]
            flat_outputs = runner.run(flat_inputs)
            return pytree.tree_unflatten(flat_outputs, out_spec)

        test_inputs = torch.randn(4, 4, device=self.device)
        expected = model(test_inputs)
        output = runner_call(test_inputs)
        self.assertEqual(expected, output)

        # Update with new weights on active buffer
        new_weights = {
            "L__self___b": torch.randn(4, device=self.device),
            "L__self___w_pre": torch.randn(4, 4, device=self.device),
        }
        model.w_pre = new_weights["L__self___w_pre"]
        model.b = new_weights["L__self___b"]
        expected = model(test_inputs)
        runner.update_constant_buffer(new_weights, False, False)
        output = runner_call(test_inputs)
        self.assertEqual(expected, output)

        # Update with new weights on inactive buffer
        new_weights = {
            "L__self___b": torch.randn(4, device=self.device),
            "L__self___w_pre": torch.randn(4, 4, device=self.device),
        }
        model.w_pre = new_weights["L__self___w_pre"]
        model.b = new_weights["L__self___b"]
        expected = model(test_inputs)
        runner.update_constant_buffer(new_weights, True, False)
        new_output = runner_call(test_inputs)
        # We have not yet swapped the buffer, new_output should be the same as the old one.
        self.assertEqual(output, new_output)
        # Swap the buffer, should get the correct result now.
        runner.swap_constant_buffer()
        new_output = runner_call(test_inputs)
        self.assertEqual(expected, new_output)

    @requires_gpu
    def test_duplicate_constant_folding(self):
        class Model(torch.nn.Module):
            def __init__(self, device):
                super().__init__()
                self.w1 = torch.randn(4, 4, device=device)
                self.w2 = torch.randn(4, 4, device=device)
                self.w3 = torch.randn(4, 4, device=device)
                self.w4 = torch.randn(4, 4, device=device)

            def forward(self, x):
                w_concat = torch.cat((self.w1, self.w2, self.w3, self.w4))
                return torch.cat((x, w_concat))

        example_inputs = (torch.randn(4, 4, device=self.device),)
        with config.patch({"aot_inductor.use_runtime_constant_folding": True}):
            self.check_model(Model(self.device), example_inputs)

    def test_autotune_with_constant_folding(self):
        class Model(torch.nn.Module):
            def __init__(self, device) -> None:
                super().__init__()
                self.x = torch.randn(2048, 2048, dtype=torch.float16, device=device)

            def _quantize(self, input):
                return torch.abs(input)

            def forward(self, y):
                abs_weight = self._quantize(self.x)
                abs_y = self._quantize(y)

                return abs_weight, abs_y

        input1 = (torch.rand(2048, 2048, dtype=torch.float16, device=self.device),)
        model = Model(self.device).to(self.device)

        _ = model(*input1)

        ep = torch.export.export(model, input1, dynamic_shapes=None, strict=False)
        torch._inductor.aoti_compile_and_package(
            ep, inductor_configs={"aot_inductor.use_runtime_constant_folding": True}
        )

    @unittest.skipIf(
        TEST_MPS and MACOS_VERSION < 14.0,
        "Compilation error",
    )
    def test_aot_inductor_consts_cpp_build(self):
        class Model(torch.nn.Module):
            def __init__(self, device) -> None:
                super().__init__()
                self.x = torch.randn(2048, 2048, dtype=torch.float16, device=device)

            def _quantize(self, input):
                return torch.abs(input)

            def forward(self, y):
                abs_weight = self._quantize(self.x)
                abs_y = self._quantize(y)

                return abs_weight, abs_y

        input1 = (torch.rand(2048, 2048, dtype=torch.float16, device=self.device),)
        model = Model(self.device).to(self.device)

        _ = model(*input1)

        ep = torch.export.export(model, input1, dynamic_shapes=None, strict=False)
        torch._inductor.aoti_compile_and_package(
            ep,
            inductor_configs={
                "aot_inductor.use_runtime_constant_folding": True,
                "aot_inductor.use_consts_asm_build": False,
            },
        )

    @common_utils.parametrize("dynamic", [False, True])
    @common_utils.parametrize("tma_version", ["new", "old"])
    def test_triton_kernel_on_device_tma(self, dynamic, tma_version):
        if self.device != GPU_TYPE:
            raise unittest.SkipTest("requires GPU")
        if tma_version == "new" and not has_triton_tensor_descriptor_host_tma():
            self.skipTest("requires triton.tools.tensor_descriptor TMA support")
        if tma_version == "old" and not has_triton_experimental_host_tma():
            self.skipTest("requires triton.tools.experimental_descriptor TMA support")

        kernel = (
            add_kernel_on_device_tma_new_api
            if tma_version == "new"
            else add_kernel_on_device_tma_old_api
        )

        class Model(torch.nn.Module):
            def __init__(self) -> None:
                super().__init__()

            def forward(self, a, b):
                BLOCK_SIZE = 32
                out = torch.zeros_like(a)
                m, n = out.size()

                # Allocate workspace for on-device TMA descriptors
                # Need 128 bytes per descriptor, 3 descriptors total
                if tma_version == "old":
                    workspace = torch.zeros(3 * 128, dtype=torch.uint8, device=a.device)
                else:
                    workspace = None

                grid = (triton.cdiv(m, BLOCK_SIZE), triton.cdiv(n, BLOCK_SIZE))

                kernel[grid](
                    a,
                    b,
                    out,
                    m,
                    n,
                    workspace,
                    BLOCK_SIZE=BLOCK_SIZE,
                )

                return out

        a = torch.randn((32 * 4, 32 * 8), device=self.device)
        b = torch.randn((32 * 4, 32 * 8), device=self.device)
        example_inputs = (a, b)

        triton.set_allocator(
            lambda size, align, stream: torch.empty(
                size, dtype=torch.int8, device=GPU_TYPE
            )
        )

        dynamic_shapes = None
        if dynamic:
            dim0 = Dim("s0", min=2, max=1024)
            dim1 = Dim("s1", min=2, max=1024)
            dynamic_shapes = {
                "a": {0: dim0, 1: None},
                "b": {0: dim1, 1: None},
            }

        self.check_model(
            Model(),
            example_inputs=example_inputs,
            dynamic_shapes=dynamic_shapes,
        )

    @requires_gpu
    def test_multi_device(self):
        if self.device == "cpu" and GPU_TYPE == "xpu":
            raise unittest.SkipTest(
                "In this scenario, the test case will run XPU code in "
                "AOTIModelContainerRunnerCpu, which is not reasonable,"
                "See issue #140805"
            )

        class Model(torch.nn.Module):
            def forward(self, x):
                x = x + 1
                x = x.cpu()
                x = x + 2
                x = x.to(GPU_TYPE)
                return x

        example_inputs = (torch.randn(32, 64, device=self.device),)
        self.check_model(Model(), example_inputs)

    def test_large_weight(self):
        class Model(torch.nn.Module):
            def __init__(self) -> None:
                super().__init__()
                self.linear = torch.nn.Linear(2048, 262144)

            def forward(self, x, y):
                return x + self.linear(y)

        example_inputs = (
            torch.randn(1, 262144, device=self.device),
            torch.randn(1, 2048, device=self.device),
        )

        # We only test compilation since we often get OOM running in CI.
        model = Model()
        model = model.to(self.device)
        AOTIRunnerUtil.compile(model, example_inputs)

    def test_constant_type_propagation(self):
        class Model(torch.nn.Module):
            def __init__(self, device):
                super().__init__()
                self.w_pre = torch.randn(4, 4, device=device)
                self.b = torch.randn(4, device=device)

            def forward(self, x):
                w_transpose = torch.transpose(self.w_pre, 0, 1)
                w_relu = torch.nn.functional.relu(w_transpose)
                w = w_relu + self.b
                return torch.matmul(x, w)

        model = Model(self.device)
        example_inputs = (torch.randn(4, 4, device=self.device),)
        with config.patch({"aot_inductor.use_runtime_constant_folding": True}):
            so_path, code = run_and_get_cpp_code(
                AOTIRunnerUtil.legacy_compile, model, example_inputs
            )
            FileCheck().check_not("torch::aot_inductor::ConstantType::Unknown").run(
                code
            )

    def test_subclasses(self):
        device_to_init = self.device

        class Foo(torch.nn.Module):
            def __init__(self):
                super().__init__()
                self.p1 = torch.nn.Parameter(torch.ones(3, 4, device=device_to_init))
                self.p2 = torch.nn.Parameter(
                    CustomTensorPlainOut(
                        torch.ones(3, 4, device=device_to_init),
                        torch.ones(3, 4, device=device_to_init),
                    )
                )

            def forward(self, x):
                a = (2 * self.p1 + self.p2).sum()
                return x + a

        m = Foo()
        ref_x = torch.randn(3, 4, device=device_to_init)

        with torch.no_grad():
            result = AOTIRunnerUtil.run(
                m,
                (ref_x,),
            )
        actual = m(ref_x)
        self.assertTrue(same(result, actual))

    def test_large_mmaped_weights(self):
        class Model(torch.nn.Module):
            def __init__(self) -> None:
                super().__init__()
                self.linear = torch.nn.Linear(512, 250112)

            def forward(self, x, y):
                return x + self.linear(y)

        example_inputs = (
            torch.randn(1, 250112, device=self.device),
            torch.randn(1, 512, device=self.device),
        )
        with config.patch({"aot_inductor.force_mmap_weights": True}):
            self.check_model(Model(), example_inputs)

    def test_large_mmaped_weights_on_disk(self):
        class Model(torch.nn.Module):
            def __init__(self) -> None:
                super().__init__()
                self.linear = torch.nn.Linear(512, 250112)

            def forward(self, x, y):
                return x + self.linear(y)

        example_inputs = (
            torch.randn(1, 250112, device=self.device),
            torch.randn(1, 512, device=self.device),
        )
        with config.patch(
            {"aot_inductor.package_constants_on_disk_format": "binary_blob"}
        ):
            self.check_model(Model(), example_inputs)

    def test_with_offset(self):
        class Model(torch.nn.Module):
            def __init__(self, device):
                super().__init__()
                self.orig_tensor = torch.randn(2, 15, 10, device=device)[0]
                self.tensor = self.orig_tensor[5:, :]

            def forward(self, x, y):
                return (
                    x
                    + torch.nn.functional.linear(y, self.orig_tensor[:10, :])
                    + self.tensor
                )

        example_inputs = (
            torch.randn(10, 10, device=self.device),
            torch.randn(10, 10, device=self.device),
        )
        self.check_model(Model(self.device), example_inputs)

    @unittest.skipIf(
        IS_FBCODE,
        "Not yet runnable in fbcode when the model.so is newly generated while older PyTorch is used",
    )
    def test_freezing(self):
        class Model(torch.nn.Module):
            def __init__(self, device):
                super().__init__()
                self.weight = torch.randn(9, 10, device=device)
                self.padding = torch.randn(1, 10, device=device)

            def forward(self, x, y):
                padded_weight = torch.cat((self.weight, self.padding), dim=0)
                return x + torch.nn.functional.linear(y, padded_weight)

        example_inputs = (
            torch.randn(10, 10, device=self.device),
            torch.randn(10, 10, device=self.device),
        )

        with config.patch({"freezing": True}):
            self.check_model(Model(self.device), example_inputs)

    @unittest.skipIf(
        IS_FBCODE,
        "Not yet runnable in fbcode when the model.so is newly generated while older PyTorch is used",
    )
    def test_conv_freezing(self):
        dtypes = [torch.bfloat16, torch.float] if SM80OrLater else [torch.float]
        for dtype, groups in itertools.product(dtypes, [1, 2]):
            iC = 2
            oC = 3

            class Model(torch.nn.Module):
                def __init__(self, device):
                    super().__init__()
                    self.weight = torch.randn(oC * groups, iC, 3, 3, device=device).to(
                        dtype
                    )

                def forward(self, y):
                    return torch.nn.functional.conv2d(y, self.weight, groups=groups)

            example_inputs = (
                torch.randn(2, iC * groups, 10, 10, device=self.device).to(dtype),
            )

            with config.patch({"freezing": True}):
                self.check_model(Model(self.device), example_inputs)

    @unittest.skipIf(
        IS_FBCODE,
        "Not yet runnable in fbcode when the model.so is newly generated while older PyTorch is used",
    )
    @tf32_on_and_off(0.005)
    def test_deconv_freezing(self):
        dtypes = [torch.float]
        if torch._C._has_mkldnn and torch.ops.mkldnn._is_mkldnn_bf16_supported():
            dtypes.append(torch.bfloat16)
        for dtype, groups in itertools.product(dtypes, [2, 1]):
            iC = 4
            oC = 2

            class Model(torch.nn.Module):
                def __init__(self, device):
                    super().__init__()
                    self.weight = torch.randn(iC, oC * groups, 2, 2, device=device).to(
                        dtype
                    )

                def forward(self, y):
                    return torch.nn.functional.conv_transpose2d(
                        y, self.weight, groups=groups
                    )

            example_inputs = (torch.randn(1, iC, 3, 3, device=self.device).to(dtype),)
            with config.patch({"freezing": True}):
                self.check_model(Model(self.device), example_inputs)

    @unittest.skipIf(
        IS_FBCODE,
        "Not yet runnable in fbcode when the model.so is newly generated while older PyTorch is used",
    )
    def test_linear_freezing(self):
        dtypes = [torch.bfloat16, torch.float] if SM80OrLater else [torch.float]
        for dtype in dtypes:

            class LinearModel(torch.nn.Module):
                def __init__(self, device):
                    super().__init__()
                    self.weight = torch.randn(10, 10, device=device).to(dtype)
                    self.bias = torch.randn(10, device=device).to(dtype)

                def forward(self, y):
                    return torch.nn.functional.linear(y, self.weight, self.bias)

            example_inputs = (torch.randn(10, 10, device=self.device).to(dtype),)

            with config.patch({"freezing": True}):
                model = LinearModel(device=self.device)
                self.check_model(model, example_inputs)

    def test_same_backing(self):
        with torch.library._scoped_library("mylib", "FRAGMENT") as lib:
            torch.library.define(
                "mylib::foo2",
                "(Tensor a, Tensor b) -> Tensor",
                tags=torch.Tag.pt2_compliant_tag,
                lib=lib,
            )

            @torch.library.impl("mylib::foo2", "CompositeExplicitAutograd", lib=lib)
            def foo_impl(a: torch.Tensor, b: torch.Tensor) -> torch.Tensor:
                return a + b

            class M(torch.nn.Module):
                def forward(self, a, b):
                    x = a.shape[0]
                    y = b.shape[0]
                    a = torch.cat([a, a])
                    a = torch.ops.mylib.foo2(a, a)
                    a = a * x
                    b = torch.cat([b, b])
                    b = torch.ops.mylib.foo2(b, b)
                    b = b * y
                    return a, b

            inp = (torch.ones(3, device=self.device), torch.ones(3, device=self.device))
            self.check_model(M(), inp)

    @unittest.skipIf(
        TEST_MPS and MACOS_VERSION < 14.0,
        "MPS BFloat16 is only supported on MacOS 14+",
    )
    def test_empty_cat_dtype_promotion(self):
        class Foo(torch.nn.Module):
            def forward(self, x, y):
                z = torch.cat([x, y], dim=1)
                z = z.to(dtype=torch.bfloat16)
                return z * 2

        model = Foo()
        inps = (torch.randn(4, 10, dtype=torch.bfloat16), torch.randn(4, 0))
        self.check_model(model, inps)

    @unittest.skipIf(
        not IS_BIG_GPU, "Skipping triton backend only since not big GPU (not enough SM)"
    )
    def test_linear_dynamic_maxautotune(self):
        if self.device == "cpu":
            raise unittest.SkipTest("using triton backend only is not supported on CPU")

        class Model(torch.nn.Module):
            def __init__(self) -> None:
                super().__init__()
                self.linear = torch.nn.Linear(1, 1)

            def forward(self, x):
                return self.linear(x)

        model = Model().to(device=self.device)
        compile_inputs = (torch.randn(2048, 1, device=self.device),)
        dim0_x = Dim("dim0_x", min=2, max=2048)
        dynamic_shapes = {"x": {0: dim0_x}}
        ep = torch.export.export(
            model, compile_inputs, dynamic_shapes=dynamic_shapes, strict=True
        )
        optimized = torch._inductor.aoti_load_package(
            torch._inductor.aoti_compile_and_package(
                ep,
                inductor_configs={
                    "max_autotune": True,
                    "max_autotune_gemm_backends": "TRITON",
                },
            )
        )
        runtime_input = torch.randn(10, 1, device=self.device)
        self.assertTrue(same(optimized(runtime_input), model(runtime_input)))
        runtime_input = torch.randn(16, 1, device=self.device)
        self.assertTrue(same(optimized(runtime_input), model(runtime_input)))
        runtime_input = torch.randn(100, 1, device=self.device)
        self.assertTrue(same(optimized(runtime_input), model(runtime_input)))

    @torch._inductor.config.patch(
        pre_grad_fusion_options={
            "normalization_pass": {},
            "remove_split_with_size_one_pass": {},
            "merge_getitem_cat_pass": {},
            "merge_stack_tahn_unbind_pass": {},
            "merge_splits_pass": {},
            "mutate_cat_pass": {},
            "split_cat_pass": {},
            "unbind_stack_pass": {},
        },
        post_grad_fusion_options={},
    )
    def test_simple_split(self):
        class Model(torch.nn.Module):
            def __init__(self) -> None:
                super().__init__()

            def forward(self, x):
                return torch.cat(tensors=torch.split(x, 4, dim=1), dim=-2)

        example_inputs = (torch.randn(2, 8, device=self.device),)
        counters.clear()
        model = Model().to(device=self.device)
        actual = AOTIRunnerUtil.legacy_run(self.device, model, example_inputs)
        self.assertTrue(same(model(*example_inputs), actual))
        self.assertEqual(counters["inductor"]["scmerge_split_removed"], 1)
        self.assertEqual(counters["inductor"]["scmerge_cat_removed"], 1)
        self.assertEqual(counters["inductor"]["scmerge_split_sections_removed"], 1)

    def test_amp_fallback_random(self):
        def fn(x, w):
            return torch.functional.F.linear(x, w)

        example_inputs = (
            torch.randn(10, 10, device=self.device),
            torch.randn(10, 10, device=self.device),
        )
        with config.patch({"fallback_random": True}):
            with torch.amp.autocast(device_type=self.device):
                self.check_model(fn, example_inputs)

    def test_missing_output(self):
        class Model(torch.nn.Module):
            def __init__(self) -> None:
                super().__init__()

            def forward(self, x, y):
                a = torch.sin(x)
                b = torch.mm(a, y)
                c = torch.cos(b)
                return c

        example_inputs = (
            torch.randn(10, 10, device=self.device),
            torch.randn(10, 10, device=self.device),
        )
        self.check_model(Model(), example_inputs)

    def test_output_misaligned(self):
        class Model(torch.nn.Module):
            def __init__(self) -> None:
                super().__init__()

            def forward(self, x, y):
                x_unsqueeze = torch.unsqueeze(x, dim=0)
                y_unsqueeze = torch.unsqueeze(y, dim=0)
                cat = torch.cat([x_unsqueeze, y_unsqueeze], dim=0)
                x_getitem = cat[0]
                y_getitem = cat[1]
                x_sigmoid = torch.sigmoid(x_getitem)
                return x_sigmoid, y_getitem

        example_inputs = (
            torch.randn(10, 10, device=self.device),
            torch.randn(10, 10, device=self.device),
        )
        with config.patch({"aot_inductor.use_runtime_constant_folding": True}):
            self.check_model(Model(), example_inputs)

    @unittest.skipIf(
        not IS_BIG_GPU, "Skipping triton backend only since not big GPU (not enough SM)"
    )
    @skip("Test was marked as expected failure, but does not fail always anymore.")
    def test_dynamic_smem_above_default_limit(self):
        if self.device == "cpu":
            raise unittest.SkipTest("using triton backend only is not supported on CPU")

        class Model(torch.nn.Module):
            def forward(self, x, y):
                return x @ y

        model = Model().to(self.device)
        # on A100, the generated Triton kernel for this MM
        # requires 55296 bytes of dynamic SMEM which is above
        # the A100's default dynamic SMEM limit of 49152 bytes.
        example_inputs = (
            torch.randn(10285, 96, device=self.device),
            torch.randn(96, 1, device=self.device),
        )
        self.check_model(
            model,
            example_inputs,
            options={
                "max_autotune": True,
                "max_autotune_gemm_backends": "TRITON",
            },
        )

    @unittest.skipIf(IS_FBCODE, "Not yet runnable in fbcode")
    def test_seq(self):
        layernorm = torch.nn.LayerNorm(10)
        net = torch.nn.Sequential(
            layernorm,
            torch.nn.ReLU(),
            layernorm,
            torch.nn.ReLU(),
        )

        example_inputs = (torch.randn(10, device=self.device),)
        self.check_model(net.eval(), example_inputs)

    def test_addmm(self):
        class Model(torch.nn.Module):
            def __init__(self, n, k, device):
                super().__init__()
                self.weight = torch.randn(n, k, device=device)
                self.bias = torch.randn(n, device=device)

            def forward(self, a):
                return torch.nn.functional.linear(a, self.weight, self.bias)

        M = 8
        N = 6
        K = 16
        model = Model(N, K, self.device)
        batch = 2
        a = torch.randn(batch, M, K, device=self.device)
        # We should be able to call self.check_model here, but torch.export.export
        # constants (non-parameter, non-buffer) doesn't work today.
        example_inputs = (a,)
        self.check_model(model, example_inputs)

    def test_aliased_buffer_reuse(self):
        class Model(torch.nn.Module):
            def __init__(self) -> None:
                super().__init__()

            def forward(self, x, y):
                x = 2 * x
                y = 2 * y
                c = torch.cat([x, y], dim=-1)
                d = 1 + c
                m = torch.mm(d, d)
                return m[:, :2] + x

        example_inputs = (
            torch.randn(4, 2, device=self.device),
            torch.randn(4, 2, device=self.device),
        )
        self.check_model(Model(), example_inputs)

    def test_buffer_reuse(self):
        class Model(torch.nn.Module):
            def __init__(self) -> None:
                super().__init__()

            def forward(self, x, y):
                a = torch.sin(x)
                b = torch.cos(y)
                c = torch.mm(a, b)
                d = torch.relu(c)
                e = torch.sigmoid(d)
                f = torch.mm(x, y)
                g = e + f
                return g

        example_inputs = (
            torch.randn(4, 4, device=self.device),
            torch.randn(4, 4, device=self.device),
        )
        self.check_model(Model(), example_inputs)

    def test_duplicated_params(self):
        class Model(torch.nn.Module):
            def __init__(self) -> None:
                super().__init__()
                self.p = torch.nn.Parameter(torch.rand(6))
                self.q = self.p

            def forward(self, x):
                return self.p * x + self.q

        example_inputs = (torch.rand(6, device=self.device),)
        self.check_model(Model(), example_inputs)

    @unittest.skip("Skip this test, only for local test. SIGABRT is produced.")
    def test_inf(self):
        class Model(torch.nn.Module):
            def __init__(self) -> None:
                super().__init__()
                self.linear = torch.nn.Linear(10, 10)

            def forward(self, x, y):
                return x + self.linear(y)

        x = torch.randn(10, 10, device=self.device)
        x[0][0] = float("Inf")
        example_inputs = (
            x,
            torch.randn(10, 10, device=self.device),
        )
        self.check_model(
            Model().to(self.device),
            example_inputs,
            options={"debug_check_inf_and_nan": True},
        )

    @unittest.skip("Skip this test, only for local test. SIGABRT is produced.")
    def test_nan(self):
        class Model(torch.nn.Module):
            def __init__(self) -> None:
                super().__init__()
                self.linear = torch.nn.Linear(10, 10)

            def forward(self, x, y):
                return x + self.linear(y)

        x = torch.randn(10, 10, device=self.device)
        x[0][0] = float("nan")
        example_inputs = (
            x,
            torch.randn(10, 10, device=self.device),
        )
        self.check_model(
            Model().to(self.device),
            example_inputs,
            options={"debug_check_inf_and_nan": True},
        )

    def test_assert_async(self):
        if self.device != GPU_TYPE:
            raise unittest.SkipTest("requires GPU_TYPE")

        class Model(torch.nn.Module):
            def __init__(self) -> None:
                super().__init__()

            def forward(self, x):
                u0 = x.item()
                torch._check(u0 > 3)
                return torch.ones(u0)[0]

        x = torch.tensor(23, device=self.device)
        example_inputs = (x,)
        self.check_model(Model(), example_inputs)

    def test_simple_dynamic(self):
        class Model(torch.nn.Module):
            def __init__(self) -> None:
                super().__init__()

            def forward(self, x, y):
                add_0 = x + y
                return torch.nn.functional.relu(input=add_0, inplace=False)

        x = torch.randn(128, 2048, device=self.device)
        y = torch.randn(128, 2048, device=self.device)
        dim0_x = Dim("dim0_x", min=1, max=2048)
        dynamic_shapes = {"x": {0: dim0_x}, "y": {0: dim0_x}}
        example_inputs = (x, y)
        self.check_model(Model(), example_inputs, dynamic_shapes=dynamic_shapes)

    @skipIfWindows(msg="TODO: (xuhancn) confirm, Crash: access violation")
    def test_large_dynamic_dim(self):
        class Model(torch.nn.Module):
            def __init__(self) -> None:
                super().__init__()

            def forward(self, x, y):
                add_0 = x + y
                return torch.nn.functional.relu(input=add_0, inplace=False)

        x = torch.randn(128, 2048, device=self.device)
        y = torch.randn(128, 2048, device=self.device)
        # Use a dimension that exceeds the maximum value of a C long long (2^63 - 1)
        dim0_x = Dim("dim0_x", min=1, max=1171368248680556527362)
        dynamic_shapes = {"x": {0: dim0_x}, "y": {0: dim0_x}}
        example_inputs = (x, y)
        self.check_model(Model(), example_inputs, dynamic_shapes=dynamic_shapes)

    @unittest.skipIf(
        not PLATFORM_SUPPORTS_FP8,
        "FP8 is only supported on H100+, SM 8.9 and MI300+ devices",
    )
    @skipIfXpu
    def test_fp8(self):
        # cuda only
        if self.device != "cuda":
            return

        class Model(torch.nn.Module):
            def __init__(self, dtype):
                super().__init__()
                self.out_dtype = dtype

            def forward(self, x, weight, bias, scale_a, scale_b):
                weight = weight.to(e4m3_type)
                output = torch._scaled_mm(
                    x,
                    weight,
                    bias=input_bias,
                    out_dtype=self.out_dtype,
                    scale_a=scale_a,
                    scale_b=scale_b,
                )
                return output

        dtype = torch.float16

        a_scale = torch.Tensor([1.0]).to(device=GPU_TYPE)
        b_scale = torch.Tensor([1.0]).to(device=GPU_TYPE)
        input_bias = torch.rand(32, device=GPU_TYPE, dtype=dtype)
        weight_shape = (32, 16)
        weight = torch.rand(*weight_shape, device=GPU_TYPE, dtype=dtype).T
        a_inverse_scale = 1 / a_scale
        b_inverse_scale = 1 / b_scale

        x_shape = (16, 16)
        x = torch.rand(*x_shape, device=GPU_TYPE, dtype=dtype).to(e4m3_type)
        dim0_x = Dim("dim0_x", min=1, max=2048)
        dynamic_shapes = ({0: dim0_x}, None, None, None, None)
        self.check_model(
            Model(dtype),
            (x, weight, input_bias, a_inverse_scale, b_inverse_scale),
            dynamic_shapes=dynamic_shapes,
        )

    @unittest.skipIf(
        TEST_WITH_ROCM or not IS_SM90,
        "scaled_grouped_mm is only supported on SM90",
    )
    @skipIfXpu
    def test_scaled_grouped_mm(self):
        # Test torch._scaled_grouped_mm AOTI lowering
        # cuda only
        if self.device != "cuda":
            raise unittest.SkipTest("requires CUDA")

        class Model(torch.nn.Module):
            def __init__(self):
                super().__init__()

            def forward(self, x, weight, scale_a, scale_b, offsets):
                # x: [num_groups, batch, in_features] - FP8 inputs
                # weight: [total_out_features, in_features] - FP8 weights (transposed)
                # scale_a: [num_groups] - input scales
                # scale_b: [num_groups] - weight scales
                # offsets: [num_groups] - cumulative output sizes
                output = torch._scaled_grouped_mm(
                    x,
                    weight.t(),
                    scale_a=scale_a,
                    scale_b=scale_b,
                    offs=offsets,
                    use_fast_accum=True,
                )
                return output.half()

        dtype = torch.float16
        num_groups = 3
        batch_size = 64
        in_features = 128
        out_features_list = [64, 128, 256]  # Different output sizes for each group

        device = GPU_TYPE

        # Calculate offsets (cumulative output sizes)
        offsets = torch.cumsum(torch.tensor(out_features_list), dim=0).to(
            device, dtype=torch.int32
        )
        total_out_features = sum(out_features_list)

        # Create FP8 input tensors - stacked for all groups
        x_fp16 = torch.randn(
            num_groups, batch_size, in_features, dtype=dtype, device=device
        )
        x_fp8 = x_fp16.to(torch.float8_e4m3fn)

        # Create FP8 weight tensor - concatenated and transposed
        weight_fp16 = torch.randn(
            total_out_features, in_features, dtype=dtype, device=device
        )
        weight_fp8 = weight_fp16.to(torch.float8_e4m3fn)

        # Create scales
        scale_a = torch.ones(num_groups, batch_size, device=device, dtype=torch.float32)
        scale_b = torch.ones(total_out_features, device=device, dtype=torch.float32)

        self.check_model(
            Model(),
            (x_fp8, weight_fp8, scale_a, scale_b, offsets),
        )

    @unittest.skipIf(
        not PLATFORM_SUPPORTS_FP8,
        "FP8 is only supported on H100+, SM 8.9 and MI300+ devices",
    )
    @skipIfXpu
    def test_fp8_view_of_param(self):
        # cuda only
        if self.device != GPU_TYPE:
            return

        class Model(torch.nn.Module):
            def __init__(self, dtype, weight):
                super().__init__()
                self.out_dtype = dtype
                self.weight = weight

            def forward(self, x, bias, scale_a, scale_b):
                # test: do the view inside of the graph,
                # AOTI needs to materialize this view before passing
                # it into the scaled_mm extern kernel
                weight = self.weight.T
                output = torch._scaled_mm(
                    x,
                    weight,
                    bias=input_bias,
                    out_dtype=self.out_dtype,
                    scale_a=scale_a,
                    scale_b=scale_b,
                )
                return output

        dtype = torch.float16

        a_scale = torch.Tensor([1.0]).to(device=self.device)
        b_scale = torch.Tensor([1.0]).to(device=self.device)
        input_bias = torch.rand(32, device=self.device, dtype=dtype)
        weight_shape = (32, 16)
        weight = torch.rand(*weight_shape, device=self.device, dtype=dtype).to(
            e4m3_type
        )
        a_inverse_scale = 1 / a_scale
        b_inverse_scale = 1 / b_scale

        x_shape = (16, 16)
        x = torch.rand(*x_shape, device=self.device, dtype=dtype).to(e4m3_type)
        dim0_x = Dim("dim0_x", min=1, max=2048)
        dynamic_shapes = ({0: dim0_x}, None, None, None)
        self.check_model(
            Model(dtype, weight),
            (x, input_bias, a_inverse_scale, b_inverse_scale),
            dynamic_shapes=dynamic_shapes,
        )

    def test_poi_multiple_dynamic(self):
        class Model(torch.nn.Module):
            def __init__(self) -> None:
                super().__init__()

            def forward(self, x, y):
                add_0 = x + y
                return torch.nn.functional.relu(input=add_0, inplace=False)

        x = torch.randn(128, 2048, device=self.device)
        y = torch.randn(128, 2048, device=self.device)
        dim0_x = Dim("dim0_x", min=1, max=2048)
        dynamic_shapes = {"x": {0: dim0_x}, "y": {0: dim0_x}}
        list_example_inputs = [(x, y)]
        list_example_inputs.append(
            (
                torch.randn(64, 2048, device=self.device),
                torch.randn(64, 2048, device=self.device),
            ),
        )
        list_example_inputs.append(
            (
                torch.randn(211, 2048, device=self.device),
                torch.randn(211, 2048, device=self.device),
            ),
        )
        self.check_model_with_multiple_inputs(
            Model(), list_example_inputs, dynamic_shapes=dynamic_shapes
        )

    @unittest.skipIf(
        not IS_BIG_GPU, "Skipping triton backend only since not big GPU (not enough SM)"
    )
    def test_addmm_multiple_dynamic(self):
        if self.device == "cpu":
            raise unittest.SkipTest("using triton backend only is not supported on CPU")

        class Model(torch.nn.Module):
            def __init__(self, n, k, device):
                super().__init__()
                self.weight = torch.randn(n, k, device=device)
                self.bias = torch.randn(n, device=device)

            def forward(self, a):
                return torch.nn.functional.linear(a, self.weight, self.bias)

        M = 8
        N = 6
        K = 16
        model = Model(N, K, self.device)
        batch = 2
        a = torch.randn(batch, M, K, device=self.device)
        dim0_a = Dim("dim0_a", min=1, max=2048)
        dynamic_shapes = {"a": {0: dim0_a}}
        list_example_inputs = [(a,)]
        batch = 2048
        list_example_inputs.append(
            (torch.randn(batch, M, K, device=self.device),),
        )
        batch = 128
        list_example_inputs.append(
            (torch.randn(batch, M, K, device=self.device),),
        )
        self.check_model_with_multiple_inputs(
            model,
            list_example_inputs,
            dynamic_shapes=dynamic_shapes,
            options={
                "max_autotune": True,
                "max_autotune_gemm_backends": "TRITON",
            },
        )

    @unittest.skipIf(
        not IS_BIG_GPU, "Skipping triton backend only since not big GPU (not enough SM)"
    )
    def test_bmm_multiple_dynamic(self):
        if self.device == "cpu":
            raise unittest.SkipTest("using triton backend only is not supported on CPU")

        class Model(torch.nn.Module):
            def __init__(self) -> None:
                super().__init__()

            def forward(self, a, b):
                return torch.bmm(a, b)

        M = 8
        N = 6
        K = 16
        model = Model()
        batch = 1024
        a = torch.randn(batch, M, K, device=self.device)
        b = torch.randn(batch, K, N, device=self.device)
        dim0_a = Dim("dim0_a", min=1, max=2048)
        dynamic_shapes = {"a": {0: dim0_a}, "b": {0: dim0_a}}
        list_example_inputs = [(a, b)]
        batch = 2048
        list_example_inputs.append(
            (
                torch.randn(batch, M, K, device=self.device),
                torch.randn(batch, K, N, device=self.device),
            ),
        )
        batch = 128
        list_example_inputs.append(
            (
                torch.randn(batch, M, K, device=self.device),
                torch.randn(batch, K, N, device=self.device),
            ),
        )
        self.check_model_with_multiple_inputs(
            model,
            list_example_inputs,
            options={
                "max_autotune": True,
                "max_autotune_gemm_backends": "TRITON",
            },
            dynamic_shapes=dynamic_shapes,
        )

    @skipIfWindows(msg="TODO: (xuhancn) confirm, Crash: access violation")
    def test_foreach_multiple_dynamic(self):
        class Model(torch.nn.Module):
            def __init__(self) -> None:
                super().__init__()

            def forward(self, x, y):
                x_unsqueeze = torch.unsqueeze(x, dim=0)
                y_unsqueeze = torch.unsqueeze(y, dim=0)
                cat = torch.cat([x_unsqueeze, y_unsqueeze], dim=0)
                return cat

        model = Model()
        x = torch.randn(128, 2048, device=self.device)
        y = torch.randn(128, 2048, device=self.device)
        dim0_x = Dim("dim0_x", min=1, max=2048)
        dynamic_shapes = {"x": {0: dim0_x}, "y": {0: dim0_x}}
        list_example_inputs = [(x, y)]
        list_example_inputs.append(
            (
                torch.randn(64, 2048, device=self.device),
                torch.randn(64, 2048, device=self.device),
            ),
        )
        list_example_inputs.append(
            (
                torch.randn(211, 2048, device=self.device),
                torch.randn(211, 2048, device=self.device),
            ),
        )
        self.check_model_with_multiple_inputs(
            model,
            list_example_inputs,
            dynamic_shapes=dynamic_shapes,
        )

    # scaled_dot_product_flash_attention
    @unittest.skipIf(not SM80OrLater, "bfloat16 only supported in sm80+")
    def test_sdpa(self):
        class Model(torch.nn.Module):
            def __init__(self) -> None:
                super().__init__()

            def forward(self, q, k, v):
                return torch.nn.functional.scaled_dot_product_attention(q, k, v)[0]

        example_inputs = (
            torch.randn(1, 48, 64, 64, dtype=torch.bfloat16, device=self.device),
            torch.randn(1, 48, 64, 64, dtype=torch.bfloat16, device=self.device),
            torch.randn(1, 48, 64, 64, dtype=torch.bfloat16, device=self.device),
        )
        self.check_model(Model(), example_inputs)

    @unittest.skipIf(not SM80OrLater, "bfloat16 only supported in sm80+")
    @unittest.skipIf(
        # for archs where this isn't lowered to flash attention, the math
        # backend will be used and it doesn't work for bfloat16
        not PLATFORM_SUPPORTS_FLASH_ATTENTION,
        "Some archs don't support SDPA with bfloat16",
    )
    def test_sdpa_2(self):
        class Model(torch.nn.Module):
            def __init__(self) -> None:
                super().__init__()

            def forward(self, q, k, v, x):
                t = torch.nn.functional.scaled_dot_product_attention(
                    q, k, v, is_causal=True
                )[0]
                return x + t

        example_inputs = (
            torch.randn(1, 48, 64, 64, dtype=torch.bfloat16, device=self.device),
            torch.randn(1, 48, 64, 64, dtype=torch.bfloat16, device=self.device),
            torch.randn(1, 48, 64, 64, dtype=torch.bfloat16, device=self.device),
            torch.randn(1, 48, 64, 64, dtype=torch.bfloat16, device=self.device),
        )
        self.check_model(Model(), example_inputs)

    @skipIfNoFBGEMM
    def test_quantized_linear(self):
        class Model(torch.nn.Module):
            def __init__(self, device):
                super().__init__()
                self.weight = torch.randn(10, 10, device=device)
                self.bias = torch.randn(10, device=device)

            def forward(self, x):
                return torch.ops.quantized.linear_dynamic_fp16_unpacked_weight(
                    x, self.weight, self.bias
                )

        example_inputs = (torch.randn(10, 10, device=self.device),)
        with config.patch({"aot_inductor.use_runtime_constant_folding": True}):
            self.check_model(Model(self.device), example_inputs)

    @skipIfNoFBGEMM
    def test_quantized_linear_bias_none(self):
        class Model(torch.nn.Module):
            def __init__(self, device):
                super().__init__()
                self.weight = torch.randn(10, 10, device=device)

            def forward(self, x):
                return torch.ops.quantized.linear_dynamic_fp16_unpacked_weight(
                    x, self.weight, None
                )

        example_inputs = (torch.randn(10, 10, device=self.device),)
        with config.patch({"aot_inductor.use_runtime_constant_folding": True}):
            self.check_model(Model(self.device), example_inputs)

    @skipIfNoFBGEMM
    def test_quanatized_int8_linear(self):
        class Model(torch.nn.Module):
            def __init__(self, device):
                super().__init__()
                self.weight = torch.randn(10, 10, device=device)
                self.bias = torch.randn(10, device=device)
                self.input_scale = torch.tensor(0.1)
                self.input_zero_point = torch.tensor(0)
                self.weight_scale = torch.tensor(0.1)
                self.weight_zero_point = torch.tensor(0)
                self.output_scale = torch.tensor(0.1)
                self.output_zero_point = torch.tensor(0)
                self.out_channel = 10

            def forward(self, x):
                return torch.ops._quantized.wrapped_quantized_linear(
                    x,
                    self.input_scale,
                    self.input_zero_point,
                    self.weight,
                    self.weight_scale,
                    self.weight_zero_point,
                    self.bias,
                    self.output_scale,
                    self.output_zero_point,
                    self.out_channel,
                )

        example_inputs = (torch.randn(10, 10, device=self.device),)
        with config.patch({"aot_inductor.use_runtime_constant_folding": True}):
            self.check_model(Model(self.device), example_inputs)

    def test_zero_grid_with_unbacked_symbols(self):
        class Repro(torch.nn.Module):
            def __init__(self) -> None:
                super().__init__()

            def forward(self, x, y):
                nz = torch.nonzero(x)
                b = torch.ones_like(nz, dtype=torch.float16)
                c = torch.zeros_like(nz, dtype=torch.float16)
                d = (b + c) @ y
                return d.sum()

        example_inputs = (
            torch.tensor([1, 1, 1], device=self.device),
            torch.randn((1, 32), dtype=torch.float16, device=self.device),
        )
        self.check_model(Repro(), example_inputs)

<<<<<<< HEAD
    @parametrize("shift_k", [0, 1, 2, 3])
    @config.patch({"unbacked_symint_fallback": 12})
    @config.patch({"triton.autotune_at_compile_time": None})
    def test_colin(self, shift_k):
        if self.device != GPU_TYPE:
            raise unittest.SkipTest("Need triton for user-defined triton kernel")

        INNER_DIM = 256

        def realize_out_tensor_with_size(size):
            tensor = torch.ones((size, INNER_DIM), device=self.device)
            # Realize the tensor as an intermediate buffer
            nrows, ncols = tensor.shape
            numel = tensor.numel()
            add_kernel[nrows,](
                in_ptr0=tensor,
                in_ptr1=tensor,
                out_ptr=tensor,
                n_elements=numel,
                BLOCK_SIZE=ncols,
            )
            return tensor

        class Repro(torch.nn.Module):
            def forward(self, x, y, lst):
                s0, s1 = x.shape
                s2, s3 = y.shape
                u0, u1, u2, u3, u100 = lst.tolist()

                expr1 = s0 + u0
                expr2 = s1 + u1
                expr3 = (s2 * s3) + (u2 // u3)  # make this one a lil complicated
                expr4 = 300

                t1 = realize_out_tensor_with_size(expr1)
                t2 = realize_out_tensor_with_size(expr2)
                t3 = realize_out_tensor_with_size(expr3)
                t4 = realize_out_tensor_with_size(expr4)

                # shift tensors to change up the torch._check order
                tensors = [t1, t2, t3, t4]
                shifted_tensors = tensors[shift_k:] + tensors[:shift_k]

                # torch.cat implicitly runs torch._check(lhs == rhs)
                cat = torch.cat(shifted_tensors, dim=1)

                return cat * cat

        # Disable cuda caching allocator to check for IMA
        torch.cuda.caching_allocator_enable(False)
        model = Repro()
        example_inputs = (
            # s0, s1
            torch.randn((100, 200), device=self.device),
            # s2, s3
            torch.randn((100, 3), device=self.device),
            # u0, u1, u2, u3, u100
            torch.tensor([200, 100, 0, 1, 300], device=self.device, dtype=torch.int),
        )
        spec = {
            "x": (Dim.DYNAMIC, Dim.DYNAMIC),
            "y": (Dim.DYNAMIC, Dim.DYNAMIC),
            "lst": (Dim.STATIC,),
        }
        self.check_model(model, example_inputs, dynamic_shapes=spec)
        torch.cuda.caching_allocator_enable(True)

=======
    @skipIfMPS
>>>>>>> 58bd8a80
    @config.patch({"unbacked_symint_fallback": 12})
    @config.patch({"triton.autotune_at_compile_time": None})
    def test_replace_unbacked_symbol_with_backed_expr(self):
        # This will test how autotune_at_compile_time generates sample inputs
        # when the user torch._checks(s0 + s1 == u0).
        # We may fail with IMA if the generated input sizes aren't correct.
        if self.device != GPU_TYPE:
            raise unittest.SkipTest("requires triton")

        def force_realize(tensor):
            # Realize the tensor as an intermediate buffer
            nrows, ncols = tensor.shape
            numel = tensor.numel()
            add_kernel[nrows,](
                in_ptr0=tensor,
                in_ptr1=tensor,
                out_ptr=tensor,
                n_elements=numel,
                BLOCK_SIZE=ncols,
            )

        INNER_DIM = 256

        class Repro(torch.nn.Module):
            def forward(self, x, y, lengths):
                # Realize an intermediate buffer with backed shape: s0 + s1
                relevant_embeddings = torch.cat([x, y], dim=0)
                force_realize(relevant_embeddings)

                # Realize an intermediate buffer with unbacked shape: u0
                num_relevant_embeddings = lengths.nonzero().size(0)
                ones = torch.ones((num_relevant_embeddings, INNER_DIM), device=x.device)
                force_realize(ones)

                # Add deferred runtime assertion: s0 + s1 == u0
                torch._check(relevant_embeddings.size(0) == ones.size(0))
                relevant_embeddings += ones
                return relevant_embeddings * relevant_embeddings

        torch.cuda.caching_allocator_enable(False)
        model = Repro()
        example_inputs = (
            torch.randn((1000, INNER_DIM), device=self.device),
            torch.randn((2000, INNER_DIM), device=self.device),
            torch.ones(3000),
        )
        spec = {
            "x": (Dim.DYNAMIC, Dim.STATIC),
            "y": (Dim.DYNAMIC, Dim.STATIC),
            "lengths": (Dim.DYNAMIC,),
        }
        self.check_model(model, example_inputs, dynamic_shapes=spec)
        torch.cuda.caching_allocator_enable(True)

    @config.patch({"triton.autotune_at_compile_time": None})
    def test_stride_with_unbacked_expr(self):
        class Repro(torch.nn.Module):
            def forward(self, x, y):
                u0 = x.item()
                torch._check(u0 >= 1)
                s0 = y.size(0)
                expr = u0 * s0
                sevens = torch.empty_strided(
                    size=(10, expr, 32), stride=(expr * 32, 32, 1), device=x.device
                ).fill_(7)
                return sevens * 3

        example_inputs = (
            torch.scalar_tensor(2, dtype=torch.int, device=self.device),
            torch.ones(8, device=self.device),
        )
        self.check_model(Repro(), example_inputs)

    @unittest.skipIf(
        TEST_MPS and MACOS_VERSION < 14.0,
        "bfloat16 is only supported on MacOS 14+",
    )
    def test_size_with_unbacked_add_expr(self):
        # Tests AOTI autotuning to make sure the correct input tensor sizes
        # are generated for sizes that include an expr such as s0 + u0.

        class Repro(torch.nn.Module):
            def forward(self, values, repeats, mask, embeddings, x, z, scalar):
                repeat_interleave = torch.repeat_interleave(values, repeats)
                index = torch.clamp(repeat_interleave, min=0, max=400).int()
                index_select = torch.index_select(embeddings, 0, index)

                backed = z.size(0)
                unbacked = scalar.item()

                unbacked_add_expr = backed + unbacked
                repeated = x.repeat(unbacked_add_expr, 1)
                return torch.cat([repeated, index_select], dim=1)

        example_inputs = (
            torch.ones(64, dtype=torch.int64, device=self.device),
            torch.ones(64, dtype=torch.int64, device=self.device) * 12,
            torch.ones((768,), dtype=torch.int64, device=self.device).bool(),
            torch.randn((401, 8), dtype=torch.bfloat16, device=self.device),
            torch.randn((1, 256), dtype=torch.bfloat16, device=self.device),
            torch.ones(758, 127, dtype=torch.int64, device=self.device),
            torch.scalar_tensor(10, dtype=torch.int32, device=self.device),
        )
        spec = {
            "values": (Dim.DYNAMIC,),
            "repeats": (Dim.DYNAMIC,),
            "mask": (Dim.DYNAMIC,),
            "embeddings": (Dim.DYNAMIC, Dim.STATIC),
            "x": (Dim.STATIC, Dim.STATIC),
            "z": (Dim.DYNAMIC, Dim.STATIC),
            "scalar": (),
        }
        self.check_model(Repro(), example_inputs, dynamic_shapes=spec)

    def test_size_with_unbacked_add_expr_transitive(self):
        # Edge case with torch._check(expr1, expr2) + torch._check(expr2, unbacked).
        # When generating example input sizes for autotuning, it should coalesce
        # expr1, expr2, unbacked into a single size.
        if self.device != GPU_TYPE:
            raise unittest.SkipTest("requires GPU")

        class Repro(torch.nn.Module):
            def forward(self, values, repeats, mask, embeddings, x, y, z, lst):
                index = torch.repeat_interleave(values, repeats)
                index_select = torch.index_select(embeddings, 0, index)

                u0, u1 = lst.tolist()
                backed0, backed1 = z.size(0), z.size(1)

                repeated0 = y.repeat(backed0 + u0, 1)
                repeated1 = x.repeat(backed1 + u1, 1)
                out1 = torch.empty_like(repeated1)
                add_kernel[(out1.numel(),)](
                    repeated1, repeated1, out1, out1.numel(), BLOCK_SIZE=2
                )

                # Implicitly add torch._check(expr2, unbacked)
                cat = torch.cat([out1, index_select], dim=1)
                add = repeated0 + repeated1

                # Explicitly add torch._check(expr1, expr2)
                torch._check(repeated0.size(0) == out1.size(0))
                return cat, add

        example_inputs = (
            torch.ones(64, dtype=torch.int64, device=self.device),
            torch.ones(64, dtype=torch.int64, device=self.device) * 24,
            torch.ones((768,), dtype=torch.int64, device=self.device).bool(),
            torch.randn((401, 8), dtype=torch.bfloat16, device=self.device),
            torch.randn((2, 256), dtype=torch.bfloat16, device=self.device),
            torch.randn((2, 256), dtype=torch.bfloat16, device=self.device),
            torch.ones(758, 758, dtype=torch.int64, device=self.device),
            torch.tensor([10, 10], dtype=torch.int32, device=self.device),
        )
        spec = {
            "values": (Dim.DYNAMIC,),
            "repeats": (Dim.DYNAMIC,),
            "mask": (Dim.DYNAMIC,),
            "embeddings": (Dim.DYNAMIC, Dim.STATIC),
            "x": (Dim.DYNAMIC, Dim.STATIC),
            "y": (Dim.DYNAMIC, Dim.STATIC),
            "z": (Dim.DYNAMIC, Dim.DYNAMIC),
            "lst": (Dim.STATIC,),
        }
        self.check_model(Repro(), example_inputs, dynamic_shapes=spec)

    @config.patch({"unbacked_symint_fallback": 128})
    def test_size_with_unbacked_add_and_mul_expr(self):
        # Edge case with torch._check(add_expr, mul_expr). When generating example
        # input sizes for autotuning, make sure they coalesce into a single size.
        if self.device != GPU_TYPE:
            raise unittest.SkipTest("requires GPU")

        class Repro(torch.nn.Module):
            def forward(self, values, repeats, mask, embeddings, x, y, z, lst):
                u0, u1, u2 = lst.tolist()
                backed = z.size(0)
                backed1 = z.size(1)

                unbacked_add_expr = backed + u0
                unbacked_mul_expr = backed1 + (u1 * u2)
                repeated0 = x.repeat(unbacked_add_expr, 1)
                repeated1 = y.repeat(unbacked_mul_expr, 1)
                out0 = torch.empty_like(repeated0)
                out1 = torch.empty_like(repeated1)
                add_kernel[(out0.numel(),)](
                    repeated0, repeated0, out0, out0.numel(), BLOCK_SIZE=2
                )
                add_kernel[(out1.numel(),)](
                    repeated1, repeated1, out1, out1.numel(), BLOCK_SIZE=2
                )

                return torch.cat([out1, out0], dim=1)

        example_inputs = (
            torch.ones(64, dtype=torch.int64, device=self.device),
            torch.ones(64, dtype=torch.int64, device=self.device) * 24,
            torch.ones((768,), dtype=torch.int64, device=self.device).bool(),
            torch.randn((401, 8), dtype=torch.bfloat16, device=self.device),
            torch.randn((2, 256), dtype=torch.bfloat16, device=self.device),
            torch.randn((2, 256), dtype=torch.bfloat16, device=self.device),
            torch.ones(758, 758, dtype=torch.int64, device=self.device),
            torch.tensor([10, 5, 2], dtype=torch.int32, device=self.device),
        )
        spec = {
            "values": (Dim.DYNAMIC,),
            "repeats": (Dim.DYNAMIC,),
            "mask": (Dim.DYNAMIC,),
            "embeddings": (Dim.DYNAMIC, Dim.STATIC),
            "x": (Dim.DYNAMIC, Dim.STATIC),
            "y": (Dim.DYNAMIC, Dim.STATIC),
            "z": (Dim.DYNAMIC, Dim.DYNAMIC),
            "lst": (Dim.STATIC,),
        }
        self.check_model(Repro(), example_inputs, dynamic_shapes=spec)

    @skipIfXpu(msg="_scaled_dot_product_flash_attention is not supported on XPU yet")
    @unittest.skipIf(
        not PLATFORM_SUPPORTS_FLASH_ATTENTION, "Some archs don't support flash SDPA"
    )
    def test_fallback_kernel_with_symexpr_output(self):
        if self.device != GPU_TYPE:
            raise unittest.SkipTest("requires GPU")

        class Module(torch.nn.Module):
            def forward(self, q, k, v):
                q = q.reshape(
                    q.shape[0],
                    2,
                    q.shape[2] * q.shape[3],
                    q.shape[1] // 2,
                )
                k = k.reshape(
                    k.shape[0],
                    2,
                    k.shape[2] * k.shape[3],
                    k.shape[1] // 2,
                )
                v = v.reshape(
                    v.shape[0],
                    2,
                    v.shape[2] * v.shape[3],
                    v.shape[1] // 2,
                )

                res = torch.ops.aten._scaled_dot_product_flash_attention.default(
                    q,
                    k,
                    v,
                )
                return res[0]

        m = Module().to(device=self.device)
        tensor_shape = (4, 32, 4, 4)
        inputs = (
            torch.randn(tensor_shape, dtype=torch.float16, device=self.device),
            torch.randn(tensor_shape, dtype=torch.float16, device=self.device),
            torch.randn(tensor_shape, dtype=torch.float16, device=self.device),
        )

        dynamic_shapes = {
            "q": {2: Dim.DYNAMIC, 3: Dim.DYNAMIC},
            "k": {2: Dim.DYNAMIC, 3: Dim.DYNAMIC},
            "v": {2: Dim.DYNAMIC, 3: Dim.DYNAMIC},
        }
        ep = torch.export.export(m, inputs, dynamic_shapes=dynamic_shapes, strict=False)
        path = torch._inductor.aot_compile(ep.module(), inputs)
        aot_model = torch._export.aot_load(path, device=self.device)
        torch.testing.assert_close(m(*inputs), aot_model(*inputs))

    def test_aoti_constant_tensor(self):
        class Foo(torch.nn.Module):
            def __init__(self, device):
                super().__init__()
                self.a = torch.ones(4, 4, device=device)
                self.b = torch.ones(4, 4, device=device)

            def forward(self, x):
                return torch.ops.aten.linear.default(x, self.a, self.b)

        example_inputs = (torch.ones(4, 4, device=self.device),)
        self.check_model(Foo(self.device), example_inputs)

    def test_aoti_constant_tensor_name_collision(self):
        class SubModule(torch.nn.Module):
            def __init__(self, device):
                super().__init__()
                self.register_buffer(
                    "_tensor_constant1",
                    torch.ones(1, device=device, dtype=torch.float32),
                    persistent=True,
                )

            def forward(self, x):
                return self.linear(x)

        class Foo(torch.nn.Module):
            def __init__(self, user_float_feature_idx, device):
                super().__init__()
                self.user_float_feature_idx = user_float_feature_idx
                self.register_buffer(
                    "_tensor_constant0",
                    torch.ones(5, device=device, dtype=torch.float32),
                    persistent=True,
                )
                self.register_buffer(
                    "_tensor_constant1",
                    torch.ones(1, device=device, dtype=torch.float32),
                    persistent=True,
                )
                self.sub_mod = SubModule(device)

            def forward(self, x):
                self._tensor_constant0[1:2] = 1
                return (
                    torch.index_select(
                        x, 1, torch.tensor(self.user_float_feature_idx, device=x.device)
                    ),
                    self._tensor_constant0,
                    self._tensor_constant1,
                    self.sub_mod._tensor_constant1,
                )

        example_inputs = (torch.ones(4, 4, device=self.device),)
        user_float_feature_idx = [1]
        # we have to have run_decomposition first to trigger the name collision
        ep = torch.export.export(
            Foo(user_float_feature_idx, self.device), example_inputs, strict=False
        ).run_decompositions()
        gm = ep.module()
        self.check_model(gm.to(self.device), example_inputs)

    def test_large_grid(self):
        if self.device != GPU_TYPE:
            raise unittest.SkipTest("requires GPU")

        class Model(torch.nn.Module):
            def __init__(self) -> None:
                super().__init__()

            def forward(self, primals_5):
                view = torch.ops.aten.reshape.default(primals_5, [-1, 2, 4])
                primals_5 = None
                permute = torch.ops.aten.permute.default(view, [0, 2, 1])
                clone = torch.ops.aten.clone.default(
                    permute, memory_format=torch.contiguous_format
                )
                return clone

        # let y_grid = 65537
        s0 = 16777472
        s1 = 8
        example_inputs = (torch.rand(s0, s1, device=self.device),)
        self.check_model(Model(), example_inputs)

    def test_cond_simple(self):
        inputs = (
            torch.randn((10, 20), device=self.device),
            torch.randn((10, 20), device=self.device),
        )
        dim0_ab = Dim("s0", min=2, max=1024)
        dynamic_shapes = {
            "p": {},
            "a": {0: dim0_ab, 1: None},
            "b": {0: dim0_ab, 1: None},
        }
        self.check_model_with_multiple_inputs(
            CondModels.Simple(),
            prepend_predicates(inputs),
            dynamic_shapes=dynamic_shapes,
        )

    def test_cond_nested(self):
        inputs = (
            torch.randn((10, 20), device=self.device),
            torch.randn((10, 20), device=self.device),
            torch.randn((10, 20), device=self.device),
        )
        dim0_abc = Dim("s0", min=2, max=1024)
        dynamic_shapes = {
            "p0": {},
            "p1": {},
            "p2": {},
            "a": {0: dim0_abc, 1: None},
            "b": {0: dim0_abc, 1: None},
            "c": {0: dim0_abc, 1: None},
        }
        self.check_model_with_multiple_inputs(
            CondModels.Nested(),
            prepend_predicates(inputs, num_predicates=3),
            dynamic_shapes=dynamic_shapes,
        )

    def test_cond_with_parameters(self):
        inputs = (torch.randn((10, 20), device=self.device),)
        dim0_abc = Dim("s0", min=2, max=1024)
        dynamic_shapes = {
            "p": {},
            "a": {0: dim0_abc, 1: None},
        }
        self.check_model_with_multiple_inputs(
            CondModels.Parameters(self.device),
            prepend_predicates(inputs),
            dynamic_shapes=dynamic_shapes,
        )

    def test_cond_with_reinterpret_view_inputs_outputs(self):
        inputs = (
            torch.randn((10, 20), device=self.device),
            torch.randn((10, 20), device=self.device),
        )
        # TODO: the min value need to be 5 because in the body_fn, we're slicing over z1[2:],
        # since the output size is [dim0_ab-3], when we extract tensor metadata out of the output
        # we call guard_size_oblivious, which assumes the dim0_ab-3 != 0 or 1. So we have to set
        # the minimum to 5 for now. We need to relax this restriction either by writing a less
        # constrained shape checking in fake impl of cond.
        dim0_ab = Dim("s0", min=5, max=1024)
        dynamic_shapes = {
            "p": {},
            "a": {0: dim0_ab, 1: None},
            "b": {0: dim0_ab, 1: None},
        }
        self.check_model_with_multiple_inputs(
            CondModels.ReinterpretView(),
            prepend_predicates(inputs),
            dynamic_shapes=dynamic_shapes,
        )

    def test_cond_with_multiple_outputs(self):
        inputs = (
            torch.randn((10, 20), device=self.device),
            torch.randn((10, 20), device=self.device),
            torch.randn((30, 40), device=self.device),
        )
        dim0_ab = Dim("s0", min=2, max=1024)
        dim0_c = Dim("s1", min=2, max=1024)
        dynamic_shapes = {
            "p": {},
            "a": {0: dim0_ab, 1: None},
            "b": {0: dim0_ab, 1: None},
            "c": {0: dim0_c, 1: None},
        }
        self.check_model_with_multiple_inputs(
            CondModels.MultipleOutputs(),
            prepend_predicates(inputs),
            dynamic_shapes=dynamic_shapes,
        )

    def test_cond_with_outer_code_before_after(self):
        inputs = (
            torch.randn((10, 20), device=self.device),
            torch.randn((10, 20), device=self.device),
        )
        dim0_ab = Dim("s0", min=2, max=1024)
        dynamic_shapes = {
            "p": {},
            "a": {0: dim0_ab, 1: None},
            "b": {0: dim0_ab, 1: None},
        }
        self.check_model_with_multiple_inputs(
            CondModels.OuterCode(),
            prepend_predicates(inputs),
            dynamic_shapes=dynamic_shapes,
        )

    def test_cond_use_buffers_from_outer_scope(self):
        inputs = (
            torch.randn((10, 20), device=self.device),
            torch.randn((10, 20), device=self.device),
            torch.randn((10, 20), device=self.device),
        )
        dim0_abc = Dim("s0", min=2, max=1024)
        dynamic_shapes = {
            "p": {},
            "a": {0: dim0_abc, 1: None},
            "b": {0: dim0_abc, 1: None},
            "c": {0: dim0_abc, 1: None},
        }
        self.check_model_with_multiple_inputs(
            CondModels.OuterBuffers(),
            prepend_predicates(inputs),
            dynamic_shapes=dynamic_shapes,
        )

    @common_utils.parametrize("dynamic", [False, True])
    def test_cond_non_tensor_predicates(self, dynamic):
        inputs1 = (
            torch.randn((10, 20), device=self.device),
            torch.randn((15, 20), device=self.device),
        )
        inputs2 = (
            torch.randn((10, 20), device=self.device),
            torch.randn((5, 20), device=self.device),
        )
        inputs = (inputs1,)
        dynamic_shapes = None
        if dynamic:
            inputs = (inputs1, inputs2)
            dim0_a = Dim("s0", min=2, max=1024)
            dim0_b = Dim("s1", min=2, max=1024)
            dynamic_shapes = {
                "a": {0: dim0_a, 1: None},
                "b": {0: dim0_b, 1: None},
            }
        self.check_model_with_multiple_inputs(
            CondModels.WithNonTensorPredicate(),
            inputs,
            dynamic_shapes=dynamic_shapes,
        )

    @common_utils.parametrize("dynamic", [False, True])
    def test_cond_unbacked_symint_closure(self, dynamic):
        inputs = (
            torch.randn((10, 20), device=self.device),
            torch.randn((15, 20), device=self.device),
            torch.randn((10, 20), device=self.device),
        )
        dynamic_shapes = None
        if dynamic:
            dim0_a = Dim("s0", min=2, max=1024)
            dim0_b = Dim("s1", min=2, max=1024)
            dynamic_shapes = {
                "p": {},
                "x": {0: dim0_a, 1: None},
                "y": {0: dim0_b, 1: None},
                "z": {0: dim0_a, 1: None},
            }
        self.check_model_with_multiple_inputs(
            CondModels.UnbackedSymIntClosure(),
            prepend_predicates(inputs),
            dynamic_shapes=dynamic_shapes,
        )

    @skipIfWindows(msg="TODO: (xuhancn) confirm, Crash: access violation")
    @common_utils.parametrize("dynamic", [False, True])
    def test_cond_mismatched_branch_output(self, dynamic):
        inputs = (
            torch.randn(10, 20, device=self.device),
            torch.randn(10, 20, device=self.device),
            torch.randn(10, 20, device=self.device),
        )
        dynamic_shapes = None
        if dynamic:
            # Note the minimum has to be 4 because the model
            # is slicing over the first dim with [2:], if first
            # dim is 2 or 3, the slicing will be 0/1 specialized,
            # causing a constraint violation error.
            dim0_a = Dim("s0", min=4, max=1024)
            dim0_b = Dim("s1", min=4, max=1024)
            dynamic_shapes = {
                "p": {},
                "x": {0: dim0_a, 1: None},
                "y": {0: dim0_b, 1: None},
                "z": {0: dim0_a, 1: None},
            }
        self.check_model_with_multiple_inputs(
            CondModels.MismatchedOutputSize(),
            prepend_predicates(inputs),
            dynamic_shapes=dynamic_shapes,
        )

    def test_cond_symint_input(self):
        class M(torch.nn.Module):
            def forward(self, x, y, z):
                a = y.shape[0]
                b = z.shape[0]

                def true_fn(x):
                    return x + a

                def false_fn(x):
                    return x + b * z

                return torch.cond(x.shape[0] > 5, true_fn, false_fn, (x,))

        input1 = (
            torch.ones(3, 3, device=self.device),
            torch.ones(5, device=self.device),
            torch.ones(3, 3, device=self.device),
        )
        input2 = (
            torch.ones(10, 3, device=self.device),
            torch.ones(6, device=self.device),
            torch.ones(10, 3, device=self.device),
        )
        inputs = (input1, input2)
        dynamic_shapes = {"x": {0: Dim("d")}, "y": {0: Dim("d1")}, "z": {0: Dim("d")}}
        self.check_model_with_multiple_inputs(
            M(),
            inputs,
            dynamic_shapes=dynamic_shapes,
        )

    def test_while_loop_simple(self):
        inputs = (
            torch.randn((10, 20), device=self.device),
            torch.randn((10, 20), device=self.device),
        )
        dim0_ab = Dim("s0", min=2, max=1024)
        dynamic_shapes = {
            "ci": {},
            "a": {0: dim0_ab, 1: None},
            "b": {0: dim0_ab, 1: None},
        }
        self.check_model_with_multiple_inputs(
            WhileLoopModels.Simple(),
            prepend_counters(inputs),
            dynamic_shapes=dynamic_shapes,
        )

    def test_while_loop_nested(self):
        inputs = (
            torch.randn((10, 20), device=self.device),
            torch.randn((10, 20), device=self.device),
        )
        dim0_ab = Dim("s0", min=2, max=1024)
        dynamic_shapes = {
            "ci": {},
            "cj": {},
            "a": {0: dim0_ab, 1: None},
            "b": {0: dim0_ab, 1: None},
        }
        self.check_model_with_multiple_inputs(
            WhileLoopModels.Nested(),
            prepend_counters(inputs, num_counters=2),
            dynamic_shapes=dynamic_shapes,
        )

    def test_while_loop_with_outer_code(self):
        inputs = (
            torch.randn((10, 20), device=self.device),
            torch.randn((10, 20), device=self.device),
        )
        dim0_ab = Dim("s0", min=2, max=1024)
        dynamic_shapes = {
            "c": {},
            "a": {0: dim0_ab, 1: None},
            "b": {0: dim0_ab, 1: None},
        }
        self.check_model_with_multiple_inputs(
            WhileLoopModels.OuterCode(),
            prepend_counters(inputs),
            dynamic_shapes=dynamic_shapes,
        )

    # mps doesn't support float64
    @skipIfMPS
    def test_while_loop_with_parameters(self):
        inputs = (
            torch.randn(
                (
                    10,
                    20,
                ),
                dtype=torch.float64,
                device=self.device,
            ),
        )
        dim0_a = Dim("s0", min=2, max=1024)
        dynamic_shapes = {
            "c": {},
            "a": {0: dim0_a, 1: None},
        }
        self.check_model_with_multiple_inputs(
            WhileLoopModels.Parameters(self.device),
            prepend_counters(inputs),
            dynamic_shapes=dynamic_shapes,
        )

    def test_while_loop_with_outer_buffers(self):
        inputs = (
            torch.randn((10, 20), device=self.device),
            torch.randn((10, 20), device=self.device),
        )
        # dynamic shapes don't work now due to
        # https://github.com/pytorch/pytorch/issues/123596
        # dim0_ab = Dim("s0", min=2, max=1024)
        # dynamic_shapes = {
        #     "c": {},
        #     "a": {0: dim0_ab, 1: None},
        #     "b": {0: dim0_ab, 1: None},
        # }
        dynamic_shapes = None
        self.check_model_with_multiple_inputs(
            WhileLoopModels.OuterBuffers(),
            prepend_counters(inputs),
            dynamic_shapes=dynamic_shapes,
        )

    def test_while_loop_with_pytree_inputs(self):
        inputs = (
            torch.tensor(0, device=self.device),
            (
                [torch.randn(10, 20, device=self.device)],
                {
                    "x": torch.randn(10, 20, device=self.device),
                    "y": torch.randn(10, 20, device=self.device),
                },
            ),
        )
        self.check_model_with_multiple_inputs(
            WhileLoopModels.PytreeCarry(),
            [inputs],
            dynamic_shapes=None,
        )

    @common_utils.parametrize("dynamic", [False, True])
    def test_while_loop_with_unbacked_symint_closure(self, dynamic):
        inputs = (
            torch.randn(10, 20, device=self.device),
            torch.randn(10, 20, device=self.device),
        )
        dim0_ab = Dim("s0", min=2, max=1024)
        dynamic_shapes = None
        if dynamic:
            dynamic_shapes = {
                "c": {},
                "a": {0: dim0_ab, 1: None},
                "b": {0: dim0_ab, 1: None},
            }
        self.check_model_with_multiple_inputs(
            WhileLoopModels.UnbackedSymIntClosure(),
            prepend_counters(inputs),
            dynamic_shapes=dynamic_shapes,
        )

    @common_utils.parametrize("dynamic", [False, True])
    def test_while_loop_with_mixed_device(self, dynamic):
        inputs = (
            torch.randn(10, 20, device=self.device),
            torch.randn(10, 20, device=self.device),
        )
        dim0_ab = Dim("s0", min=2, max=1024)
        dynamic_shapes = None
        if dynamic:
            dynamic_shapes = {
                "c": {},
                "a": {0: dim0_ab, 1: None},
                "b": {0: dim0_ab, 1: None},
            }
        self.check_model_with_multiple_inputs(
            WhileLoopModels.MixedDevice(),
            prepend_counters(inputs),
            dynamic_shapes=dynamic_shapes,
        )

    @common_utils.parametrize("dynamic", [False, True])
    def test_while_loop_with_sym_expr_cond(self, dynamic):
        inputs = (
            torch.randn(10, 20, device=self.device),
            torch.randn(10, 20, device=self.device),
        )
        dim0_ab = Dim("s0", min=2, max=1024)
        dynamic_shapes = None
        if dynamic:
            dynamic_shapes = {
                "c": {},
                "a": {0: dim0_ab, 1: None},
                "b": {0: dim0_ab, 1: None},
            }
        self.check_model_with_multiple_inputs(
            WhileLoopModels.SymExprCond(),
            prepend_counters(inputs),
            dynamic_shapes=dynamic_shapes,
        )

    @common_utils.parametrize("dynamic", [False, True])
    def test_while_loop_with_conv(self, dynamic):
        inputs = (torch.randn(2, 4, 4, 4, device=self.device, dtype=torch.float64),)
        dim0_ab = Dim("s0", min=2, max=1024)
        dynamic_shapes = None
        if dynamic:
            dynamic_shapes = {
                "c": {},
                "x": {0: dim0_ab, 1: None},
            }
        self.check_model_with_multiple_inputs(
            WhileLoopModels.Conv(self.device),
            prepend_counters(inputs),
            dynamic_shapes=dynamic_shapes,
        )

    @config.patch({"is_predispatch": True})
    def test_constant(self):
        class M(torch.nn.Module):
            def __init__(self, device):
                super().__init__()
                self.device = device

            def forward(self, x):
                t = torch.tensor(x.size(-1), device=self.device, dtype=torch.float)
                t = torch.sqrt(t * 3)
                return x * t

        self.check_model(M(self.device), (torch.randn(5, 5, device=self.device),))

    @unittest.skipIf(IS_MACOS, "no CUDA on Mac")
    def test_zero_grid_with_backed_symbols(self):
        if self.device != GPU_TYPE:
            raise unittest.SkipTest("requires GPU")

        class Repro(torch.nn.Module):
            def __init__(self) -> None:
                super().__init__()

            def forward(self, x, b):
                return x + b

        example_inputs = (
            torch.randn((3, 2), device=self.device),
            torch.randn((1, 2), device=self.device),
        )
        dynamic_shapes = {
            "x": {0: Dim("dx"), 1: Dim.STATIC},
            "b": None,
        }

        # Compile & run model where dynamic dim size > 0.
        package_path: str = AOTIRunnerUtil.compile(
            Repro(),
            example_inputs,
            dynamic_shapes=dynamic_shapes,
        )
        aot_inductor_module = torch._inductor.aoti_load_package(package_path)
        aot_inductor_module(*example_inputs)

        # Re-run where dynamic dim size is 0.
        example_inputs = (
            torch.randn((0, 2), device=self.device),
            torch.randn((1, 2), device=self.device),
        )
        actual = aot_inductor_module(*example_inputs)
        expected = Repro()(*example_inputs)
        torch.testing.assert_close(actual, expected)

    def test_repeat_interleave(self):
        class Repro(torch.nn.Module):
            def __init__(self) -> None:
                super().__init__()

            def forward(self, x):
                return torch.ops.aten.repeat_interleave.Tensor(x, output_size=12)

        example_inputs = (torch.ones((1,), dtype=torch.int32, device=self.device) * 12,)
        self.check_model(Repro(), example_inputs)

    def test_dynamic_cat(self):
        class Model(torch.nn.Module):
            def __init__(self) -> None:
                super().__init__()

            def forward(self, a, b):
                return torch.cat([a, b], dim=0)

        a = torch.randn(2, 4, device=self.device)
        b = torch.randn(3, 4, device=self.device)
        dim0_a = Dim("dim0_a", min=1, max=10)
        dim0_b = Dim("dim0_b", min=1, max=20)
        dynamic_shapes = {"a": {0: dim0_a}, "b": {0: dim0_b}}
        example_inputs = (a, b)
        self.check_model(Model(), example_inputs, dynamic_shapes=dynamic_shapes)

    def test_buffer_mutation_1(self):
        class Model(torch.nn.Module):
            def __init__(self, device):
                super().__init__()
                self.foo = torch.nn.Buffer(torch.randn(4, 4, device=device))

            def forward(self, x):
                self.foo.add_(1)
                return self.foo + x

        example_inputs = (torch.rand(4, 4, device=self.device),)
        self.check_model(Model(self.device), example_inputs)

    def test_non_tensor_input(self):
        class Model(torch.nn.Module):
            def forward(self, a, b, alpha=1.0):
                return torch.add(a, b, alpha=alpha)

        a = torch.randn(10, device=self.device)
        b = torch.randn(10, device=self.device)

        for simdlen in [0, None]:
            with torch._inductor.config.patch({"cpp.simdlen": simdlen}):
                so_path = torch._export.aot_compile(
                    torch.ops.aten.add,
                    args=(a, b),
                    kwargs={"alpha": 2.0},
                )
                kernel_runner = AOTIRunnerUtil.legacy_load_runner(self.device, so_path)
                res = kernel_runner.run([a, b])
                self.assertTrue(isinstance(res, list))
                self.assertTrue(len(res) == 1)
                self.assertEqual(Model()(a, b, alpha=2.0), res[0])

    def test_buffer_mutation_2(self):
        class Model(torch.nn.Module):
            def __init__(self, device):
                super().__init__()
                self.foo = torch.nn.Buffer(torch.arange(10, device=device))
                self.bar = torch.nn.Buffer(torch.arange(10, device=device))

            def forward(self, x):
                self.bar.mul_(2)
                self.foo[5] = self.bar[0]
                return x + self.bar, x * self.foo

        example_inputs = (torch.randn(10, device=self.device),)
        self.check_model(Model(self.device), example_inputs)

    @skipIfWindows(
        msg="OpenMP crashed application on windows"
    )  # TODO: (xuhancn) need to root cause and fix.
    def test_buffer_mutation_3(self):
        class KVCache(torch.nn.Module):
            def __init__(
                self,
                max_batch_size,
                max_seq_length,
                n_heads,
                head_dim,
                dtype=torch.float,
            ):
                super().__init__()
                cache_shape = (max_batch_size, n_heads, max_seq_length, head_dim)
                self.k_cache = torch.nn.Buffer(torch.zeros(cache_shape, dtype=dtype))
                self.v_cache = torch.nn.Buffer(torch.zeros(cache_shape, dtype=dtype))

            def update(self, input_pos, k_val, v_val):
                # input_pos: [S], k_val: [B, H, S, D]
                k_out = self.k_cache
                v_out = self.v_cache
                k_out[:, :, input_pos] = k_val
                v_out[:, :, input_pos] = v_val

                return k_out, v_out

        class Model(torch.nn.Module):
            def __init__(self, device):
                super().__init__()
                self.kv_cache = KVCache(1, 256, 6, 48)

            def forward(self, inp_pos, k, v):
                self.kv_cache.update(inp_pos, k, v)
                return self.kv_cache.k_cache + 1, self.kv_cache.v_cache / 2

        example_inputs = (
            torch.tensor([0], device=self.device),
            torch.randn(1, 6, 1, 48, device=self.device),
            torch.randn(1, 6, 1, 48, device=self.device),
        )
        model = Model(self.device)
        self.check_model(model, example_inputs)
        self.code_check_count(model, example_inputs, "empty_strided", 2)

    def test_buffer_mutation_4(self):
        if self.device != GPU_TYPE:
            raise unittest.SkipTest("requires GPU")

        class Model(torch.nn.Module):
            def __init__(self) -> None:
                super().__init__()
                self.register_buffer(
                    "_tensor_constant0",
                    torch.randint(1, size=[38], dtype=torch.int64, device="cpu"),
                )

            def forward(self, x):
                return x + self._tensor_constant0.to(
                    torch.device(type=GPU_TYPE, index=0)
                )

        example_inputs = (
            torch.randint(1, size=[38], dtype=torch.int64, device=GPU_TYPE),
        )
        torch._export.aot_compile(Model(), example_inputs)

    @skipCUDAIf(True, "Test for x86 backend")
    @unittest.skipIf(IS_FBCODE, "Need newer ideep")
    def test_buffer_mutation_and_force_mmap_weights(self):
        class Model(nn.Module):
            def __init__(self):
                super().__init__()
                self.linear1 = torch.nn.Linear(16, 15)
                self.linear2 = torch.nn.Linear(15, 14)

            def forward(self, x):
                x = self.linear1(x)
                out = self.linear2(x)
                return out

        example_inputs = (torch.randn(32, 16),)
        model = Model().eval()
        with (
            config.patch({"freezing": True, "aot_inductor.force_mmap_weights": True}),
            torch.no_grad(),
        ):
            exported_model = export(model, example_inputs, strict=True).module()
            quantizer = X86InductorQuantizer()
            quantizer.set_global(
                xiq.get_default_x86_inductor_quantization_config(reduce_range=True)
            )
            prepared_model = prepare_pt2e(exported_model, quantizer)
            prepared_model(*example_inputs)
            converted_model = convert_pt2e(prepared_model)
            torch.ao.quantization.move_exported_model_to_eval(converted_model)

            self.check_model(converted_model, example_inputs)

    @skipIfMPS
    def test_fallback_mem_leak_fix(self):
        if self.device != GPU_TYPE:
            raise unittest.SkipTest("requires GPU")

        class Model(torch.nn.Module):
            def __init__(self) -> None:
                super().__init__()

            def forward(self, x, y, idx):
                tmp = x + y
                w = torch.ops.aten.as_strided(tmp, x.shape, x.stride())
                out = torch.ops.aten.index.Tensor(w, [idx])
                return w, out

        example_inputs = (
            torch.randn(4, 1, 4, device=GPU_TYPE),
            torch.randn(4, 1, 4, device=GPU_TYPE),
            torch.randn(4, device=GPU_TYPE) > 0,
        )

        dim0 = Dim("dim0", min=1, max=2048)
        dynamic_shapes = {
            "x": {0: dim0},
            "y": {0: dim0},
            "idx": {0: dim0},
        }
        package_path: str = AOTIRunnerUtil.compile(
            Model(),
            example_inputs,
            dynamic_shapes=dynamic_shapes,
        )
        aot_inductor_module = torch._inductor.aoti_load_package(package_path)
        device_interface = get_interface_for_device(GPU_TYPE)
        device: int = device_interface.current_device()
        mem_before = device_interface.memory_allocated(device)
        aot_inductor_module(*example_inputs)
        mem_after = device_interface.memory_allocated(device)
        self.assertEqual(mem_before, mem_after)

        actual = aot_inductor_module(*example_inputs)
        expected = Model()(*example_inputs)
        torch.testing.assert_close(actual, expected)

    @requires_multigpu()
    @skipIfMPS
    def test_replicate_on_devices(self):
        if self.device != GPU_TYPE:
            raise unittest.SkipTest("requires GPU")

        class Model(torch.nn.Module):
            def __init__(self, w1, w2):
                super().__init__()
                self.w1 = w1
                self.w2 = w2

            def forward(self, x, y):
                a = x * self.w1
                b = y * self.w2
                return a + b

        w1 = torch.randn(10, 10)
        w2 = torch.randn(10, 10)
        inputs = (torch.randn(10, 10), torch.randn(10, 10))
        result_cpu = Model(w1, w2)(*inputs)

        # Compile model with AOTInductor
        device_interface = get_interface_for_device(GPU_TYPE)
        with device_interface.device(0):
            package_path = AOTIRunnerUtil.compile(
                model=Model(
                    w1.to(torch.device(GPU_TYPE, 0)), w2.to(torch.device(GPU_TYPE, 0))
                ),
                example_inputs=tuple(t.to(torch.device(GPU_TYPE, 0)) for t in inputs),
            )

        # Run model on gpu:N
        for i in range(device_interface.device_count()):
            with device_interface.device(i):
                example_inputs = tuple(t.to(torch.device(GPU_TYPE, i)) for t in inputs)
                optimized = torch._inductor.aoti_load_package(package_path)
                result_gpu = optimized(*example_inputs)
            self.assertTrue(same(result_cpu, result_gpu.cpu()))

    @requires_multigpu()
    @skipIfMPS
    def test_on_gpu_device1(self):
        if self.device != GPU_TYPE:
            raise unittest.SkipTest("requires GPU")

        device_interface = get_interface_for_device(GPU_TYPE)
        try:
            device_interface.get_device_properties(1)
        except AssertionError:
            raise unittest.SkipTest("GPU device 1 is not available") from None

        class Model(torch.nn.Module):
            def __init__(self):
                super().__init__()
                self.fc1 = torch.nn.Linear(10, 16)
                self.relu = torch.nn.ReLU()
                self.fc2 = torch.nn.Linear(16, 1)
                self.sigmoid = torch.nn.Sigmoid()

            def forward(self, x):
                x = self.fc1(x)
                x = self.relu(x)
                x = self.fc2(x)
                x = self.sigmoid(x)
                return x

        device = f"{GPU_TYPE}:1"
        model = Model().to(device)
        example_inputs = (torch.randn(8, 10, device=device),)
        expected = model(*example_inputs)

        so_path = AOTIRunnerUtil.legacy_compile(model, example_inputs)
        optimized = AOTIRunnerUtil.legacy_load(device, so_path)
        actual = optimized(*example_inputs)
        torch.testing.assert_close(actual, expected)

    def test_pytree_inputs(self):
        class M(torch.nn.Module):
            def __init__(self) -> None:
                super().__init__()

            def forward(self, x: dict[str, torch.Tensor]):
                device = next(iter(x.values())).device
                add_ = torch.zeros(5, device=device)
                mul_ = torch.ones(5, device=device)
                for v in x.values():
                    add_ += v
                    mul_ *= v

                return [add_, mul_]

        self.check_model(
            M(),
            (
                {
                    "x": torch.ones(5, device=self.device),
                    "y": torch.ones(5, device=self.device),
                },
            ),
        )

    @requires_multigpu()
    def test_non_default_gpu_device(self):
        if self.device != GPU_TYPE:
            raise unittest.SkipTest("requires GPU")

        class Model(torch.nn.Module):
            def __init__(self, weight):
                super().__init__()
                self.weight = weight

            def forward(self, x, y):
                return x + torch.nn.functional.linear(y, self.weight)

        weight = torch.randn(10, 10)
        inputs = (torch.randn(10, 10), torch.randn(10, 10))
        result_cpu = Model(weight)(*inputs)

        device_interface = get_interface_for_device(GPU_TYPE)
        with device_interface.device(0), torch.no_grad():
            result_gpu_0 = AOTIRunnerUtil.run(
                Model(weight.to(torch.device(GPU_TYPE, 0))),
                tuple(t.to(torch.device(GPU_TYPE, 0)) for t in inputs),
            )

        with device_interface.device(1), torch.no_grad():
            result_gpu_1 = AOTIRunnerUtil.run(
                Model(weight.to(torch.device(GPU_TYPE, 1))),
                tuple(t.to(torch.device(GPU_TYPE, 1)) for t in inputs),
            )

        self.assertTrue(same(result_cpu, result_gpu_0.cpu()))
        self.assertTrue(same(result_cpu, result_gpu_1.cpu()))

    @requires_multigpu()
    def test_load_package_multiple_gpus(self):
        if self.device != GPU_TYPE:
            raise unittest.SkipTest("requires GPU")

        class Model(torch.nn.Module):
            def __init__(self, weight):
                super().__init__()
                self.weight = weight

            def forward(self, x, y):
                return x + torch.nn.functional.linear(y, self.weight)

        weight = torch.randn(10, 10, device=self.device)
        inputs = (
            torch.randn(10, 10, device=self.device),
            torch.randn(10, 10, device=self.device),
        )
        model = Model(weight).to(device=self.device)
        result_ref = model(*inputs)

        package_path = AOTIRunnerUtil.compile(model, inputs)

        # Load AOT package on gpu:N
        device_interface = get_interface_for_device(GPU_TYPE)
        for i in range(device_interface.device_count()):
            device = torch.device(GPU_TYPE, i)
            with device_interface.device(i), torch.no_grad():
                model_package = torch._inductor.aoti_load_package(
                    package_path, device_index=i
                )
                inputs_on_device = [input.to(device=device) for input in inputs]
                result_package = model_package(*inputs_on_device)
            self.assertTrue(same(result_ref.cpu(), result_package.cpu()))

    def test_reuse_kernel(self):
        class Model(torch.nn.Module):
            def __init__(self) -> None:
                super().__init__()

            def forward(self, x, y):
                a = torch.sin(x)
                b = torch.mm(a, y)
                c = torch.sin(b)
                d = torch.mm(b, c)
                return d

        example_inputs = (
            torch.randn(87, 87, device=self.device),
            torch.randn(87, 87, device=self.device),
        )
        model = Model()
        self.check_model(
            model, example_inputs, atol=1e-4, rtol=1e-4
        )  # 1e-4 is the tol value used in pytorch/torch/_dynamo/utils.py

        if self.device == "mps":
            self.code_check_count(
                model, example_inputs, "aoti_torch_mps_get_kernel_function(", 1
            )
        elif self.device == GPU_TYPE:
            self.code_check_count(
                model, example_inputs, "triton_poi_fused_sin_0 = loadKernel(", 1
            )

    def test_reuse_kernel_dynamic(self):
        class Model(torch.nn.Module):
            def __init__(self, device):
                super().__init__()
                self.cst = torch.randn(48, device=device, dtype=torch.float)
                self.weights = torch.randn(6, 48, 48, device=device, dtype=torch.float)
                self.cst_1 = torch.randn(48, device=device, dtype=torch.float)
                self.weights_1 = torch.randn(
                    6, 48, 48, device=device, dtype=torch.float
                )

            def forward(self, x, y, z):
                dim0 = x.size(1)
                add_0 = z + z
                expand_2 = add_0.expand(-1, -1, 48)
                # [s0, 6, 48]
                mul_3 = add_0 * expand_2
                # [6, s0, 48]
                permute_4 = torch.permute(mul_3, (1, 0, 2))
                # [6, s0, 48]
                bmm_5 = torch.bmm(permute_4, self.weights)
                add_6 = bmm_5 + self.cst
                reshape_7 = torch.reshape(add_6, [6, dim0 * 6, 8])
                # [6*s0, 6, 8]
                permute_8 = torch.permute(reshape_7, (1, 0, 2))
                mul_9 = permute_8 * 0.123
                reshape_10 = torch.reshape(y, [8, dim0 * 6, 4])
                # [6*s0, 8, 4]
                permute_11 = torch.permute(reshape_10, (1, 0, 2))
                bmm_12 = torch.bmm(mul_9, permute_11)

                add_0_1 = z + z
                expand_2_1 = add_0_1.expand(-1, -1, 48)
                # [s0, 6, 48]
                mul_3_1 = add_0_1 * expand_2_1
                # [6, s0, 48]
                permute_4_1 = torch.permute(mul_3_1, (1, 0, 2))
                # [6, s0, 48]
                bmm_5_1 = torch.bmm(permute_4_1, self.weights_1)
                add_6_1 = bmm_5_1 + self.cst_1
                reshape_7_1 = torch.reshape(add_6_1, [6, dim0 * 6, 8])
                # [6*s0, 6, 8]
                permute_8_1 = torch.permute(reshape_7_1, (1, 0, 2))
                mul_9_1 = permute_8_1 * 0.123
                reshape_10_1 = torch.reshape(y, [8, dim0 * 6, 4])
                # [6*s0, 8, 4]
                permute_11_1 = torch.permute(reshape_10_1, (1, 0, 2))
                bmm_12_1 = torch.bmm(mul_9_1, permute_11_1)
                return bmm_12 + bmm_12_1

        x = torch.randn(6, 2, 48, device=self.device, dtype=torch.float)
        y = torch.randn(48, 2, 4, device=self.device, dtype=torch.float)
        z = torch.randn(2, 6, 1, device=self.device, dtype=torch.float)
        dim0 = Dim("dim0", min=1, max=2048)
        dynamic_shapes = {
            "x": {1: dim0},
            "y": {1: dim0},
            "z": {0: dim0},
        }

        example_inputs = (x, y, z)
        model = Model(self.device).to(dtype=torch.float)
        self.check_model(model, example_inputs, dynamic_shapes=dynamic_shapes)

    def test_fake_tensor_device_validation(self):
        if self.device != GPU_TYPE:
            raise unittest.SkipTest("requires GPU")

        class Model(torch.nn.Module):
            def __init__(self) -> None:
                super().__init__()

            def forward(self, x, y):
                return x + y

        example_inputs = (torch.randn(10, 10), torch.randn(10, 10))

        # Export on CPU
        exported_program = export(Model(), example_inputs, strict=True)

        # Compile exported model on GPU
        gm = exported_program.graph_module.to(self.device)
        with self.assertRaisesRegex(ValueError, "Device mismatch between fake input"):
            torch._inductor.aot_compile(
                gm, tuple(i.to(self.device) for i in example_inputs)
            )

    def test_fx_gm_return_tuple_validation(self):
        from torch.fx.experimental.proxy_tensor import make_fx

        class Model(torch.nn.Module):
            def __init__(self) -> None:
                super().__init__()

            def forward(self, x, y):
                return x + y

        example_inputs = (torch.randn(10, 10), torch.randn(10, 10))

        gm = make_fx(Model(), tracing_mode="symbolic")(*example_inputs)
        with self.assertRaisesRegex(
            AssertionError,
            r"Graph output must be a tuple\(\). This is so that we can avoid "
            "pytree processing of the outputs.",
        ):
            torch._inductor.aot_compile(gm, example_inputs)

    def test_consecutive_compiles(self):
        """Test that compilation behaves correctly with cache hits"""

        class TestModule(torch.nn.Module):
            def __init__(self) -> None:
                super().__init__()

            def forward(self, x):
                return x + 1

        mod = TestModule()
        inp = torch.rand(1)
        mod(inp)
        mod2 = torch.fx.symbolic_trace(mod, concrete_args=[inp])
        so = torch._export.aot_compile(mod2, (inp,))
        assert so is not None
        # compile the 2nd time with cache hit
        so = torch._export.aot_compile(mod2, (inp,))
        assert so is not None

    def test_normal_functional(self):
        class Model(torch.nn.Module):
            def __init__(self) -> None:
                super().__init__()

            def forward(self, x):
                return torch.ops.aten.normal_functional.default(x)

        self.check_model(Model(), (torch.empty(4, 1, 4, 4, device=self.device),))

    def test_empty_graph(self):
        class Model(torch.nn.Module):
            def __init__(self) -> None:
                super().__init__()

            def forward(self, x):
                return x

        example_inputs = (torch.randn(8, 4, 4, device=self.device),)
        self.check_model(Model(), example_inputs)

    @patch("torch._dynamo.utils.CompileEventLogger.log_instant_event")
    def test_backward_no_op_logging(self, mock_log_instant_event):
        class Model(torch.nn.Module):
            def __init__(self) -> None:
                super().__init__()

            def forward(self, x):
                return x

        model = Model()
        dummy_input = torch.randn(1, 5)

        from torch._dynamo.utils import CompileEventLogLevel
        from torch._inductor import compile_fx

        graph_module = torch.fx.symbolic_trace(model)
        compile_fx._compile_fx_inner(graph_module, (dummy_input,))
        mock_log_instant_event.assert_called_once_with(
            "backward no-op",
            metadata={"compile_id": None},
            log_level=CompileEventLogLevel.PT2_COMPILE,
        )

    @unittest.skipIf(IS_FBCODE, "Not runnable in fbcode")
    def test_dup_unbacked_sym_decl(self):
        class Model(torch.nn.Module):
            def __init__(self) -> None:
                super().__init__()

            def forward(self, x):
                abs_1 = torch.ops.aten.abs.default(x)
                lt = torch.ops.aten.lt.Scalar(abs_1, 0.001)
                eq = torch.ops.aten.eq.Scalar(lt, 0)
                index_1 = torch.ops.aten.index.Tensor(x, [eq])
                sin = torch.ops.aten.sin.default(index_1)
                index_2 = torch.ops.aten.index.Tensor(x, [eq])
                div_3 = torch.ops.aten.div.Tensor(sin, index_2)
                return div_3

        example_inputs = (torch.randn(4, 4, 4, 4).to(self.device),)
        self.check_model(Model(), example_inputs)

    # This exercises _eliminate_unbacked path in ShapeEnv
    @unittest.skipIf(IS_FBCODE, "Not runnable in fbcode")
    def test_dup_unbacked_sym_decl_with_refinement(self):
        class Model(torch.nn.Module):
            def __init__(self) -> None:
                super().__init__()

            def forward(self, x):
                abs_1 = torch.ops.aten.abs.default(x)
                lt = torch.ops.aten.lt.Scalar(abs_1, 0.001)
                eq = torch.ops.aten.eq.Scalar(lt, 0)
                index_1 = torch.ops.aten.index.Tensor(x, [eq])
                torch._check(index_1.size(0) == 4**4)
                sin = torch.ops.aten.sin.default(index_1)
                index_2 = torch.ops.aten.index.Tensor(x, [eq])
                div_3 = torch.ops.aten.div.Tensor(sin, index_2)
                return div_3

        example_inputs = (torch.ones(4, 4, 4, 4).to(self.device),)
        self.check_model(Model(), example_inputs)

    def test_run_with_grad_enabled(self):
        class Model(torch.nn.Module):
            def forward(self, x, weight, bias):
                return torch.ops.aten.addmm(bias, weight, x)

        m = Model().to(device=self.device)
        x = torch.rand(8, 8, device=self.device, requires_grad=True)
        weight = torch.rand(8, 8, device=self.device, requires_grad=True)
        bias = torch.rand(8, device=self.device, requires_grad=True)
        example_inputs = (x, weight, bias)

        expected = m(*example_inputs)
        expected = pytree.tree_leaves(expected)

        # compiler under no_grad
        with torch.no_grad():
            package_path = AOTIRunnerUtil.compile(m, example_inputs)

        # run under grad enabled
        self.assertTrue(torch.is_grad_enabled())

        optimized = torch._inductor.aoti_load_package(package_path)
        actual = optimized(*example_inputs)
        actual = pytree.tree_leaves(actual)

        self.assertTrue(same(actual, expected))

    def test_return_constant(self):
        class Model(torch.nn.Module):
            def __init__(self, device):
                super().__init__()
                self.cst = torch.randn(5, 5, device=device)

            def forward(self, x):
                a = self.cst.clone()
                return (x, a)

        x = torch.randn(5, device=self.device)
        self.check_model(Model(self.device), (x,))

    def test_return_view_constant(self):
        class Model(torch.nn.Module):
            def __init__(self, device):
                super().__init__()
                self.cst = torch.randn(5, 5, device=device)

            def forward(self, x):
                a = torch.transpose(self.cst, 0, 1)
                return (x, a)

        x = torch.randn(5, device=self.device)
        self.check_model(Model(self.device), (x,))

    def test_profile_benchmark_harness(self):
        batch_size = 32
        seq_length = 50
        hidden_size = 768

        def create_test_fn():
            def test_fn():
                inp = torch.randn(
                    batch_size, seq_length, hidden_size, device=self.device
                )
                weight = torch.randn(hidden_size, hidden_size, device=self.device)
                matmul_output = inp @ weight
                torch.nn.LayerNorm(hidden_size, device=self.device)(matmul_output)
                return True

            return test_fn

        fn = torch.compile(
            options={"profile_bandwidth_output": "foo", "benchmark_harness": False}
        )(create_test_fn())
        fn()

    def test_with_profiler(self):
        class Model(torch.nn.Module):
            def __init__(self) -> None:
                super().__init__()
                self.linear = torch.nn.Linear(10, 10)

            def forward(self, x, y):
                return x + self.linear(y)

        example_inputs = (
            torch.randn(10, 10, device=self.device),
            torch.randn(10, 10, device=self.device),
        )
        with config.patch({"profile_bandwidth": "1", "profile_bandwidth_regex": ""}):
            self.check_model(Model(), example_inputs)

    def test_with_no_triton_profiler(self):
        class Model(torch.nn.Module):
            def __init__(self) -> None:
                super().__init__()

            def forward(self, x):
                return torch.permute(x, (1, 0))

        example_inputs = (torch.randn(10, 10, device=self.device),)
        with config.patch({"profile_bandwidth": "1", "profile_bandwidth_regex": ""}):
            self.check_model(Model(), example_inputs)

    def test_repeat_output(self):
        class Model(torch.nn.Module):
            def __init__(self) -> None:
                super().__init__()

            def forward(self, x):
                y = torch.sin(x)
                return y, y

        example_inputs = (torch.randn(3, 10, device=self.device),)
        self.check_model(Model(), example_inputs)

    def test_repeated_calling(self):
        if self.device != "cuda":
            raise unittest.SkipTest("requires CUDA")

        class Model(torch.nn.Module):
            def __init__(self) -> None:
                super().__init__()

            def forward(self, x):
                return torch.sin(x)

        example_inputs = (torch.randn(10, 10, device=self.device),)
        optimized = torch._inductor.aoti_load_package(
            torch._inductor.aoti_compile_and_package(
                torch.export.export(Model(), example_inputs, strict=True)
            )
        )
        try:
            torch.cuda.memory.empty_cache()
            torch.cuda.memory._record_memory_history(context=None)
            for _ in range(10):
                optimized(*example_inputs)
        finally:
            torch.cuda.memory._record_memory_history(False)
        segments = torch.cuda.memory._snapshot()["segments"]
        self.assertEqual(segments[0]["requested_size"], 400)

    def test_view_outputs(self):
        class Model(torch.nn.Module):
            def forward(self, x):
                y = torch.sin(x)
                y_same_size = y.view(*y.shape)
                y_diff_size = y.view(1, *y.shape)
                return y, y_same_size, y_diff_size

        example_inputs = (torch.randn(3, 10, device=self.device),)
        self.check_model(Model(), example_inputs)

    @skip_if_no_torchvision
    def test_missing_cubin(self):
        from torchvision.models.resnet import Bottleneck, ResNet

        class Model(ResNet):
            def __init__(self) -> None:
                super().__init__(
                    block=Bottleneck,
                    layers=[3, 4, 6, 3],
                    replace_stride_with_dilation=[False, False, True],
                    norm_layer=None,
                )

            def forward(self, x):
                x = self.conv1(x)
                x = self.bn1(x)
                x = self.relu(x)
                f1 = x
                x = self.maxpool(x)
                x = self.layer1(x)
                f2 = x
                x = self.layer2(x)
                f3 = x
                x = self.layer3(x)
                x = self.layer4(x)
                f4 = x
                return [f1, f2, f3, f4]

        # Call eval() here so that batch_norm won't update the running stats
        # Use float64 to avoid numeric difference failure
        dtype = torch.float32 if self.device == "mps" else torch.float64
        model = Model().to(device=self.device, dtype=dtype).eval()
        example_inputs = (torch.randn(4, 3, 64, 64, device=self.device, dtype=dtype),)
        self.check_model(model, example_inputs)

    def test_triton_next_power_of_2(self):
        if self.device != GPU_TYPE:
            raise unittest.SkipTest("requires GPU")

        class Model(torch.nn.Module):
            def forward(self, a, b, lengths):
                n_elements = a.numel()
                out = torch.empty_like(a)
                max_len = int(lengths.max())
                scaling_factor = triton.next_power_of_2(max_len)
                add_kernel_with_scaling[(n_elements,)](
                    a,
                    b,
                    out,
                    n_elements,
                    scaling_factor,
                    BLOCK_SIZE=16,
                )
                return out

        example_inputs = (
            torch.randn(2, device=self.device),
            torch.randn(2, device=self.device),
            torch.arange(end=4, device=self.device),
        )
        self.check_model(Model(), example_inputs)

    @common_utils.parametrize("minmax", [min, max])
    def test_sympy_cpp_printer_min_max(self, minmax):
        if self.device != GPU_TYPE:
            raise unittest.SkipTest("requires GPU")

        class Model(torch.nn.Module):
            def forward(self, a, b, ranks):
                n_elements = a.numel()
                out = torch.empty_like(a)
                backed = a.size(0)
                unbacked = int(ranks.max())
                scaling_factor = minmax(backed, unbacked, 100)
                add_kernel_with_scaling[(n_elements,)](
                    a,
                    b,
                    out,
                    n_elements,
                    scaling_factor,
                    BLOCK_SIZE=16,
                )
                return out

        example_inputs = (
            torch.randn(16, device=self.device),
            torch.randn(16, device=self.device),
            torch.arange(end=4, device=self.device, dtype=torch.int16),
        )
        torch._dynamo.mark_dynamic(example_inputs[0], 0)
        torch._dynamo.mark_dynamic(example_inputs[1], 0)
        self.check_model(Model(), example_inputs)

    @skipIfMPS
    @common_utils.parametrize("grid_type", [1, 2, 3])
    @common_utils.parametrize("num_dims", [1, 2])
    @common_utils.parametrize("dynamic", [False, True])
    @common_utils.parametrize("autotune", [False, True])
    def test_triton_kernel(self, grid_type, num_dims, dynamic, autotune):
        if self.device != GPU_TYPE:
            raise unittest.SkipTest("requires GPU")

        class Model(torch.nn.Module):
            def __init__(self) -> None:
                super().__init__()

            def forward(self, x, y):
                output = torch.zeros_like(x)
                if autotune and num_dims == 2:
                    x_elements = output.size()[0]
                    y_elements = output.size()[1]
                else:
                    n_elements = output.numel()

                # Select grid
                if autotune and num_dims == 2:
                    if grid_type == 1:
                        grid = (x_elements, y_elements)
                    elif grid_type == 2:
                        grid = lambda meta: (  # noqa: E731
                            triton.cdiv(x_elements, meta["BLOCK_SIZE_X"]),
                            triton.cdiv(y_elements, meta["BLOCK_SIZE_Y"]),
                        )
                    else:

                        def grid_fn(meta):
                            return (
                                triton.cdiv(x_elements, meta["BLOCK_SIZE_X"]),
                                triton.cdiv(y_elements, meta["BLOCK_SIZE_Y"]),
                            )

                        grid = grid_fn
                else:
                    if grid_type == 1:
                        grid = (n_elements,)
                    elif grid_type == 2:
                        grid = lambda meta: (  # noqa: E731
                            triton.cdiv(n_elements, meta["BLOCK_SIZE"]),
                        )
                    else:

                        def grid_fn(meta):
                            return (triton.cdiv(n_elements, meta["BLOCK_SIZE"]),)

                        grid = grid_fn

                # Select kernel
                if autotune:
                    if num_dims == 1:
                        add_kernel_autotuned[grid](x, y, output, n_elements)
                    else:
                        add_kernel_2d_autotuned[grid](
                            x, y, output, x_elements, y_elements
                        )
                else:
                    add_kernel[grid](x, y, output, n_elements, BLOCK_SIZE=16)
                return output

        dims = [10] * num_dims
        x = torch.randn(*dims, device=self.device)
        y = torch.randn(*dims, device=self.device)
        dynamic_shapes = []
        if dynamic:
            dim0_x = Dim("dim0_x", min=1, max=10)
            dim0_y = Dim("dim0_y", min=1, max=10)
            dynamic_shapes = {"x": {0: dim0_x}, "y": {0: dim0_y}}
        self.check_model(Model(), (x, y), dynamic_shapes=dynamic_shapes)

    def test_triton_kernel_dynamic_shape_with_div(self):
        if self.device != GPU_TYPE:
            raise unittest.SkipTest("requires GPU")

        @triton.jit
        def pass_kernel(x, num):
            pass

        class Model(torch.nn.Module):
            def __init__(self) -> None:
                super().__init__()

            def forward(self, x):
                num = x.numel() // 4

                grid = lambda meta: (triton.cdiv(num, 16),)  # noqa: E731
                pass_kernel[grid](x, num)
                return x

        x = torch.randn(10, device=self.device)
        dim0_x = Dim("dim0_x", min=1, max=10)
        dynamic_shapes = {"x": {0: dim0_x}}
        self.check_model(Model(), (x,), dynamic_shapes=dynamic_shapes)

    def test_triton_kernel_reinterpret_view(self):
        if self.device != GPU_TYPE:
            raise unittest.SkipTest("requires GPU")

        @triton.jit
        def pass_kernel(x, y):
            pass

        class Model(torch.nn.Module):
            def __init__(self) -> None:
                super().__init__()

            def forward(self, x):
                out = torch.zeros_like(x[:, 4:])
                # the slicing below creates two ReinterpretView
                # instances: with offset=3 and offset=4
                add_kernel[(10,)](
                    in_ptr0=x[:, 3:-1],
                    in_ptr1=x[:, 4:],
                    out_ptr=out,
                    n_elements=160,
                    BLOCK_SIZE=16,
                )
                return out

        example_inputs = (torch.randn(10, 20, device=self.device),)
        self.check_model(Model(), example_inputs)

    @common_utils.parametrize("dynamic", [False, True])
    @common_utils.parametrize("tma_version", ["new", "old"])
    def test_triton_kernel_tma_descriptor_1d(self, dynamic, tma_version):
        if self.device != GPU_TYPE:
            raise unittest.SkipTest("requires GPU")
        if tma_version == "new" and not has_triton_tensor_descriptor_host_tma():
            self.skipTest("requires triton.tools.tensor_descriptor TMA support")
        if tma_version == "old" and not has_triton_experimental_host_tma():
            self.skipTest("requires triton.tools.experimental_descriptor TMA support")

        kernel = (
            add_kernel_with_tma_1d_new_api
            if tma_version == "new"
            else add_kernel_with_tma_1d_old_api
        )

        class Model(torch.nn.Module):
            def __init__(self) -> None:
                super().__init__()

            def forward(self, a, b):
                BLOCK_SIZE = 256
                out = torch.zeros_like(a)
                n_elements = out.numel()

                desc_a, desc_b, desc_out = (
                    create_tensor_descriptor_shim(
                        t, [BLOCK_SIZE], new_api=(tma_version == "new")
                    )
                    for t in (a, b, out)
                )

                grid = lambda meta: (  # noqa: E731
                    triton.cdiv(n_elements, meta["BLOCK_SIZE"]),
                )
                kernel[grid](
                    desc_a,
                    desc_b,
                    desc_out,
                    BLOCK_SIZE=BLOCK_SIZE,
                )

                return out

        a = torch.randn(301, device=self.device)
        b = torch.randn(301, device=self.device)
        example_inputs = (a, b)

        dynamic_shapes = None
        if dynamic:
            dim0_ab = Dim("s0", min=2, max=1024)
            dynamic_shapes = {
                "a": {0: dim0_ab, 1: None},
                "b": {0: dim0_ab, 1: None},
            }

        self.check_model(
            Model(),
            example_inputs=example_inputs,
            dynamic_shapes=dynamic_shapes,
        )

    @common_utils.parametrize("dynamic", [False, True])
    @common_utils.parametrize("tma_version", ["new", "old"])
    def test_triton_kernel_tma_descriptor_2d(self, dynamic, tma_version):
        if self.device != GPU_TYPE:
            raise unittest.SkipTest("requires GPU")
        if tma_version == "new" and not has_triton_tensor_descriptor_host_tma():
            self.skipTest("requires triton.tools.tensor_descriptor TMA support")
        if tma_version == "old" and not has_triton_experimental_host_tma():
            self.skipTest("requires triton.tools.experimental_descriptor TMA support")

        kernel = (
            add_kernel_with_tma_2d_new_api
            if tma_version == "new"
            else add_kernel_with_tma_2d_old_api
        )

        class Model(torch.nn.Module):
            def __init__(self) -> None:
                super().__init__()

            def forward(self, a, b):
                BLOCK_SIZE_X = 16
                BLOCK_SIZE_Y = 32
                out = torch.zeros_like(a)
                x_size, y_size = out.size()

                desc_a, desc_b, desc_out = (
                    create_tensor_descriptor_shim(
                        t,
                        [BLOCK_SIZE_X, BLOCK_SIZE_Y],
                        new_api=(tma_version == "new"),
                    )
                    for t in (a, b, out)
                )

                grid = lambda meta: (  # noqa: E731
                    triton.cdiv(x_size, meta["BLOCK_SIZE_X"]),
                    triton.cdiv(y_size, meta["BLOCK_SIZE_Y"]),
                )
                kernel[grid](
                    desc_a,
                    desc_b,
                    desc_out,
                    BLOCK_SIZE_X=BLOCK_SIZE_X,
                    BLOCK_SIZE_Y=BLOCK_SIZE_Y,
                )

                return out

        a = torch.randn((25, 16), device=self.device)
        b = torch.randn((25, 16), device=self.device)
        example_inputs = (a, b)

        dynamic_shapes = None
        if dynamic:
            dim0_ab = Dim("s0", min=2, max=1024)
            dynamic_shapes = {
                "a": {0: dim0_ab, 1: None},
                "b": {0: dim0_ab, 1: None},
            }

        self.check_model(
            Model(),
            example_inputs=example_inputs,
            dynamic_shapes=dynamic_shapes,
        )

    def test_triton_kernel_sympy_expr_arg(self):
        if self.device != GPU_TYPE:
            raise unittest.SkipTest("requires GPU")

        class Model(torch.nn.Module):
            def forward(self, x, e):
                sympy_expr = max(1, e.item())
                out = torch.zeros_like(x)
                add_kernel[(1,)](
                    in_ptr0=x,
                    in_ptr1=x,
                    out_ptr=out,
                    n_elements=sympy_expr,
                    BLOCK_SIZE=1,
                )
                return out

        NUMEL = 64
        inputs = (
            torch.randn(NUMEL, device=self.device),
            torch.tensor(NUMEL, device=self.device),
        )
        self.check_model(Model(), inputs)

    def test_triton_kernel_sympy_fn_like_arg(self):
        # This test should hit sympy.expand("sqrt") which crashes with
        # AttributeError: 'function' object has no attribute 'expand'.
        if self.device != GPU_TYPE:
            raise unittest.SkipTest("requires GPU")

        class Model(torch.nn.Module):
            def forward(self, x):
                out = torch.zeros_like(x)
                add_kernel_with_optional_param[1,](
                    in_ptr0=x,
                    in_ptr1=x,
                    out_ptr=out,
                    n_elements=x.numel(),
                    BLOCK_SIZE=1,
                    ARGS_PASSED="sqrt",  # sqrt is a valid sympy fn
                )
                return out

        inputs = (torch.randn(4, device=self.device),)
        self.check_model(Model(), inputs)

    def test_triton_kernel_with_none_input(self):
        if self.device != GPU_TYPE:
            raise unittest.SkipTest("requires GPU")

        class Model(torch.nn.Module):
            def __init__(self) -> None:
                super().__init__()

            def forward(self, x, y):
                n_elements = x.size()[0]
                BLOCK_SIZE = 1024

                output_wo_y = torch.empty_like(x)
                output_with_y = torch.empty_like(x)

                add_kernel_with_optional_param[(1,)](
                    x,
                    None,
                    output_wo_y,
                    n_elements,
                    ARGS_PASSED="one",
                    BLOCK_SIZE=BLOCK_SIZE,
                )
                add_kernel_with_optional_param[(1,)](
                    x,
                    y,
                    output_with_y,
                    n_elements,
                    ARGS_PASSED="two",
                    BLOCK_SIZE=BLOCK_SIZE,
                )

                return 2.71 * output_wo_y + 3.14 * output_with_y

        example_inputs = (
            torch.randn(1023, device=self.device),
            torch.randn(1023, device=self.device),
        )

        self.check_model(Model(), example_inputs)

    def test_triton_kernel_equal_to_1_arg(self):
        if self.device != GPU_TYPE:
            raise unittest.SkipTest("requires GPU")

        class Model(torch.nn.Module):
            def forward(self, x, y):
                out = torch.empty_like(x)
                n_elements = x.numel()
                add_kernel[(n_elements,)](x, y, out, n_elements, BLOCK_SIZE=16)
                return out

        example_inputs = (
            torch.randn(1, device=self.device),
            torch.randn(1, device=self.device),
        )

        self.check_model(Model(), example_inputs)

    def test_triton_kernel_with_none_inputs_and_equal_to_1_arg(self):
        if self.device != GPU_TYPE:
            raise unittest.SkipTest("requires GPU")

        class Model(torch.nn.Module):
            def __init__(self) -> None:
                super().__init__()

            def forward(self, x):
                n_elements = x.size()[0]
                BLOCK_SIZE = 1024
                out1 = torch.empty_like(x)
                out2 = torch.empty_like(x)
                # Run the same kernel multiple times to test the optimization
                # of removing None arguments and then update the indices of
                # equal_to_1 arguments. The None arguments need to be before
                # the equal_to_1 arguments
                add_kernel_with_none_param_and_equal_to_1_arg[(1,)](
                    x,
                    None,
                    out1,
                    n_elements,
                    x.stride(0),  # equal to 1
                    ARGS_PASSED="one",
                    BLOCK_SIZE=BLOCK_SIZE,
                )
                add_kernel_with_none_param_and_equal_to_1_arg[(1,)](
                    2.71 * out1,
                    None,
                    out2,
                    n_elements,
                    x.stride(0),  # equal to 1
                    ARGS_PASSED="one",
                    BLOCK_SIZE=BLOCK_SIZE,
                )
                return out2

        example_inputs = (torch.randn(1023, device=self.device),)
        self.check_model(Model(), example_inputs)

    @common_utils.parametrize("dynamic", [False, True])
    def test_triton_kernel_equal_to_1_float_arg(self, dynamic):
        if self.device != GPU_TYPE:
            raise unittest.SkipTest("requires GPU")

        class Model(torch.nn.Module):
            def forward(self, x, y):
                out = torch.empty_like(x)
                n_elements = x.numel()
                scaling_factor = (n_elements**0) / 1.0
                add_kernel_with_scaling[(n_elements,)](
                    x,
                    y,
                    out,
                    n_elements,
                    scaling_factor,
                    BLOCK_SIZE=16,
                )
                return out

        dynamic_shapes = None
        if dynamic:
            dim0_xy = Dim("s0", min=2, max=1024)
            dynamic_shapes = {
                "x": {0: dim0_xy},
                "y": {0: dim0_xy},
            }
        example_inputs = (
            torch.randn(2, device=self.device),
            torch.randn(2, device=self.device),
        )
        self.check_model(
            Model(),
            example_inputs,
            dynamic_shapes=dynamic_shapes,
        )

    def test_triton_kernel_weird_param_order(self):
        if self.device != GPU_TYPE:
            raise unittest.SkipTest("requires GPU")

        class Model(torch.nn.Module):
            def __init__(self) -> None:
                super().__init__()

            def forward(self, x):
                out = torch.empty_like(x)
                add_kernel_autotuned_weird_param_order[16,](
                    in_ptr0=x,
                    in_ptr1=x,
                    n_elements=x.numel(),
                    out_ptr=out,
                )
                return out

        x = torch.randn(16, 16, device=self.device)
        self.check_model(Model(), (x,))

    def test_triton_kernel_dynamic_grid(self):
        if self.device != GPU_TYPE:
            raise unittest.SkipTest("requires GPU")

        import math

        class Model(torch.nn.Module):
            def __init__(self) -> None:
                super().__init__()

            def forward(self, x, y, n_elements_tensor):
                output = torch.zeros_like(x)
                n_elements_symint = n_elements_tensor.item()
                n_elements = x.numel()

                def grid(meta):
                    n_elements_complicated = n_elements_symint // 1.0
                    return (math.trunc(n_elements_complicated / meta["BLOCK_SIZE"]),)

                add_kernel_autotuned[grid](
                    x,
                    y,
                    output,
                    n_elements,
                )

                return output

        x = torch.randn(128, device=self.device)
        y = torch.randn(128, device=self.device)
        n_elem = torch.tensor(128)
        dim0_x = Dim("dim0_x", min=8, max=256)
        dim0_y = Dim("dim0_y", min=8, max=256)
        dynamic_shapes = {"x": {0: dim0_x}, "y": {0: dim0_y}, "n_elements_tensor": {}}
        self.check_model(Model(), (x, y, n_elem), dynamic_shapes=dynamic_shapes)

    def test_shifted_constraint_ranges(self):
        class Model(torch.nn.Module):
            def __init__(self) -> None:
                super().__init__()

            def forward(
                self,
                x: torch.Tensor,
                y: torch.Tensor,
            ):
                torch._check(y.size(0) == x.size(0) + 1)
                return x.sum(0) + y.sum(0)

        a = torch.randn((4, 5), device=self.device)
        b = torch.randn((5, 5), device=self.device)
        dim0_x = Dim("dim0_x", min=2, max=1024)
        dim0_y = dim0_x + 1
        dynamic_shapes = {"x": {0: dim0_x}, "y": {0: dim0_y}}
        self.check_model(
            Model(),
            (a, b),
            dynamic_shapes=dynamic_shapes,
        )

    def test_scatter_fallback(self):
        class Model(torch.nn.Module):
            def __init__(self) -> None:
                super().__init__()

            def forward(
                self,
                inp: torch.Tensor,
                index: torch.Tensor,
                src: torch.Tensor,
            ):
                return torch.scatter(inp, 1, index, src)

        inputs = (
            torch.ones((3, 5), device=self.device, dtype=torch.int64),
            torch.tensor([[0, 1, 2, 0]], device=self.device, dtype=torch.int64),
            torch.zeros((2, 5), device=self.device, dtype=torch.int64),
        )

        self.check_model(Model(), inputs)

    def test_scatter_reduce_fallback(self):
        class Model(torch.nn.Module):
            def __init__(self) -> None:
                super().__init__()

            def forward(
                self,
                inp: torch.Tensor,
                index: torch.Tensor,
                src: torch.Tensor,
            ):
                return torch.scatter_reduce(inp, 0, index, src, reduce="sum")

        inputs = (
            torch.tensor([1, 10, 100, 1000], device=self.device, dtype=torch.int64),
            torch.tensor([0, 1, 0, 1, 2, 1], device=self.device, dtype=torch.int64),
            torch.tensor([1, 2, 3, 4, 5, 6], device=self.device, dtype=torch.int64),
        )

        self.check_model(Model(), inputs)

    def test_index_put_fallback(self):
        # index_put falls back in the deterministic mode
        with DeterministicGuard(True):

            class Model(torch.nn.Module):
                def __init__(self) -> None:
                    super().__init__()

                def forward(
                    self,
                    self_tensor: torch.Tensor,
                    indices: tuple[torch.Tensor],
                    values: torch.Tensor,
                ):
                    return torch.index_put(
                        self_tensor, indices, values, accumulate=True
                    )

            inputs = (
                torch.ones(4, device=self.device, dtype=torch.int64),
                (torch.tensor([1, 1, 2, 2], device=self.device, dtype=torch.bool),),
                torch.ones(4, device=self.device, dtype=torch.int64),
            )

            self.check_model(Model(), inputs)

    def test_narrow_fallback(self):
        class Model(torch.nn.Module):
            def __init__(self) -> None:
                super().__init__()

            def forward(self, inp: torch.Tensor, dim: int, start: int, length: int):
                return torch.ops.aten.narrow(inp, dim, start, length)

        inputs = (torch.rand((3, 4), device=self.device), 0, 0, 2)

        self.check_model(Model(), inputs)

    def test_pad_fallback(self):
        class Model(torch.nn.Module):
            def __init__(self) -> None:
                super().__init__()

            def forward(
                self,
                inp: torch.Tensor,
                pad: tuple[int, ...],
            ):
                return torch.ops.aten.pad(inp, pad)

        inputs = (torch.rand((3, 3, 4, 2), device=self.device), (0, 1, 2, 1, 3, 3))

        self.check_model(Model(), inputs)

    def test_fill__fallback(self):
        class Model(torch.nn.Module):
            def __init__(self) -> None:
                super().__init__()

            def forward(self, inp: torch.Tensor, scalar: float):
                torch.ops.aten.fill_(inp, scalar)
                return inp

        inputs = (torch.rand((3, 3, 4, 2), device=self.device), 0.5)
        self.check_model(Model(), inputs)

    @common_utils.parametrize("embed_kernel_binary", [False, True])
    def test_repeated_user_defined_triton_kernel(self, embed_kernel_binary):
        if self.device != GPU_TYPE:
            raise unittest.SkipTest("requires GPU")

        class Model(torch.nn.Module):
            def __init__(self) -> None:
                super().__init__()

            def forward(self, x):
                for _ in range(3):
                    mul2_inplace_kernel[4,](x, n_elements=4, BLOCK_SIZE=16)
                return x

        inputs = (torch.randn(4, 4, device=self.device),)
        with config.patch({"aot_inductor.embed_kernel_binary": embed_kernel_binary}):
            model = Model()
            self.check_model(model, inputs)
            _, code = run_and_get_cpp_code(AOTIRunnerUtil.compile, model, inputs)
            FileCheck().check("launchKernel(").run(code)
            if config.aot_inductor.embed_kernel_binary:
                # Not expect to see launchKernel("CUBIN_FILE_NAME"
                FileCheck().check_not('launchKernel("').run(code)

    @unittest.skipIf(
        not IS_BIG_GPU, "Skipping triton backend only since not big GPU (not enough SM)"
    )
    def test_convolution(self):
        if self.device == "cpu":
            raise unittest.SkipTest("using triton backend only is not supported on CPU")

        class Model(torch.nn.Module):
            def __init__(self) -> None:
                super().__init__()

            def forward(self, x, w, b):
                return torch.ops.aten.convolution(x, w, b, [4], [0], [1], True, [0], 1)

        example_inputs = (
            torch.randn([2, 32, 90], device=self.device),
            torch.randn([32, 16, 8], device=self.device),
            torch.randn([16], device=self.device),
        )
        with config.patch(
            {
                "max_autotune": True,
                "max_autotune_gemm_backends": "Triton",
            }
        ):
            self.check_model(Model(), example_inputs)

    def test_zero_size_weight(self):
        class Model(torch.nn.Module):
            def __init__(self, channel, r=8):
                super().__init__()
                self.pool = torch.nn.AdaptiveAvgPool2d(1)
                self.net = torch.nn.Sequential(
                    torch.nn.Linear(channel, channel // r, bias=False),
                    torch.nn.ReLU(inplace=True),
                    torch.nn.Linear(channel // r, channel, bias=False),
                    torch.nn.Sigmoid(),
                )

            def forward(self, inp):
                b, c, _, _ = inp.shape
                x = self.pool(inp).view(b, c)
                x = self.net(x).view(b, c, 1, 1)
                x = inp * x
                return x

        inputs = (torch.rand(4, 4, 4, 4, device=self.device),)
        self.check_model(Model(4), inputs)

    def test_zero_size_buffer(self):
        class Model(torch.nn.Module):
            def __init__(self, device):
                super().__init__()
                self.foo = torch.nn.Buffer(torch.zeros((0, 0), device=device))

            def forward(self, x):
                return x + 1, self.foo

        example_inputs = (torch.rand(4, 4, device=self.device),)
        self.check_model(Model(self.device), example_inputs)

    def test_no_args(self):
        class Model(torch.nn.Module):
            def __init__(self, m, n):
                super().__init__()
                self.weight = torch.nn.Parameter(
                    torch.randn(m, n),
                )
                self.alpha = torch.nn.Parameter(torch.randn(m, n))

            def forward(self):
                return self.weight * self.alpha

        self.check_model(Model(6, 4), ())

    def test_dynamic_scalar(self):
        class Model(torch.nn.Module):
            def __init__(self) -> None:
                super().__init__()
                self.criterion_ce = torch.nn.CrossEntropyLoss(reduction="none")

            def forward(self, inputs, targets, split_index=None):
                statistics = {}
                total_loss = self.criterion_ce(inputs, targets).sum()
                statistics["dl"] = total_loss.item()
                return total_loss, statistics

        inputs = (
            torch.rand(4, 4, 4, 4, device=self.device),
            torch.rand(4, 4, 4, 4, device=self.device),
        )
        self.check_model(Model(), inputs)

    def test_symint_item(self):
        class Model(torch.nn.Module):
            def forward(self, tensor):
                return tensor.item()

        inputs = (torch.tensor([1], dtype=torch.int, device=self.device),)
        self.check_model(Model(), inputs)

    def test_symbool_item(self):
        class Model(torch.nn.Module):
            def forward(self, tensor):
                return tensor.item()

        inputs = (torch.tensor([0], dtype=torch.bool, device=self.device),)
        self.check_model(Model(), inputs)

    def test_symfloat_item(self):
        class Model(torch.nn.Module):
            def forward(self, tensor):
                return tensor.item()

        inputs = (torch.tensor([3.14], dtype=torch.float, device=self.device),)
        self.check_model(Model(), inputs)

    def test_constant_original_fqn_and_dtype(self):
        class FooBarModule(torch.nn.Module):
            def __init__(self) -> None:
                super().__init__()
                self.register_parameter("0", torch.nn.Parameter(torch.randn(3, 4)))
                self.test_buf = torch.nn.Buffer(torch.randn(3, 4))
                self.register_parameter(
                    "test_param", torch.nn.Parameter(torch.randn(3, 4))
                )

            def forward(self, x):
                return ((x + self.test_buf) * getattr(self, "0")) / self.test_param

        class TestModule(torch.nn.Module):
            def __init__(self) -> None:
                super().__init__()
                self.foo_bar = FooBarModule()
                self.register_parameter(
                    "test_param", torch.nn.Parameter(torch.randn(3, 4))
                )
                self.test_buf = torch.nn.Buffer(torch.randn(3, 4))

            def forward(self, x):
                return (self.foo_bar(x) + self.test_param) * self.test_buf

        with torch.no_grad():
            so_path = AOTIRunnerUtil.legacy_compile(
                model=TestModule().to(device=self.device),
                example_inputs=(torch.rand(3, 4, device=self.device),),
            )
        runner = AOTIRunnerUtil.legacy_load_runner(self.device, so_path)

        expected_original_fqns = {
            "L__self___test_param": "test_param",
            "L__self___test_buf": "test_buf",
            "L__self___foo_bar_0": "foo_bar.0",
            "L__self___foo_bar_test_param": "foo_bar.test_param",
            "L__self___foo_bar_test_buf": "foo_bar.test_buf",
        }
        self.assertEqual(
            expected_original_fqns, runner.get_constant_names_to_original_fqns()
        )

        expected_dtypes = {
            "L__self___test_param": 6,
            "L__self___test_buf": 6,
            "L__self___foo_bar_0": 6,
            "L__self___foo_bar_test_param": 6,
            "L__self___foo_bar_test_buf": 6,
        }
        self.assertEqual(expected_dtypes, runner.get_constant_names_to_dtypes())

    def test_masked_select_dynamic(self):
        class M(torch.nn.Module):
            def __init__(self) -> None:
                super().__init__()

            def forward(self, x: torch.Tensor) -> torch.Tensor:
                mask = x.ge(0.5)
                return torch.masked_select(x, mask)

        example_args = (torch.randn(3, 4, 5, device=self.device),)
        dim0_x_max, dim1_x_max = 100, 7
        dynamic_shapes = {
            "x": {
                0: Dim("dim0_x", max=dim0_x_max),
                1: Dim("dim1_x_max", max=dim1_x_max),
            }
        }
        m = M()
        self.check_model(m, example_args, dynamic_shapes=dynamic_shapes)

    def test_proxy_executor_permute(self):
        class M(torch.nn.Module):
            def __init__(self) -> None:
                super().__init__()

            def forward(self, x):
                return torch.ops.aten.permute.default(x, [0, 2, 1])

        example_args = (torch.randn((1, 3001, 201), dtype=torch.complex64),)
        m = M()
        self.check_model(m, example_args)

    def test_proxy_executor_abs(self):
        class M(torch.nn.Module):
            def __init__(self) -> None:
                super().__init__()

            def forward(self, x):
                return torch.ops.aten.abs.default(x)

        example_args = (torch.randn((1, 3001, 201), dtype=torch.complex64),)
        m = M()
        self.check_model(m, example_args)

    def test_proxy_executor_squeeze(self):
        class M(torch.nn.Module):
            def __init__(self) -> None:
                super().__init__()

            def forward(self, x):
                return torch.ops.aten.squeeze.dim(x, 0)

        example_args = (torch.randn((1, 300, 201), dtype=torch.complex64),)
        m = M()
        self.check_model(m, example_args)

    def test_proxy_executor_hann(self):
        class M(torch.nn.Module):
            def __init__(self) -> None:
                super().__init__()

            def forward(self):
                return torch.ops.aten.hann_window.default(400)

        example_args = ()
        m = M()
        self.check_model(m, example_args)

    def test_fqn(self):
        class NestedChild(torch.nn.Module):
            def __init__(self) -> None:
                super().__init__()
                self.nestedchild3buffer = torch.nn.Buffer(torch.ones(2, 3) * 3)

            def forward(self, x):
                return x / self.nestedchild3buffer

        class Child1(torch.nn.Module):
            def __init__(self) -> None:
                super().__init__()
                self.nested = NestedChild()
                self.register_parameter(
                    "child1param", torch.nn.Parameter(torch.ones(2, 3))
                )

            def forward(self, x):
                x = self.nested(x)
                return x + self.child1param

        class Child2(torch.nn.Module):
            def __init__(self) -> None:
                super().__init__()
                self.child2buffer = torch.nn.Buffer(torch.ones(2, 3) * 2)

            def forward(self, x):
                return x - self.child2buffer

        class MyModule(torch.nn.Module):
            def __init__(self) -> None:
                super().__init__()
                self.foo = Child1()
                self.bar = Child2()
                self.register_parameter(
                    "rootparam", torch.nn.Parameter(torch.ones(2, 3) * 4)
                )

            def forward(self, x):
                x = x * self.rootparam
                x = self.foo(x)
                x = self.bar(x)
                return x

        self.check_model(MyModule(), (torch.randn(2, 3, device=self.device),))

    def test_model_modified_weights(self):
        class Model(torch.nn.Module):
            def __init__(self, n, k, device):
                super().__init__()
                self.weight = torch.randn(n, k, device=device)
                self.bias = torch.randn(n, device=device)

            def forward(self, a):
                return torch.nn.functional.linear(a, self.weight, self.bias)

        M = 16
        N = 10
        K = 128
        example_inputs = (torch.randn(2, M, K, device=self.device),)
        model = Model(N, K, self.device)
        self.check_model(model, example_inputs)

        # Update model weights, after this AOTInductor should re-generate model.so
        # if weights are stored in the model.so
        model.weight += 1
        self.check_model(model, example_inputs)

    def test_triton_kernel_extern_kernel_arg(self):
        if self.device != GPU_TYPE:
            raise unittest.SkipTest("requires GPU")

        class Model(torch.nn.Module):
            def forward(self, x, y):
                out = torch.zeros_like(x)
                # torch.mm is ExternKernelOut
                add_kernel[(4,)](x, torch.mm(x, y), out, 4, 16)
                return out

        example_inputs = (
            torch.randn(4, 4, device=GPU_TYPE),
            torch.randn(4, 4, device=GPU_TYPE),
        )

        self.check_model(Model(), example_inputs)

    def test_triton_kernel_multi_output_arg(self):
        if self.device != GPU_TYPE:
            raise unittest.SkipTest("requires GPU")

        class Model(torch.nn.Module):
            def forward(self, x, y):
                out = torch.zeros_like(x)
                # torch.sort creates fallback kernel and hence MultiOutput
                add_kernel[(4,)](x, torch.sort(y).values, out, 4, 16)
                return out

        example_inputs = (
            torch.randn(4, 4, device=GPU_TYPE),
            torch.randn(4, 4, device=GPU_TYPE),
        )

        self.check_model(Model(), example_inputs)

    def test_triton_kernel_reinterpret_view_mem_leak(self):
        # Check for memory leak when using user-defined Triton Kernel + AOTI.
        if self.device != GPU_TYPE:
            raise unittest.SkipTest("requires GPU")

        class Model(torch.nn.Module):
            def __init__(self) -> None:
                super().__init__()

            def forward(self, x, y):
                out = torch.zeros_like(x)
                yy = y * y
                # reshape creates a ReinterpretView
                add_kernel[(4,)](x, yy.reshape_as(x), out, 4, 16)
                return out

        example_inputs = (
            torch.randn(4, 4, device=GPU_TYPE),
            torch.randn(1, 16, device=GPU_TYPE),
        )

        package_path: str = AOTIRunnerUtil.compile(
            Model(),
            example_inputs,
        )
        aot_inductor_module = torch._inductor.aoti_load_package(package_path)
        # Don't assign outputs to a variable b/c it will allocate GPU memory.
        device_interface = get_interface_for_device(GPU_TYPE)
        device: int = device_interface.current_device()
        mem_before = device_interface.memory_allocated(device)
        aot_inductor_module(*example_inputs)
        aot_inductor_module(*example_inputs)
        mem_after = device_interface.memory_allocated(device)
        self.assertEqual(mem_before, mem_after)

        actual = aot_inductor_module(*example_inputs)
        expected = Model()(*example_inputs)
        torch.testing.assert_close(actual, expected)

    @skipIfMPS
    @torch._dynamo.config.patch(capture_scalar_outputs=True)
    @common_utils.parametrize("dynamic", [False, True])
    @common_utils.parametrize("autotuning", [False, True])
    def test_triton_kernel_unbacked_symint_in_grid(self, dynamic, autotuning):
        if self.device != GPU_TYPE:
            raise unittest.SkipTest("requires GPU")

        class Model(torch.nn.Module):
            def forward(self, x, y, n_elements_tensor):
                output = torch.zeros_like(x)
                n_elements_symint = n_elements_tensor.item()
                n_elements = x.numel()

                def grid(meta):
                    return (triton.cdiv(n_elements_symint, meta["BLOCK_SIZE"]),)

                if autotuning:
                    add_kernel_autotuned[grid](
                        x,
                        y,
                        output,
                        n_elements,
                    )
                else:
                    add_kernel[grid](
                        x,
                        y,
                        output,
                        n_elements,
                        BLOCK_SIZE=16,
                    )

                return output

        example_inputs = (
            torch.randn(123, device=GPU_TYPE),
            torch.randn(123, device=GPU_TYPE),
            torch.tensor(123),
        )

        dynamic_shapes = None
        if dynamic:
            dim0 = Dim("s0", min=2, max=1024)
            dynamic_shapes = {
                "x": {0: dim0},
                "y": {0: dim0},
                "n_elements_tensor": {},
            }

        self.check_model(
            Model(),
            example_inputs,
            dynamic_shapes=dynamic_shapes,
        )

    @unittest.skipIf(
        not PLATFORM_SUPPORTS_MEM_EFF_ATTENTION, "Some archs don't support mem eff SDPA"
    )
    def test_scaled_dot_product_efficient_attention(self):
        if self.device != GPU_TYPE:
            raise unittest.SkipTest("requires GPU")

        class Model(torch.nn.Module):
            def forward(self, q, k, v, attn_bias):
                return torch.ops.aten._scaled_dot_product_efficient_attention(
                    q, k, v, attn_bias, False
                )[0]

        example_inputs = (
            torch.randn(4, 4, 36, 36, device=GPU_TYPE),
            torch.randn(4, 4, 36, 36, device=GPU_TYPE),
            torch.randn(4, 4, 36, 36, device=GPU_TYPE),
            torch.randn(4, 4, 36, 36, device=GPU_TYPE),
        )
        self.check_model(Model(), example_inputs)

    def test_aoti_runtime_asserts(self):
        from torch.export._draft_export import draft_export, FailureType

        with torch.library._scoped_library("mylib", "FRAGMENT") as lib:
            torch.library.define(
                "mylib::foo",
                "(Tensor a, Tensor b) -> Tensor",
                tags=torch.Tag.pt2_compliant_tag,
                lib=lib,
            )

            @torch.library.impl("mylib::foo", "cpu", lib=lib)
            def foo(a: torch.Tensor, b: torch.Tensor) -> torch.Tensor:
                return a[: b.item()]

            @torch.library.register_fake("mylib::foo", lib=lib)
            def foo_fake_impl(a, b):
                ctx = torch.library.get_ctx()
                u = ctx.new_dynamic_size()
                return torch.empty(u)

            class M(torch.nn.Module):
                def forward(self, a, b):
                    res = torch.ops.mylib.foo(a, b)
                    s = res.shape[0]
                    torch._check(s > 3)
                    torch._check(s < a.shape[0])
                    return a[s - 3]

            example_inputs = (torch.randn(100), torch.tensor(10))
            ep = draft_export(M(), example_inputs)
            report = ep._report
            need_config_patch = any(
                not f.xfail and f.failure_type == FailureType.MISMATCHED_FAKE_KERNEL
                for f in report.failures
            )
            m = ep.module()

            # This should no longer be needed after #150093
            from torch._functorch import config as functorch_config

            with functorch_config.patch(
                {"generate_fake_kernels_from_real_mismatches": need_config_patch}
            ):
                pt2_file = torch._inductor.aoti_compile_and_package(ep)
            optimized = torch._inductor.aoti_load_package(pt2_file)

            self.assertTrue(same(optimized(*example_inputs), m(*example_inputs)))

            with self.assertRaisesRegex(Exception, "run_func_(.*) API call failed "):
                optimized(torch.randn(100), torch.tensor(2))

    @patch.dict(os.environ, {"TORCHINDUCTOR_SCALAR_ASSERTS_FULL": "1"})
    def test_aoti_runtime_asserts_backed_symint(self):
        if not full_aoti_runtime_assert():
            raise unittest.SkipTest("full runtime assert not turned on")

        class Model(torch.nn.Module):
            def forward(self, x):
                y = x.reshape(100, -1).clone()
                y = y + 1
                return y

        model = Model().to(self.device)
        input1 = (torch.rand(100, device=self.device),)
        input2 = (torch.rand(2099, device=self.device),)
        dynamic_shapes = {
            "x": {0: torch.export.Dim.DYNAMIC},
        }
        package_path = AOTIRunnerUtil.compile(
            model,
            input1,
            dynamic_shapes=dynamic_shapes,
        )
        optimized = torch._inductor.aoti_load_package(package_path)
        self.assertEqual(model(*input1), optimized(*input1))
        with self.assertRaisesRegex(Exception, "run_func_(.*) API call failed "):
            optimized(*input2)

    @skipIfWindows(msg="TODO: (xuhancn) confirm, Crash: access violation")
    def test_index_put_with_none_index(self):
        # index_put falls back in the deterministic mode
        with DeterministicGuard(True):

            class Model(torch.nn.Module):
                def forward(self, x, i1, i2, y):
                    return torch.ops.aten.index_put(
                        x,
                        (None, None, i1, i2.transpose(0, 1)),
                        y,
                        accumulate=True,
                    )

            example_inputs = (
                torch.rand(8, 192, 30, 30, device=self.device),
                torch.zeros(3, 14, 1, 1, dtype=torch.int64, device=self.device),
                torch.ones(14, 3, dtype=torch.int64, device=self.device),
                torch.randn(8, 192, 3, 14, 3, 14, device=self.device),
            )
            self.check_model(Model(), example_inputs)

    @patch.dict(os.environ, {"AOTI_RUNTIME_CHECK_INPUTS": "1"})
    def test_runtime_checks(self):
        class Model(torch.nn.Module):
            def forward(self, inputs):
                return list(inputs.values())

        inputs = {}
        dtypes = [
            torch.float16,
            torch.float32,
            torch.bool,
            torch.int8,
            torch.int16,
            torch.int32,
            torch.int64,
            torch.uint8,
        ]

        if not TEST_MPS:
            dtypes.append(torch.float64)
        if SM80OrLater:
            dtypes.append(torch.bfloat16)

        for dtype in dtypes:
            inputs[f"x_{str(dtype)}"] = torch.ones(
                4, 8, 10, dtype=dtype, device=self.device
            )

        dim0 = Dim("s0", min=2, max=1024)
        dim1 = Dim("s1", min=2, max=512)
        dim2 = Dim("s2", min=2, max=128)
        dynamic_shapes = {
            "x_torch.float16": {0: dim0},
            "x_torch.float32": {0: dim0},
            "x_torch.bool": {1: dim1},
            "x_torch.int8": {1: dim1},
            "x_torch.int16": {},
            "x_torch.int32": {2: dim2},
            "x_torch.int64": {2: dim2},
            "x_torch.uint8": {2: dim2},
        }
        if not TEST_MPS:
            dynamic_shapes["x_torch.float64"] = {0: dim0}
        if SM80OrLater:
            dynamic_shapes["x_torch.bfloat16"] = {1: dim1}

        m = Model()
        inputs = (inputs,)
        dynamic_shapes = (dynamic_shapes,)
        with torch.no_grad():
            so_path = AOTIRunnerUtil.legacy_compile(
                m, inputs, dynamic_shapes=dynamic_shapes
            )

        # Expected results for the following checks:
        # ("unmatched dtype", "unmatched dim value at", "dim value is too", "unmatched stride value at")
        if SM80OrLater:
            # 10 dynamic dims
            expected_results = (10, 21, 18, 21)
        elif TEST_MPS:
            # 8 dynamic dims
            expected_results = (8, 17, 14, 16)
        else:
            # 9 dynamic dims
            expected_results = (9, 19, 16, 19)

        with open(os.path.splitext(so_path)[0] + ".cpp") as cpp:
            src_code = cpp.read()
            FileCheck().check_count(
                "unmatched dtype",
                expected_results[0],
                exactly=True,
            ).run(src_code)
            FileCheck().check_count(
                "unmatched dim value at",
                expected_results[1],
                exactly=True,
            ).run(src_code)
            FileCheck().check_count(
                "dim value is too",
                expected_results[2],
                exactly=True,
            ).run(src_code)
            FileCheck().check_count(
                "unmatched stride value at",
                expected_results[3],
                exactly=True,
            ).run(src_code)

        self.check_model(m, inputs)

    @unittest.skipIf(TEST_WITH_ROCM, "FP8 is not supported on ROCM")
    @unittest.skipIf(
        not PLATFORM_SUPPORTS_FP8,
        "FP8 is only supported on H100+, SM 8.9 and MI300+ devices",
    )
    @patch.dict(os.environ, {"AOTI_RUNTIME_CHECK_INPUTS": "1"})
    def test_runtime_checks_fp8(self):
        # cuda only
        if self.device != "cuda":
            return

        class Model(torch.nn.Module):
            def __init__(self) -> None:
                super().__init__()

            def forward(self, x0, x1):
                t = x0.to(torch.float) + x1.to(torch.float)
                return t

        inputs = []
        for dtype in (
            torch.float8_e4m3fn,
            torch.float8_e5m2,
            # FP8 funz are for AMD
            # see https://github.com/pytorch/pytorch/issues/126734
            # torch.float8_e4m3fnuz,
            # torch.float8_e5m2fnuz,
        ):
            inputs.append(torch.ones(8, 8, 8, dtype=dtype, device=self.device))
        dim0 = Dim("s0", min=2, max=1024)
        dynamic_shapes = {
            "x0": {0: dim0},
            "x1": {0: dim0},
        }
        with torch.no_grad():
            self.check_model(
                Model(),
                tuple(inputs),
                dynamic_shapes=dynamic_shapes,
            )

    @skipIfXpu(msg="Total size of kernel arguments exceeds driver limit on XPU")
    def test_runtime_checks_large(self):
        class Model(torch.nn.Module):
            def __init__(self) -> None:
                super().__init__()

            def forward(self, *inputs):
                result = inputs[0]
                for i in range(1, len(inputs)):
                    result = result + inputs[i]
                return result

        inputs = []
        for i in range(1000):
            inputs.append(torch.ones(8, 8, 8, dtype=torch.float16, device=self.device))
        inputs = tuple(inputs)
        model = Model()
        with torch.no_grad():
            AOTIRunnerUtil.compile(
                model,
                inputs,
            )

    def test_runtime_checks_complex(self):
        class Model(torch.nn.Module):
            def __init__(self) -> None:
                super().__init__()

            def forward(self, x0, x1, x2):
                return (x0, x1, x2)

        inputs = []
        x0 = torch.tensor([1, -1], dtype=torch.complex32, device=self.device)
        x1 = torch.tensor(
            [1 + 1j, -1 + 1j, -2 + 2j, 3 - 3j, 0, 1j, 1, -1],
            dtype=torch.complex64,
            device=self.device,
        )
        x2 = torch.tensor(128, dtype=torch.complex128, device=self.device)
        inputs.append(x0)
        inputs.append(x1)
        inputs.append(x2)
        dim0 = Dim("s0", min=2, max=1024)
        dynamic_shapes = {
            "x0": {0: dim0},
            "x1": {},
            "x2": {},
        }
        with torch.no_grad():
            self.check_model(
                Model(),
                tuple(inputs),
                dynamic_shapes=dynamic_shapes,
            )

    @unittest.skipIf(IS_FBCODE, "Not yet runnable in fbcode")
    @patch.dict(os.environ, {"AOTI_RUNTIME_CHECK_INPUTS": "1"})
    def test_runtime_checks_dtype_failed(self):
        class Model(torch.nn.Module):
            def __init__(self) -> None:
                super().__init__()

            def forward(self, x):
                y = x.type(torch.float)
                return y

        x = torch.randn(1, 4, dtype=torch.float16, device=self.device)
        model = Model()
        with torch.no_grad():
            package_path: str = AOTIRunnerUtil.compile(
                model,
                (x,),
            )
        aot_inductor_module = torch._inductor.aoti_load_package(package_path)
        x_casted = x.float()
        with self.assertRaisesRegex(Exception, ""):
            aot_inductor_module(x_casted)

    @patch.dict(os.environ, {"AOTI_RUNTIME_CHECK_INPUTS": "1"})
    def test_runtime_checks_device_type_failed(self):
        if self.device != GPU_TYPE:
            raise unittest.SkipTest("requires GPU")

        class Model(torch.nn.Module):
            def __init__(self) -> None:
                super().__init__()

            def forward(self, x):
                return x + 1

        x = torch.randn(1, 4, dtype=torch.float16, device="cpu")
        model = Model()
        with torch.no_grad():
            package_path: str = AOTIRunnerUtil.compile(
                model,
                (x,),
            )

        aot_inductor_module = torch._inductor.aoti_load_package(package_path)
        aot_inductor_module(x)
        x_casted = x.to(GPU_TYPE)
        with self.assertRaisesRegex(Exception, ""):
            aot_inductor_module(x_casted)

    def test_non_contiguous_output_alias(self):
        # Test return x, x.contiguous() where x is non-contiguous.
        class Model(torch.nn.Module):
            def forward(self, x):
                squared = x * x
                transposed = squared.t()  # non-contiguous
                contig = transposed.contiguous()
                return transposed, contig

        x = torch.randn(3, 4, dtype=torch.float16, device=self.device)
        model = Model()
        with torch.no_grad():
            result = AOTIRunnerUtil.run(
                model,
                (x,),
            )
        actual = model(x)
        self.assertTrue(same(result, actual))

        # contiguous() should create a new tensor
        self.assertTrue(result[0].data_ptr() != result[1].data_ptr())

    def test_multiple_output_alias(self):
        # Test when multiple outputs alias the same tensor
        class Model(torch.nn.Module):
            def forward(self, x):
                squared = x * x
                contig = squared.contiguous()  # alias
                reshaped = squared.reshape(squared.shape)  # alias
                cubed = squared * x
                return squared, contig, reshaped, cubed

        x = torch.randn(3, 4, dtype=torch.float32, device=self.device)
        model = Model()

        with torch.no_grad():
            result = AOTIRunnerUtil.run(
                model,
                (x,),
            )
        actual = model(x)
        self.assertTrue(same(result, actual))

        # squared, contig and reshaped alias the same tensor.
        self.assertTrue(result[0].data_ptr() == result[1].data_ptr())
        self.assertTrue(result[0].data_ptr() == result[2].data_ptr())
        # cubed shouldn't be an alias.
        self.assertTrue(result[0].data_ptr() != result[3].data_ptr())

    @patch.dict(os.environ, {"AOTI_RUNTIME_CHECK_INPUTS": "1"})
    def test_runtime_checks_shape_failed(self):
        class Model(torch.nn.Module):
            def __init__(self) -> None:
                super().__init__()

            def forward(self, x):
                return x

        x = torch.randn(4, 4, 4, dtype=torch.float16, device=self.device)
        y0 = torch.randn(8, 4, 4, dtype=torch.float16, device=self.device)
        y1 = torch.randn(4, 8, 4, dtype=torch.float16, device=self.device)
        y2 = rand_strided(
            (4, 4, 4), (16, 1, 4), dtype=torch.float16, device=self.device
        )
        # batch size is outside of the range
        y3 = torch.randn(2048, 3, 4, dtype=torch.float16, device=self.device)
        y4 = torch.randn(2048, 4, 4, dtype=torch.float16, device=self.device)
        dim0 = Dim("s0", min=4, max=1024)
        dynamic_shapes = {
            "x": {0: dim0},
        }
        model = Model()
        with torch.no_grad():
            package_path: str = AOTIRunnerUtil.compile(
                model, (x,), dynamic_shapes=dynamic_shapes
            )
        aot_inductor_module = torch._inductor.aoti_load_package(package_path)
        # dynamic dim works fine
        _ = aot_inductor_module(y0)
        with self.assertRaisesRegex(Exception, ""):
            aot_inductor_module(y1)
        with self.assertRaisesRegex(Exception, ""):
            aot_inductor_module(y2)
        with self.assertRaisesRegex(Exception, ""):
            aot_inductor_module(y3)
        with self.assertRaisesRegex(Exception, ""):
            aot_inductor_module(y4)

    def test_add_complex(self):
        class Model(torch.nn.Module):
            def forward(self, a, b):
                return torch.add(a, b)

        x = torch.tensor(
            [1 + 1j, -1 + 1j, -2 + 2j, 3 - 3j, 0, 1j, 1, -1], device=self.device
        )
        y = torch.tensor(
            [1 + 1j, -1 + 1j, -2 + 2j, 3 - 3j, 0, 1j, 1, -1], device=self.device
        )
        self.check_model(Model(), (x, y))

    def test_embedding_bag(self):
        class Model(torch.nn.Module):
            def forward(self, w, i, o):
                return torch.ops.aten._embedding_bag(w, i, o, False, 0, False, None)

        example_inputs = (
            torch.randn([10, 4], device=self.device),
            torch.randint(10, [8], device=self.device),
            torch.tensor([0, 2, 6], device=self.device),
        )
        self.check_model(Model(), example_inputs)

    @unittest.skipIf(
        TEST_MPS and MACOS_VERSION < 14.0,
        "FFT operations are only supported on MacOS 14+",
    )
    def test_fft_c2c(self):
        class Model(torch.nn.Module):
            def forward(self, x):
                return torch.fft.fftn(x), torch.fft.fftn(x).real

        example_inputs = (torch.randn(16, 16, 16, device=self.device),)
        self.check_model(Model(), example_inputs)

    def test_bool_input(self):
        # Specialize on whichever branch the example input for b is
        class Model(torch.nn.Module):
            def forward(self, x, b):
                if b:
                    return x * x
                else:
                    return x + x

        example_inputs = (torch.randn(3, 3, device=self.device), True)
        self.check_model(Model(), example_inputs)

    def test_int_list_input(self):
        class Model(torch.nn.Module):
            def forward(self, x, i):
                return x * i[0] * i[1]

        example_inputs = (torch.randn(3, 3, device=self.device), [3, 4])
        self.check_model(Model(), example_inputs)

    def test_nested_tensor_from_jagged(self):
        class Model(nn.Module):
            def __init__(self) -> None:
                super().__init__()
                self.mlp = nn.Sequential(
                    nn.Linear(128, 64), nn.ReLU(), nn.Linear(64, 32), nn.Sigmoid()
                )

            def forward(self, values, offsets):
                nt = torch.nested.nested_tensor_from_jagged(values, offsets)
                res = self.mlp(nt)
                return res.values()

        model = Model().to(device=self.device)

        example_inputs_1 = (
            torch.randn((15, 128), device=self.device),
            torch.tensor([0, 3, 4, 10, 15], device=self.device),
        )

        # same "NT batch size", different actual amount of data
        example_inputs_2 = (
            torch.randn((31, 128), device=self.device),
            torch.tensor([0, 1, 20, 25, 31], device=self.device),
        )

        # same actual amount of data, different "NT batch size"
        example_inputs_3 = (
            torch.randn((15, 128), device=self.device),
            torch.tensor([0, 3, 10, 15], device=self.device),
        )

        # different "NT batch size"
        example_inputs_4 = (
            torch.randn((37, 128), device=self.device),
            torch.tensor([0, 5, 16, 25, 29, 37], device=self.device),
        )

        dim0_values = Dim("dim0_values", min=1, max=128)
        dim0_offsets = Dim("dim0_offsets", min=1, max=9)
        dynamic_shapes = {"values": {0: dim0_values}, "offsets": {0: dim0_offsets}}
        example_inputs_list = [
            example_inputs_1,
            example_inputs_2,
            example_inputs_3,
            example_inputs_4,
        ]
        for example_input in example_inputs_list:
            actual = AOTIRunnerUtil.legacy_run(
                self.device,
                model,
                example_input,
                dynamic_shapes=dynamic_shapes,
            )
            self.assertTrue(same(model(*example_input), actual))

    # Temporarily skipping test as pytorch/cpuinfo not able to retrieve cache size for
    # AMD EPYC 9575F 64-Core Processor CPU in gfx942 VM Runners
    @common_utils.parametrize("max_autotune", [True, False])
    @skipIfRocmArch(MI300_ARCH)
    def test_misc_1(self, max_autotune):
        if self.device == "cpu" and IS_MACOS and max_autotune:
            raise unittest.SkipTest("max_autotune not supported on macos")

        class Model(nn.Module):
            def __init__(self) -> None:
                super().__init__()
                self.mlp = nn.Sequential(
                    nn.Linear(128, 64), nn.ReLU(), nn.Linear(64, 32), nn.Sigmoid()
                )
                self.emb = nn.EmbeddingBag(num_embeddings=128, embedding_dim=32)
                self.over_arch = nn.Sequential(
                    nn.Linear(64, 32), nn.ReLU(), nn.Linear(32, 32), nn.Sigmoid()
                )

            def forward(self, x, y):
                mlp_output = self.mlp(x)
                emb_output = self.emb(y)
                return self.over_arch(torch.concat([mlp_output, emb_output], dim=1))

        example_inputs = (
            torch.randn(16, 128, device=self.device),
            torch.randint(0, 128, (16, 10), device=self.device),
        )
        self.check_model(
            Model(), example_inputs, options=dict(max_autotune=max_autotune)
        )

    @skip_if_no_torchvision
    def test_torchvision_transforms_functional_tensor_resize(self):
        import torchvision

        # https://fb.workplace.com/groups/1075192433118967/permalink/1501860707118802/
        class A(torch.nn.Module):
            def forward(self, image: torch.Tensor, target_size: torch.Tensor):
                target_h, target_w = target_size.tolist()
                torch._check(target_h > 0)
                torch._check(target_w > 0)
                torch._check(target_h <= 4000)
                torch._check(target_w <= 4000)

                return torchvision.transforms._functional_tensor.resize(
                    image,
                    size=[target_h, target_w],
                    interpolation="bilinear",
                    antialias=False,
                )

        model = A()
        example_inputs = (
            torch.ones([3, 800, 600], device=self.device),
            torch.tensor([448, 336], device=self.device),
        )
        dynamic_shapes = {
            "image": {
                1: torch.export.Dim("height", min=1, max=4000),
                2: torch.export.Dim("width", min=1, max=4000),
            },
            "target_size": None,
        }
        self.check_model(model, example_inputs, dynamic_shapes=dynamic_shapes)

    def test_aoti_debug_printer_codegen(self):
        # basic addmm model to test codegen for aoti intermediate debug printer
        class Model(torch.nn.Module):
            def __init__(self, n, k, device):
                super().__init__()
                self.weight = torch.randn(n, k, device=device)
                self.bias = torch.randn(n, device=device)

            def forward(self, a):
                return torch.nn.functional.linear(a, self.weight, self.bias)

        M = 8
        N = 6
        K = 16
        model = Model(N, K, self.device)
        batch = 2
        a = torch.randn(batch, M, K, device=self.device)
        example_inputs = (a,)

        if self.device == "mps":
            kernel_calls = [("aoti_torch_mps_addmm_out", 2)]
        elif self.device == GPU_TYPE:
            kernel_calls = [
                ("triton_poi_fused_0", 1),
                (f"aoti_torch_{GPU_TYPE}_addmm_out", 2),
            ]
        else:
            kernel_calls = [("aoti_torch_cpu_addmm_out", 2)]

        # test default debug printing all tensor values codegen
        with config.patch({"aot_inductor.debug_intermediate_value_printer": "2"}):
            result, code = run_and_get_cpp_code(
                AOTIRunnerUtil.legacy_compile, model, example_inputs
            )

            # check the c shim print_tensor_handle call is triggered by the config and injected the cpp output code as expected
            self.assertEqual("aoti_torch_print_tensor_handle" in code, True)

            # check the codegen for debug printing around the actual kernel call is expected

            for kernel_call, count in kernel_calls:
                FileCheck().check_count(
                    f"before_launch - {kernel_call}",
                    count,
                ).run(code)
                FileCheck().check_count(
                    f"after_launch - {kernel_call}",
                    count,
                ).run(code)

        # test printing selected kernel's tensor values codegen
        filtered_kernel_name = f"aoti_torch_{self.device}_addmm_out"
        with config.patch(
            {
                "aot_inductor.debug_intermediate_value_printer": "2",
                "aot_inductor.filtered_kernel_names": filtered_kernel_name,
            }
        ):
            result, code = run_and_get_cpp_code(
                AOTIRunnerUtil.legacy_compile, model, example_inputs
            )
            filtered_kernel_calls = [
                (filtered_kernel_name, 2),
            ]
            for kernel_call, count in filtered_kernel_calls:
                FileCheck().check_count(
                    f"before_launch - {kernel_call}",
                    count,
                ).run(code)
                FileCheck().check_count(
                    f"after_launch - {kernel_call}",
                    count,
                ).run(code)

            kernel_calls_not_to_print = [
                kernel_call
                for kernel_call in kernel_calls
                if kernel_call[0] != filtered_kernel_name
            ]
            for kernel_name, _ in kernel_calls_not_to_print:
                FileCheck().check_not(f"before_launch - {kernel_name}").run(code)
                FileCheck().check_not(f"after_launch - {kernel_name}").run(code)

    @common_utils.parametrize("enable_kernel_profile", (True, False))
    def test_aoti_profiler(self, enable_kernel_profile):
        # basic addmm model
        class Model(torch.nn.Module):
            def __init__(self, n, k, device):
                super().__init__()
                self.weight = torch.randn(n, k, device=device)
                self.bias = torch.randn(n, device=device)

            def forward(self, a):
                return torch.nn.functional.linear(a, self.weight, self.bias)

        if sys.platform not in ["linux", "win32"]:
            raise unittest.SkipTest(
                "enable_kernel_profile only supported on linux and win32"
            )

        M = 8
        N = 6
        K = 16
        model = Model(N, K, self.device)
        batch = 2
        a = torch.randn(batch, M, K, device=self.device)
        example_inputs = (a,)
        kernel_calls = (
            f"aoti_torch_{GPU_TYPE}_addmm_out"
            if self.device == GPU_TYPE
            else "aoti_torch_cpu_addmm_out"
        )
        with config.patch({"cpp.enable_kernel_profile": enable_kernel_profile}):
            _, code = run_and_get_cpp_code(
                AOTIRunnerUtil.compile, model, example_inputs
            )
            shim_fn_codes = f'RAIIAtenRecordFunctionHandle .*\\("{kernel_calls}"'
            if enable_kernel_profile:
                FileCheck().check_regex(shim_fn_codes).run(code)
            else:
                FileCheck().check_not("RAIIAtenRecordFunctionHandle").run(code)

            self.check_model(Model(N, K, self.device), example_inputs)

    def test_aoti_user_defined_triton_kernel_profiling(self):
        if self.device != GPU_TYPE or self.device == "mps":
            raise unittest.SkipTest("requires GPU")

        class Model(torch.nn.Module):
            def __init__(self) -> None:
                super().__init__()

            def forward(self, x, y):
                out = torch.zeros_like(x)
                add_kernel[(4,)](x, y, out, n_elements=4, BLOCK_SIZE=16)
                return out

        example_inputs = (
            torch.randn(4, 4, device=self.device),
            torch.randn(4, 4, device=self.device),
        )

        with (
            config.patch({"cpp.enable_kernel_profile": True}),
            torch.profiler.profile(
                record_shapes=True,
                activities=[
                    torch.profiler.ProfilerActivity.CPU,
                    torch.profiler.ProfilerActivity.CUDA,
                ],
            ) as prof,
        ):
            self.check_model(Model(), example_inputs)
        with common_utils.TemporaryFileName(mode="w+") as fname:
            prof.export_chrome_trace(fname)
            with open(fname) as f:
                import json

                j = json.load(f)
                op_events = [
                    e
                    for e in j["traceEvents"]
                    if e.get("name", "") == "kernels_.add_kernel_0"
                ]
                self.assertEqual(len(op_events), 1)
                self.assertEqual(
                    op_events[0]["args"].get("Input Args", ""),
                    ["in_ptr0", "in_ptr1", "out_ptr", "n_elements"],
                )

    def test_aoti_debug_printer_user_defined_triton_kernel(self):
        if self.device != GPU_TYPE:
            raise unittest.SkipTest("requires GPU")

        class Model(torch.nn.Module):
            def __init__(self) -> None:
                super().__init__()

            def forward(self, x, y):
                out = torch.zeros_like(x)
                add_kernel[(4,)](x, y, out, n_elements=4, BLOCK_SIZE=16)
                return out

        example_inputs = (
            torch.randn(4, 4, device=self.device),
            torch.randn(4, 4, device=self.device),
        )

        kernel_calls = [
            ("add_kernel_0", 3),
        ]

        with config.patch({"aot_inductor.debug_intermediate_value_printer": "2"}):
            result, code = run_and_get_cpp_code(
                AOTIRunnerUtil.compile, Model(), example_inputs
            )
            # check the c shim print_tensor_handle call is triggered by the config and injected the cpp output code as expected
            self.assertEqual("aoti_torch_print_tensor_handle" in code, True)
            # check the codegen for debug printing around the actual kernel call is expected
            for kernel_call, count in kernel_calls:
                FileCheck().check_count(
                    f"before_launch - {kernel_call}",
                    count,
                ).run(code)
                FileCheck().check_count(
                    f"after_launch - {kernel_call}",
                    count,
                ).run(code)

    def test_aoti_debug_printer_cpp_kernel(self):
        if self.device != "cpu":
            raise unittest.SkipTest("cpu test case only")

        # a simple cpp kernel test case for testing the debug printer codegen
        # on cpp kernel cpu device.
        class Model(torch.nn.Module):
            def __init__(self) -> None:
                super().__init__()

            def forward(self, x):
                t = torch.tensor(x.size(-1), device="cpu", dtype=torch.float)
                t = torch.sqrt(t * 3)
                return x * t

        example_inputs = (torch.randn(4, 4, device="cpu"),)

        kernel_calls = [
            ("cpp_fused_mul_sqrt_0", 2),
        ]

        with config.patch({"aot_inductor.debug_intermediate_value_printer": "2"}):
            result, code = run_and_get_cpp_code(
                AOTIRunnerUtil.compile, Model(), example_inputs
            )
            # check the c shim print_tensor_handle call is triggered by the config and injected the cpp output code as expected
            self.assertEqual("aoti_torch_print_tensor_handle" in code, True)
            # check the codegen for debug printing around the actual kernel call is expected
            for kernel_call, count in kernel_calls:
                FileCheck().check_count(
                    f"before_launch - {kernel_call}",
                    count,
                ).run(code)
                FileCheck().check_count(
                    f"after_launch - {kernel_call}",
                    count,
                ).run(code)

    def test_aoti_debug_printer_sym_inputs(self):
        if self.device != GPU_TYPE:
            raise unittest.SkipTest("requires GPU")

        from torch.testing._internal.triton_utils import add_kernel

        class Model(torch.nn.Module):
            def __init__(self):
                super().__init__()

            def forward(self, x):
                maxlen = max(x.item(), 512)
                a = torch.ones(maxlen, device=GPU_TYPE)
                b = torch.ones(maxlen, device=GPU_TYPE)
                out = torch.zeros_like(a)
                # unbacked symint in grid
                add_kernel[(1, 1, maxlen)](a, b, out, maxlen, 32)
                return out

        example_inputs = (torch.randint(high=1024, size=(1,), device=self.device),)

        expected_scalar_args = [
            "triton_poi_fused_zeros_like_0_xnumel",
            "triton_poi_fused_ones_1_xnumel",
            "std::max(static_cast<int64_t>(512L), static_cast<int64_t>(u0))",
        ]

        with config.patch({"aot_inductor.debug_intermediate_value_printer": "2"}):
            result, code = run_and_get_cpp_code(
                AOTIRunnerUtil.compile, Model(), example_inputs
            )
            self.assertEqual("aoti_torch_print_tensor_handle" in code, True)
            for scalar in expected_scalar_args:
                FileCheck().check_count(
                    f"{scalar}",
                    2,
                ).run(code)

    @unittest.skipIf(
        not PLATFORM_SUPPORTS_FP8,
        "FP8 is only supported on H100+, SM 8.9 and MI300+ devices",
    )
    @skipIfXpu
    def test_aoti_debug_printer_fp8_dtype(self):
        if self.device != GPU_TYPE:
            raise unittest.SkipTest("requires GPU")

        class Model(torch.nn.Module):
            def __init__(self, dtype):
                super().__init__()
                self.out_dtype = dtype

            def forward(self, x, weight, bias, scale_a, scale_b):
                weight = weight.to(e4m3_type)
                output = torch._scaled_mm(
                    x,
                    weight,
                    bias=input_bias,
                    out_dtype=self.out_dtype,
                    scale_a=scale_a,
                    scale_b=scale_b,
                )
                return output

        dtype = torch.float16

        a_scale = torch.Tensor([1.0]).to(device=GPU_TYPE)
        b_scale = torch.Tensor([1.0]).to(device=GPU_TYPE)
        input_bias = torch.rand(32, device=GPU_TYPE, dtype=dtype)
        weight_shape = (32, 16)
        weight = torch.rand(*weight_shape, device=GPU_TYPE, dtype=dtype).T
        a_inverse_scale = 1 / a_scale
        b_inverse_scale = 1 / b_scale

        x_shape = (16, 16)
        x = torch.rand(*x_shape, device=GPU_TYPE, dtype=dtype).to(e4m3_type)

        kernel_calls = [
            (f"aoti_torch_{GPU_TYPE}__scaled_mm_out", 5),
        ]

        # test default debug printing all tensor values codegen
        with config.patch({"aot_inductor.debug_intermediate_value_printer": "2"}):
            result, code = run_and_get_cpp_code(
                AOTIRunnerUtil.legacy_compile,
                Model(dtype),
                (x, weight, input_bias, a_inverse_scale, b_inverse_scale),
            )

            # check the c shim print_tensor_handle call is triggered by the config and injected the cpp output code as expected
            self.assertEqual("aoti_torch_print_tensor_handle" in code, True)

            # check the codegen for debug printing around the actual kernel call is expected and float8 dtype is printed as expected
            for kernel_call, count in kernel_calls:
                FileCheck().check_count(
                    f"before_launch - {kernel_call}",
                    count,
                ).run(code)
                FileCheck().check_count(
                    f"after_launch - {kernel_call}",
                    count,
                ).run(code)

    def test_aoti_debug_printing_model_inputs_codegen(self):
        if self.device != "cuda":
            raise unittest.SkipTest("requires CUDA")

        class Model(torch.nn.Module):
            def __init__(self):
                super().__init__()

            def forward(self, a, b, c):
                x = a * 3.14
                y = torch.addmm(c, x, b)
                z = torch.nn.functional.gelu(y)
                return z

        example_inputs = (
            torch.randn(10, 20, device=GPU_TYPE),
            torch.randn(20, 30, device=GPU_TYPE),
            torch.randn(10, 30, device=GPU_TYPE),
        )
        model = Model()
        kernel_calls = [
            ("aoti_model_inputs", 3),
        ]

        with config.patch({"aot_inductor.debug_intermediate_value_printer": "2"}):
            result, code = run_and_get_cpp_code(
                AOTIRunnerUtil.compile, model, example_inputs
            )
            self.assertEqual("aoti_torch_print_tensor_handle" in code, True)

            # check if the triton kernel is printed as comment
            self.assertEqual("def triton_" in code, True)

            # check the codegen for debug printing around aoti model inputs is expected
            for kernel_call, count in kernel_calls:
                FileCheck().check_count(
                    f"{kernel_call}",
                    count,
                ).run(code)

    def test_size_from_multi_output(self):
        class Model(torch.nn.Module):
            def __init__(self):
                super().__init__()
                self.relu = torch.nn.ReLU()

            def forward(self, x):
                _x, _i = torch.unique(x, sorted=True, return_inverse=True)
                _x = _x.detach().clone()
                return self.relu(_x), _i

        example_inputs = (torch.randn(8, device=self.device),)
        self.check_model(Model(), example_inputs)

    @dynamo_config.patch({"capture_scalar_outputs": True})
    def test_sym_i64_input_codegen(self):
        if self.device != GPU_TYPE:
            raise unittest.SkipTest("requires GPU")

        from torch.testing._internal.triton_utils import add_kernel

        class Model(torch.nn.Module):
            def __init__(self) -> None:
                super().__init__()

            def forward(self, x):
                x_symint = x.item()
                a = torch.ones(x_symint, device=GPU_TYPE)
                b = torch.ones(x_symint, device=GPU_TYPE)
                out = torch.zeros_like(a)
                # unbacked symint in grid
                add_kernel[(1, 1, x_symint)](a, b, out, x_symint, 32)
                return out

        example_inputs = (
            torch.randint(high=1024, size=(1,), device=self.device, dtype=torch.int32),
        )
        # This simple unit test case model generates two triton kernels:
        # 1. triton_poi_fused_ones_1:
        # triton_meta={'signature': {'out_ptr0': '*fp32', 'xnumel': 'i64'}
        # 2. add_kernel:
        # triton_meta={'signature': {'in_ptr0': '*fp32', 'in_ptr1': '*fp32', 'out_ptr': '*fp32', 'n_elements': 'i64'}
        # input u0 was defined as int32_t initially, verify for every kernel var args downstream,
        # it gets explicitly declared using its data types in the cpp wrapper codegen code.
        expected_scalar_args = [
            "buf3, u0",
            "buf4, u0",
            "buf4, buf5, buf3, u0",
        ]
        if full_aoti_runtime_assert():
            # we'll have one more assertion
            expected_scalar_args = [
                "buf4, u0",
                "buf5, u0",
                "buf5, buf6, buf4, u0",
            ]
        # check the new behavior of codegen is expected
        result, code = run_and_get_cpp_code(
            AOTIRunnerUtil.compile, Model(), example_inputs
        )
        for scalar_line in expected_scalar_args:
            FileCheck().check_count(
                scalar_line,
                1,
            ).run(code)
        self.check_model(Model(), example_inputs)

    def test_input_codegen_with_sympy_expr(self):
        if self.device != GPU_TYPE:
            raise unittest.SkipTest("requires GPU")

        class MyModel(torch.nn.Module):
            def forward(self, getitem_54, getitem_52, getitem_19, values_2, offsets):
                bitwise_or = torch.bitwise_or(getitem_54, getitem_52)
                combined = torch.cat([getitem_19, values_2], dim=0)
                add = combined + bitwise_or

                sliced = values_2[:-1] + offsets
                return add, sliced

        inps = (
            torch.randint(0, 1, (240,), device=GPU_TYPE, dtype=torch.uint8),
            torch.randint(0, 1, (240,), device=GPU_TYPE, dtype=torch.uint8),
            torch.randn((192,), device=GPU_TYPE),
            torch.randn((48,), device=GPU_TYPE),
            torch.randint(0, 100, (47,), device=GPU_TYPE, dtype=torch.uint8),
        )

        dim = torch.export.Dim("dimensionality")
        derived_dim = 2 * dim
        spec = {
            "getitem_54": (Dim.AUTO,),  # [s33 + 2*s40 + 1]
            "getitem_52": (Dim.AUTO,),  # [s33 + 2*s40 + 1]
            "getitem_19": (derived_dim,),  # [2*s40]
            "values_2": (Dim.AUTO,),  # [s33 + 1]
            "offsets": (Dim.AUTO,),  # [s33]
        }

        self.check_model(MyModel(), inps, dynamic_shapes=spec)

    @common_utils.parametrize("mark_unbacked", (True, False))
    def test_unbacked_equals_input_size_runtime_assertion(self, mark_unbacked: bool):
        # This test checks the unbacked symint runtime assertions, for the following cases:
        # (A) an unbacked symint equals an unbacked symint (mark_unbacked=True)
        # (B) an unbacked symint equals a backed symint    (mark_unbacked=False)
        class Model(torch.nn.Module):
            def forward(self, a, b, c):
                nz = torch.nonzero(a)
                ones = a.new_ones([nz.size(0), b.size(0)])
                torch._check(ones.size(0) >= 1)
                equals = torch.add(ones, c)
                return equals

        model = Model()
        example_inputs = (
            torch.ones(64, device=self.device),
            b := torch.randn((32,), device=self.device),
            c := torch.randn((64, 32), device=self.device),
        )
        if mark_unbacked:
            torch._dynamo.decorators.mark_unbacked(c, 0)
        else:
            torch._dynamo.mark_dynamic(c, 0)

        # Check the runtime assertion is codegen'ed.
        so_path, code = run_and_get_cpp_code(
            AOTIRunnerUtil.legacy_compile, model, example_inputs
        )
        lowerbound_check = "u1 >= 1" if mark_unbacked else "u0 >= 2"
        FileCheck().check_count(lowerbound_check, 1).run(code)

        compiled = AOTIRunnerUtil.legacy_load(self.device, so_path)
        compiled(*example_inputs)

        # Check the runtime assertion.
        with self.assertRaisesRegex(Exception, ""):
            unexpected_inputs = (torch.ones(0, device=self.device), b, c)
            compiled(*unexpected_inputs)

        # Try it again without runtime assertions.
        with config.patch({"scalar_asserts": False}):
            AOTIRunnerUtil.run_multiple(model, [example_inputs, unexpected_inputs])

    def test_none_args_aot_codegen(self):
        if self.device != GPU_TYPE:
            raise unittest.SkipTest("requires GPU")

        @triton.autotune(
            configs=[
                triton.Config({"BLOCK_SIZE": 32}, num_stages=5, num_warps=2),
                triton.Config({"BLOCK_SIZE": 64}, num_stages=4, num_warps=4),
            ],
            key=["n_elements"],
        )
        @triton.jit
        def sin_kernel(
            in_ptr0,
            out_ptr,
            # We want to include an arg known to be 1 at compile time
            # This is because we remove None args from the arg list; changing the eq_1/constexpr arg indices.
            # We want to make sure we recompute these correctly
            EQ_1_ARG,
            n_elements,
            BLOCK_SIZE: "tl.constexpr",
        ):
            pid = tl.program_id(axis=0)
            block_start = pid * BLOCK_SIZE
            offsets = block_start + tl.arange(0, BLOCK_SIZE)
            mask = offsets < n_elements
            if in_ptr0 is not None:
                x = tl.load(in_ptr0 + offsets, mask=mask)
            else:
                x = 0.0
            output = tl.sin(x) + EQ_1_ARG
            tl.store(out_ptr + offsets, output, mask=mask)

        def sin_triton(x, out):
            n_elements = out.numel()
            sin_kernel[(n_elements,)](x, out, 1, n_elements)
            return out

        x = torch.randn(65, device=self.device)
        out = torch.empty_like(x)

        not_none_inputs = (x, out)
        none_inputs = (None, out)

        # AOTI compilation specializes on either None or non-None inputs
        # So we have to check twice here

        self.check_model(sin_triton, none_inputs)
        self.check_model(sin_triton, not_none_inputs)

    @skipIfRocm  # RoCM does not support the config block size in test suite.
    def test_autotune_int64_user_defined_triton_kernel(self):
        if self.device != GPU_TYPE:
            raise unittest.SkipTest("requires GPU")

        @triton.jit
        def add_kernel(
            in_ptr0,
            in_ptr1,
            out_ptr,
            n_elements,
            BLOCK_SIZE: "tl.constexpr",
        ):
            pid = tl.program_id(axis=0).to(tl.int64)
            block_start = pid * BLOCK_SIZE
            offsets = block_start + tl.arange(0, BLOCK_SIZE)
            mask = offsets < n_elements
            x = tl.load(in_ptr0 + offsets, mask=mask)
            y = tl.load(in_ptr1 + offsets, mask=mask)
            output = x + y
            tl.store(out_ptr + offsets, output, mask=mask)

        @torch.library.triton_op("mylib::add", mutates_args=())
        def custom_add(x: torch.Tensor, y: torch.Tensor) -> torch.Tensor:
            output = torch.empty_like(x)
            n_elements = output.numel()

            def grid(meta):
                return (triton.cdiv(n_elements, meta["BLOCK_SIZE"]),)

            capture_triton(add_kernel)[grid](x, y, output, n_elements, 16)
            return output

        class Model(torch.nn.Module):
            def forward(self, x):
                x = custom_add(x, x)
                split_with_sizes_1 = torch.ops.aten.split_with_sizes.default(
                    x, [512, 512, 512, 512], 1
                )
                getitem_29 = split_with_sizes_1[0]
                return getitem_29 * 3

        n = 1379584

        try:
            buf196 = torch.randint(
                0, 100, (n, 2048), dtype=torch.int8, device=self.device
            )
            example_inputs = (buf196,)

            self.check_model(
                Model(),
                example_inputs,
                dynamic_shapes={
                    "x": (Dim("x", max=1379584), Dim.STATIC),
                },
                options={"max_autotune": True},
            )
        except torch.OutOfMemoryError:
            # CI can OOM because this test uses too much memory
            raise unittest.SkipTest("OOM. Test is too large") from None

    @skipIfWindows(
        msg="OpenMP crashed application on windows"
    )  # TODO: (xuhancn) need to root cause and fix.
    def test_issue_140766(self):
        class Model(torch.nn.Module):
            def __init__(self):
                super().__init__()
                self.mlp = torch.nn.Sequential(
                    torch.nn.Linear(128, 512),
                    torch.nn.ReLU(),
                    torch.nn.Linear(512, 128),
                )
                self.norm = torch.nn.LayerNorm(128)
                self.attn = torch.nn.functional.scaled_dot_product_attention

            def forward(self, x):
                # [2, 128, 4096]
                x = x.transpose(1, 2)
                # [2, 4096, 128]
                for _ in range(2):
                    x = self.forward_block(x)
                return x

            def forward_block(self, x):
                # x: B, H*W, C
                B = x.shape[0]
                H, W, C = 64, 64, 128
                shortcut = x
                x = self.norm(x)
                x = x.reshape(B, H, W, C)
                # B, H, W, C
                x = self.attn(x, x, x)
                x = x.reshape(B, H // 8, W // 8, 8, 8, -1)
                x = x.transpose(2, 3).reshape(B, H * W, -1)

                x = shortcut + x
                x = x + self.mlp(self.norm(x))
                return x

        bs = torch.export.Dim("bs", max=12)
        example_inputs = (torch.randn(2, 128, 4096, device=self.device),)
        self.check_model(Model(), example_inputs, dynamic_shapes={"x": {0: bs}})

    @requires_gpu
    def test_d2h_copy(self):
        # device to copy host should always have the same stride
        if "cuda" not in self.device:
            raise unittest.SkipTest("This test is only for CUDA")

        class ToCpuModel(nn.Module):
            def forward(self, x):
                predictions = x.permute(1, 0)
                predictions = torch.nan_to_num(
                    predictions, nan=0.0, posinf=0.0, neginf=0.0
                )
                predictions = predictions.to("cpu", non_blocking=True)
                p = predictions[0]
                ones = p.new_ones(1)
                return p, ones

        model = ToCpuModel().to(GPU_TYPE)
        input_tensor = torch.randn(5, 10, device=GPU_TYPE).to(dtype=torch.float16)
        ep = torch.export.export(model, (input_tensor,))
        package_path = torch._inductor.aoti_compile_and_package(ep)

        aoti_model = torch._inductor.aoti_load_package(package_path)

        expect_res = model(input_tensor)
        with torch.profiler.profile(
            activities=[
                torch.profiler.ProfilerActivity.CPU,
                torch.profiler.ProfilerActivity.CUDA,
            ],
        ) as prof:
            true_res = aoti_model(input_tensor)

        self.assertEqual(expect_res, true_res)
        all_ops = [event.key for event in prof.key_averages()]
        self.assertTrue(not any("aten::contiguous" in op for op in all_ops))

    def test_so_without_weight(self):
        class Model(torch.nn.Module):
            def __init__(self, n, k, device):
                super().__init__()
                self.weight = torch.randn(n, k, device=device)
                self.bias = torch.randn(n, device=device)

            def forward(self, a):
                return torch.nn.functional.linear(a, self.weight, self.bias)

        M, N, K = 128, 2048, 4096
        model = Model(N, K, self.device)
        a = torch.randn(M, K, device=self.device)
        example_inputs = (a,)
        with (
            torch.no_grad(),
            config.patch(
                {
                    "always_keep_tensor_constants": True,
                    "aot_inductor.package_constants_in_so": True,
                }
            ),
        ):
            so_path = AOTIRunnerUtil.legacy_compile(
                model=model,
                example_inputs=example_inputs,
            )

        with (
            torch.no_grad(),
            config.patch(
                {
                    "always_keep_tensor_constants": True,
                    "aot_inductor.package_constants_in_so": False,
                }
            ),
        ):
            so_path_weightless = AOTIRunnerUtil.legacy_compile(
                model=model,
                example_inputs=example_inputs,
            )
        self.assertTrue(os.path.getsize(so_path) > 10_000_000)
        self.assertTrue(os.path.getsize(so_path_weightless) < 10_000_000)

        runner = AOTIRunnerUtil.legacy_load_runner(self.device, so_path_weightless)

        # Let's check whether the model has correct constant name mapping.
        expected_original_fqns = {
            "L__self___weight": "L__self___weight",
            "L__self___bias": "L__self___bias",
        }
        self.assertEqual(
            expected_original_fqns, runner.get_constant_names_to_original_fqns()
        )

        def runner_call(*args, **kwargs):
            import torch.fx._pytree as fx_pytree

            call_spec = runner.get_call_spec()
            in_spec = pytree.treespec_loads(call_spec[0])
            out_spec = pytree.treespec_loads(call_spec[1])
            flat_inputs = fx_pytree.tree_flatten_spec((args, kwargs), in_spec)
            flat_inputs = [x for x in flat_inputs if isinstance(x, torch.Tensor)]
            flat_outputs = runner.run(flat_inputs)
            return pytree.tree_unflatten(flat_outputs, out_spec)

        test_inputs = torch.randn(M, K, device=self.device)
        attach_weights = {
            "L__self___weight": model.weight,
            "L__self___bias": model.bias,
        }
        runner.update_constant_buffer(attach_weights, False, False)
        expected = model(test_inputs)
        output = runner_call(test_inputs)
        self.assertEqual(expected, output)

    def test_weight_on_disk_legacy(self):
        class Model(torch.nn.Module):
            def __init__(self, n, k, device):
                super().__init__()
                self.weight = torch.randn(n, k, device=device)
                self.bias = torch.randn(n, device=device)

            def forward(self, a):
                return torch.nn.functional.linear(a, self.weight, self.bias)

        M, N, K = 128, 2048, 4096
        model = Model(N, K, self.device)
        a = torch.randn(M, K, device=self.device)
        example_inputs = (a,)

        with (
            torch.no_grad(),
            config.patch(
                {
                    "always_keep_tensor_constants": True,
                    "aot_inductor.package_constants_in_so": False,
                    "aot_inductor.package_constants_on_disk_format": "pickle_weights",
                    "aot_inductor.package": True,
                }
            ),
        ):
            aoti_files = AOTIRunnerUtil.legacy_compile(
                model=model,
                example_inputs=example_inputs,
            )

        with WritableTempFile(suffix=".pt2") as f:
            package_path = package_aoti(
                f.name,
                {"model": aoti_files},
            )
            pt2_contents = load_pt2(package_path, load_weights_from_disk=True)
            loaded1 = pt2_contents.aoti_runners["model"]

        self.assertEqual(loaded1(a), model(a))

    def test_extract_constants_map(self):
        class Model(torch.nn.Module):
            def __init__(self, n, k, device):
                super().__init__()
                self.weight = torch.randn(n, k, device=device)
                self.bias = torch.randn(n, device=device)

            def forward(self, a):
                return torch.nn.functional.linear(a, self.weight, self.bias)

        M, N, K = 8, 6, 16
        model = Model(N, K, self.device)
        a = torch.randn(M, K, device=self.device)
        example_inputs = (a,)
        with torch.no_grad(), config.patch({"always_keep_tensor_constants": True}):
            so_path = AOTIRunnerUtil.legacy_compile(
                model=model,
                example_inputs=example_inputs,
            )

        runner = AOTIRunnerUtil.legacy_load_runner(self.device, so_path)

        def runner_call(*args, **kwargs):
            import torch.fx._pytree as fx_pytree

            call_spec = runner.get_call_spec()
            in_spec = pytree.treespec_loads(call_spec[0])
            out_spec = pytree.treespec_loads(call_spec[1])
            flat_inputs = fx_pytree.tree_flatten_spec((args, kwargs), in_spec)
            flat_inputs = [x for x in flat_inputs if isinstance(x, torch.Tensor)]
            flat_outputs = runner.run(flat_inputs)
            return pytree.tree_unflatten(flat_outputs, out_spec)

        test_inputs = torch.randn(M, K, device=self.device)
        expected = model(test_inputs)
        output = runner_call(test_inputs)
        self.assertEqual(expected, output)

        original_weights = {
            "L__self___weight": model.weight,
            "L__self___bias": model.bias,
        }
        new_weights = {
            "L__self___weight": torch.randn(N, K, device=self.device),
            "L__self___bias": torch.randn(N, device=self.device),
        }

        # Extract weights with use_inactive = False, this should be the current weight.
        extracted_original_weights = runner.extract_constants_map(False)
        self.assertEqual(original_weights, extracted_original_weights)

        # update the inactive weights with new_weights, extract inactive weights.
        runner.update_constant_buffer(new_weights, True, False)
        extracted_new_weights = runner.extract_constants_map(True)
        self.assertEqual(new_weights, extracted_new_weights)

        # Swap constant buffer, this should give us the opposite weights.
        runner.swap_constant_buffer()

        extracted_inactive_weights = runner.extract_constants_map(True)
        extracted_active_weights = runner.extract_constants_map(False)
        self.assertEqual(original_weights, extracted_inactive_weights)
        self.assertEqual(new_weights, extracted_active_weights)

    def test_update_constant_buffer(self):
        class Model(torch.nn.Module):
            def __init__(self, n, k, device):
                super().__init__()
                self.weight = torch.randn(n, k, device=device)
                self.bias = torch.randn(n, device=device)

            def forward(self, a):
                return torch.nn.functional.linear(a, self.weight, self.bias)

        M, N, K = 8, 6, 16
        model = Model(N, K, self.device)
        a = torch.randn(M, K, device=self.device)
        example_inputs = (a,)
        # Attribute naming has changed in the new export API, so still use the legacy API here.
        with torch.no_grad(), config.patch({"always_keep_tensor_constants": True}):
            so_path = AOTIRunnerUtil.legacy_compile(
                model=model,
                example_inputs=example_inputs,
            )

        runner = AOTIRunnerUtil.legacy_load_runner(self.device, so_path)

        # Let's check whether the model has correct constant name mapping.
        expected_original_fqns = {
            "L__self___weight": "L__self___weight",
            "L__self___bias": "L__self___bias",
        }
        self.assertEqual(
            expected_original_fqns, runner.get_constant_names_to_original_fqns()
        )

        def runner_call(*args, **kwargs):
            import torch.fx._pytree as fx_pytree

            call_spec = runner.get_call_spec()
            in_spec = pytree.treespec_loads(call_spec[0])
            out_spec = pytree.treespec_loads(call_spec[1])
            flat_inputs = fx_pytree.tree_flatten_spec((args, kwargs), in_spec)
            flat_inputs = [x for x in flat_inputs if isinstance(x, torch.Tensor)]
            flat_outputs = runner.run(flat_inputs)
            return pytree.tree_unflatten(flat_outputs, out_spec)

        test_inputs = torch.randn(M, K, device=self.device)
        expected = model(test_inputs)
        output = runner_call(test_inputs)
        self.assertEqual(expected, output)

        new_weights = {
            "L__self___weight": torch.randn(N, K, device=self.device),
            "L__self___bias": torch.randn(N, device=self.device),
        }
        runner.update_constant_buffer(new_weights, False, False)
        new_output = runner_call(test_inputs)
        new_expected = torch.nn.functional.linear(
            test_inputs, new_weights["L__self___weight"], new_weights["L__self___bias"]
        )
        self.assertEqual(new_expected, new_output)

    def test_update_constant_buffer_simple(self):
        class Model(torch.nn.Module):
            def __init__(self, device):
                super().__init__()
                self.weight = torch.randn((3, 3), device=device)

            def forward(self, a):
                return a + self.weight

        model = Model(self.device)
        a = torch.randn((3, 3), device=self.device)
        example_inputs = (a,)

        with torch.no_grad(), config.patch({"always_keep_tensor_constants": True}):
            so_path = AOTIRunnerUtil.legacy_compile(
                model=model,
                example_inputs=example_inputs,
            )

        runner = AOTIRunnerUtil.legacy_load_runner(self.device, so_path)

        # Let's check whether the model has correct constant name mapping.
        expected_original_fqns = {
            "L__self___weight": "L__self___weight",
        }
        self.assertEqual(
            expected_original_fqns, runner.get_constant_names_to_original_fqns()
        )

        test_inputs = torch.randn((3, 3), device=self.device)
        new_weight = torch.randn((3, 3), device=self.device)
        model.weight = new_weight
        attach_weights = {"L__self___weight": new_weight}
        runner.update_constant_buffer(attach_weights, False, False, False)
        expected = model(test_inputs)

        def runner_call(*args, **kwargs):
            call_spec = runner.get_call_spec()  # type: ignore[attr-defined]
            out_spec = pytree.treespec_loads(call_spec[1])
            flat_inputs = pytree.tree_flatten((args, kwargs))[0]
            flat_inputs = [x for x in flat_inputs if isinstance(x, torch.Tensor)]
            flat_outputs = runner.run(flat_inputs)  # type: ignore[attr-defined]
            return pytree.tree_unflatten(flat_outputs, out_spec)

        output = runner_call(test_inputs)
        self.assertEqual(expected, output)

    def test_update_inactive_constant_buffer(self):
        class Model(torch.nn.Module):
            def __init__(self, n, k, device):
                super().__init__()
                self.weight = torch.randn(n, k, device=device)
                self.bias = torch.randn(n, device=device)

            def forward(self, a):
                return torch.nn.functional.linear(a, self.weight, self.bias)

        M, N, K = 8, 6, 16
        model = Model(N, K, self.device)
        a = torch.randn(M, K, device=self.device)
        example_inputs = (a,)
        with torch.no_grad(), config.patch({"always_keep_tensor_constants": True}):
            so_path = AOTIRunnerUtil.legacy_compile(
                model=model,
                example_inputs=example_inputs,
            )

        runner = AOTIRunnerUtil.legacy_load_runner(self.device, so_path)

        def runner_call(*args, **kwargs):
            import torch.fx._pytree as fx_pytree

            call_spec = runner.get_call_spec()
            in_spec = pytree.treespec_loads(call_spec[0])
            out_spec = pytree.treespec_loads(call_spec[1])
            flat_inputs = fx_pytree.tree_flatten_spec((args, kwargs), in_spec)
            flat_inputs = [x for x in flat_inputs if isinstance(x, torch.Tensor)]
            flat_outputs = runner.run(flat_inputs)
            return pytree.tree_unflatten(flat_outputs, out_spec)

        test_inputs = torch.randn(M, K, device=self.device)
        expected = model(test_inputs)
        output = runner_call(test_inputs)
        self.assertEqual(expected, output)

        new_weights = {
            "L__self___weight": torch.randn(N, K, device=self.device),
            "L__self___bias": torch.randn(N, device=self.device),
        }
        new_expected = torch.nn.functional.linear(
            test_inputs, new_weights["L__self___weight"], new_weights["L__self___bias"]
        )

        runner.update_constant_buffer(new_weights, True, False)
        output_before_swap = runner_call(test_inputs)
        runner.swap_constant_buffer()
        output_after_swap = runner_call(test_inputs)

        self.assertEqual(expected, output_before_swap)
        self.assertEqual(new_expected, output_after_swap)

    def test_free_inactive_buffer(self):
        if self.device != GPU_TYPE:
            raise unittest.SkipTest("requires GPU")

        class Model(torch.nn.Module):
            def __init__(self, n, k, device):
                super().__init__()
                self.weight = torch.randn(n, k, device=device)
                self.bias = torch.randn(n, device=device)

            def forward(self, a):
                return torch.nn.functional.linear(a, self.weight, self.bias)

        M, N, K = 8, 6, 16
        model = Model(N, K, self.device)
        a = torch.randn(M, K, device=self.device)
        example_inputs = (a,)
        with torch.no_grad(), config.patch({"always_keep_tensor_constants": True}):
            so_path = AOTIRunnerUtil.legacy_compile(
                model=model,
                example_inputs=example_inputs,
            )

        runner = AOTIRunnerUtil.legacy_load_runner(self.device, so_path)

        def runner_call(*args, **kwargs):
            import torch.fx._pytree as fx_pytree

            call_spec = runner.get_call_spec()
            in_spec = pytree.treespec_loads(call_spec[0])
            out_spec = pytree.treespec_loads(call_spec[1])
            flat_inputs = fx_pytree.tree_flatten_spec((args, kwargs), in_spec)
            flat_inputs = [x for x in flat_inputs if isinstance(x, torch.Tensor)]
            flat_outputs = runner.run(flat_inputs)
            return pytree.tree_unflatten(flat_outputs, out_spec)

        test_inputs = torch.randn(M, K, device=self.device)
        expected = model(test_inputs)
        output = runner_call(test_inputs)
        # Check the outputs, make sure the model is correct here.
        self.assertEqual(expected, output)

        new_weights = {
            "L__self___weight": torch.randn(N, K, device=self.device),
            "L__self___bias": torch.randn(N, device=self.device),
        }
        new_expected = torch.nn.functional.linear(
            test_inputs, new_weights["L__self___weight"], new_weights["L__self___bias"]
        )
        runner.update_constant_buffer(new_weights, True, False)

        # Make sure we have swapped buffer
        runner.swap_constant_buffer()
        output_after_swap = runner_call(test_inputs)
        self.assertEqual(new_expected, output_after_swap)

        # Free the secondary buffer
        runner.free_inactive_constant_buffer()

        # Create a new set of weights to refill into the already freed buffer.
        new_weights_1 = {
            "L__self___weight": torch.randn(N, K, device=self.device),
            "L__self___bias": torch.randn(N, device=self.device),
        }
        new_expected_1 = torch.nn.functional.linear(
            test_inputs, new_weights["L__self___weight"], new_weights["L__self___bias"]
        )
        runner.update_constant_buffer(new_weights_1, True, False)

        output_after_swap_1 = runner_call(test_inputs)
        self.assertEqual(new_expected_1, output_after_swap_1)

        runner.free_inactive_constant_buffer()

    def test_update_user_managed_buffer(self):
        if self.device != "cuda":
            raise unittest.SkipTest("requires CUDA")

        class Model(torch.nn.Module):
            def __init__(self, n, k, device):
                super().__init__()
                self.weight = torch.randn(n, k, device=device)
                self.bias = torch.randn(n, device=device)

            def forward(self, a):
                return torch.nn.functional.linear(a, self.weight, self.bias)

        M, N, K = 1024, 4096, 4096
        model = Model(N, K, self.device)
        a = torch.randn(M, K, device=self.device)
        example_inputs = (a,)
        # Attribute naming has changed in the new export API, so still use the legacy API here.
        with torch.no_grad(), config.patch({"always_keep_tensor_constants": True}):
            so_path = AOTIRunnerUtil.legacy_compile(
                model=model,
                example_inputs=example_inputs,
            )

        runner = AOTIRunnerUtil.legacy_load_runner(self.device, so_path)

        def runner_call(*args, **kwargs):
            import torch.fx._pytree as fx_pytree

            call_spec = runner.get_call_spec()
            in_spec = pytree.treespec_loads(call_spec[0])
            out_spec = pytree.treespec_loads(call_spec[1])
            flat_inputs = fx_pytree.tree_flatten_spec((args, kwargs), in_spec)
            flat_inputs = [x for x in flat_inputs if isinstance(x, torch.Tensor)]
            flat_outputs = runner.run(flat_inputs)
            return pytree.tree_unflatten(flat_outputs, out_spec)

        test_inputs = torch.randn(M, K, device=self.device)
        expected = model(test_inputs)
        output = runner_call(test_inputs)
        self.assertEqual(expected, output)

        new_weights = {
            "L__self___weight": torch.randn(N, K, device=self.device),
            "L__self___bias": torch.randn(N, device=self.device),
        }
        mem_before, _ = torch.cuda.mem_get_info(self.device)
        # Do not use user managed_buffer, should have less free memory.
        runner.update_constant_buffer(new_weights, True, False, False)
        mem_after, _ = torch.cuda.mem_get_info(self.device)
        self.assertGreater(mem_before, mem_after)

        runner.swap_constant_buffer()
        new_output = runner_call(test_inputs)
        new_expected = torch.nn.functional.linear(
            test_inputs, new_weights["L__self___weight"], new_weights["L__self___bias"]
        )
        self.assertEqual(new_expected, new_output)

        # Inplace substitube tensor, without user managed buffer, result should be different.
        new_weights["L__self___weight"].add_(1)
        new_weights["L__self___bias"].add_(1)

        new_output = runner_call(test_inputs)
        # Same as the previous result
        self.assertEqual(new_expected, new_output)
        new_expected = torch.nn.functional.linear(
            test_inputs, new_weights["L__self___weight"], new_weights["L__self___bias"]
        )
        # Differ from latest result
        self.assertNotEqual(new_expected, new_output)

        # Clear out all buffers
        runner.free_inactive_constant_buffer()
        runner.swap_constant_buffer()
        runner.free_inactive_constant_buffer()

        new_weights = {
            "L__self___weight": torch.randn(N, K, device=self.device),
            "L__self___bias": torch.randn(N, device=self.device),
        }
        mem_before, _ = torch.cuda.mem_get_info(self.device)
        # Try user managed_buffer, should have same free memory.
        runner.update_constant_buffer(new_weights, True, False, True)
        mem_after, _ = torch.cuda.mem_get_info(self.device)
        self.assertEqual(mem_before, mem_after)

        runner.swap_constant_buffer()
        new_output = runner_call(test_inputs)
        new_expected = torch.nn.functional.linear(
            test_inputs, new_weights["L__self___weight"], new_weights["L__self___bias"]
        )
        self.assertEqual(new_expected, new_output)

        # Inplace substitube tensor, with user managed buffer, result should be the same.
        new_weights["L__self___weight"].add_(1)
        new_weights["L__self___bias"].add_(1)

        new_output = runner_call(test_inputs)
        new_expected = torch.nn.functional.linear(
            test_inputs, new_weights["L__self___weight"], new_weights["L__self___bias"]
        )
        self.assertEqual(new_expected, new_output)

        new_weights = {
            "L__self___weight": torch.randn(N, K, device=self.device),
            "L__self___bias": torch.randn(N, device=self.device),
        }

        runner.update_constant_buffer(new_weights, True, False, True)
        runner.swap_constant_buffer()

        model.weight = torch.nn.Parameter(new_weights["L__self___weight"])
        model.bias = torch.nn.Parameter(new_weights["L__self___bias"])

        updated_state_dict = {
            "weight": torch.ones_like(model.weight),
            "bias": torch.zeros_like(model.bias),
        }

        model.load_state_dict(updated_state_dict)

        new_output = runner_call(test_inputs)
        expected_output = model(test_inputs)
        torch.testing.assert_close(new_output, expected_output)

        with self.assertRaises(AssertionError):
            torch.testing.assert_close(new_expected, new_output)

    def test_cond_share_predicte(self):
        class Model(torch.nn.Module):
            def forward(self, predicate, x):
                y = torch.cond(
                    predicate,
                    lambda: x + 1,
                    lambda: x + 2,
                )

                z = torch.cond(
                    predicate,
                    lambda: y + 1,
                    lambda: y + 2,
                )
                return (z,)

        example_inputs = (
            torch.tensor([True]).to(self.device),
            torch.tensor([1, 2, 3]).to(self.device),
        )
        self.check_model(Model(), example_inputs)

    @unittest.skipIf(
        IS_FBCODE,
        "To enable after the C shim FC window ends",
    )
    def test_misaligned_input_1(self):
        if self.device != "cuda":
            raise unittest.SkipTest("CUDA test only")

        class Model(torch.nn.Module):
            def forward(self, x):
                return x.sin() + x.cos()

        N = 64 * 64 * 64 + 64
        arg = torch.randn(N, device=self.device)
        example_inputs = (arg,)
        model = Model()
        expected = model(*example_inputs)
        package_path = AOTIRunnerUtil.compile(model, example_inputs)
        optimized = torch._inductor.aoti_load_package(package_path)
        # If the model is compiled with aligned inputs, the generated
        # code will check inputs alignment at runtime
        self.code_check_count(
            model, example_inputs, "aoti_torch_clone_preserve_strides", 1
        )

        misaligned_arg = torch.zeros(N + 1, device=self.device)
        misaligned_arg = misaligned_arg[1:]
        misaligned_arg.copy_(arg)
        actual = optimized(misaligned_arg)
        torch.testing.assert_close(actual, expected)

    def test_misaligned_input_2(self):
        if self.device != "cuda":
            raise unittest.SkipTest("CUDA test only")

        class Model(torch.nn.Module):
            def forward(self, x):
                return x.sin() + x.cos()

        N = 64 * 64 * 64 + 64
        arg = torch.randn(N, device=self.device)
        misaligned_arg = torch.zeros(N + 1, device=self.device)
        misaligned_arg = misaligned_arg[1:]
        misaligned_arg.copy_(arg)
        example_inputs = (misaligned_arg,)

        model = Model()
        self.check_model(model, example_inputs)
        # If the model is already compiled with a misaligned input, the
        # generated code should NOT contain an alignment check for that input.
        self.code_check_count(
            model, example_inputs, "aoti_torch_clone_preserve_strides", 0
        )

    def test_autotuning_args_reuse(self):
        if self.device != GPU_TYPE:
            raise unittest.SkipTest("requires GPU")

        class Model(torch.nn.Module):
            def forward(self, x, y):
                x_out = torch.empty_strided(
                    (x.size()[0], x.size()[1]), (x.size()[1], 1), device=GPU_TYPE
                )
                x_out = torch.permute(x_out, [0, 1])
                add_kernel_autotuned[(4,)](x, x, x_out, 16)

                y_out = torch.empty_strided(
                    (y.size()[0], y.size()[1]), (y.size()[1], 1), device=GPU_TYPE
                )
                y_out = torch.permute(y_out, [0, 1])
                add_kernel_autotuned[(64,)](y, y, y_out, 64)

                sub_kernel_autotuned[(4,)](x, x, x_out, 16)

                return x_out, y_out

        example_inputs = (
            torch.randn(4, 4, device=GPU_TYPE),
            torch.randn(8, 8, device=GPU_TYPE),
        )
        dim0_x = Dim("dim0_x", min=1, max=2048)
        dim0_y = Dim("dim0_y", min=1, max=2048)
        dynamic_shapes = {"x": {0: dim0_x}, "y": {0: dim0_y}}
        self.check_model(
            Model(),
            example_inputs,
            dynamic_shapes=dynamic_shapes,
            options={"max_autotune": True},
        )

    @unittest.skipIf(IS_FBCODE, "Not runnable in fbcode")
    @unittest.skipIf(
        TEST_MPS and MACOS_VERSION < 14.0,
        "FFT operations are only supported on MacOS 14+",
    )
    def test_stft(self):
        N_FFT = 400
        HOP_LENGTH = 160

        class Model(torch.nn.Module):
            def forward(self, x):
                window = torch.hann_window(N_FFT, device=x.device)
                stft = torch.stft(
                    x, N_FFT, HOP_LENGTH, window=window, return_complex=True
                )
                magnitudes = stft[..., :-1].abs() ** 2
                return magnitudes

        model = Model()
        example_inputs = (torch.randn(500, device=self.device),)
        self.check_model(model, example_inputs)

    @skipIfXpu
    def test_conv3d(self):
        if self.device != GPU_TYPE or not is_big_gpu():
            raise unittest.SkipTest("requires modern GPU to run max-autotune")

        if not _has_sufficient_memory(self.device, 2**35):
            raise unittest.SkipTest("insufficient memory")

        class Model(torch.nn.Module):
            def __init__(self) -> None:
                super().__init__()

            def forward(
                self,
                convert_element_type_1271,
                convert_element_type_1272,
                convert_element_type_1273,
            ):
                return torch.ops.aten.convolution.default(
                    convert_element_type_1271,
                    convert_element_type_1272,
                    convert_element_type_1273,
                    [1, 1],
                    [1, 1],
                    [1, 1],
                    False,
                    [0, 0],
                    1,
                )

        example_inputs = (
            torch.randn(1, 64, 5160, 5160, device=self.device),
            torch.randn(3, 64, 3, 3, device=self.device),
            torch.randn(3, device=self.device),
        )
        dynamic_shapes = {
            "convert_element_type_1271": {
                3: torch.export.Dim.DYNAMIC,
                4: torch.export.Dim.DYNAMIC,
            },
            "convert_element_type_1272": None,
            "convert_element_type_1273": None,
        }
        with config.patch(
            {
                "max_autotune": True,
                "max_autotune_conv_backends": "TRITON",
            }
        ):
            self.check_model(
                Model(),
                example_inputs,
                atol=0.1,
                rtol=1e-3,
                dynamic_shapes=dynamic_shapes,
            )

    def test__int_mm(self):
        class Model(torch.nn.Module):
            def __init__(self) -> None:
                super().__init__()

            def forward(self, x, y):
                return torch._int_mm(x, y)

        example_inputs = (
            torch.randint(-10, 10, (64, 32), device=self.device, dtype=torch.int8),
            torch.randint(-10, 10, (32, 64), device=self.device, dtype=torch.int8),
        )
        self.check_model(Model(), example_inputs)

    @skipIfMPS
    @skipIfXpu(
        msg="aten::convert_weight_to_int4pack is not currently implemented for XPU"
    )
    @parametrize("m", [32])
    @parametrize("n", [64])
    @parametrize("q_group", [32, 64])
    @parametrize("num_groups", [1, 2])
    def test__weight_int4pack_mm(self, m, n, q_group, num_groups):
        if self.device != GPU_TYPE:
            raise unittest.SkipTest("requires GPU")

        class Model(torch.nn.Module):
            def __init__(self, weight, scale_and_zeros) -> None:
                super().__init__()
                self.weight = weight
                self.scale_and_zeros = scale_and_zeros

            def forward(self, a):
                return torch._weight_int4pack_mm(
                    a, self.weight, q_group, self.scale_and_zeros
                )

        def convert_weight_to_int4pack(b):
            b_int32, b_scales_and_zeros = _group_quantize_tensor(
                b, n_bit=4, q_group_size=q_group
            )
            b_int4pack = torch._convert_weight_to_int4pack(b_int32, innerKTiles=2)
            return b_int4pack, b_scales_and_zeros

        k = q_group * num_groups
        a = torch.rand((m, k), device=self.device, dtype=torch.bfloat16)
        b = torch.rand((k, n), device=self.device, dtype=torch.bfloat16)
        b_int4pack, b_scales_and_zeros_f32 = convert_weight_to_int4pack(b)
        model = Model(b_int4pack, b_scales_and_zeros_f32)
        self.check_model(model, (a,))

    @parametrize("m", [32])
    @parametrize("n", [64])
    @parametrize("q_group", [32, 64])
    @parametrize("num_groups", [1, 2])
    def test__weight_int4pack_mm_with_scales_and_zeros(self, m, n, q_group, num_groups):
        if "xpu" not in self.device:
            raise unittest.SkipTest("requires Intel GPU")

        class Model(torch.nn.Module):
            def __init__(self, weight, scale, zeros) -> None:
                super().__init__()
                self.weight = weight
                self.scale = scale
                self.zeros = zeros

            def forward(self, a):
                return torch._weight_int4pack_mm_with_scales_and_zeros(
                    a, self.weight, q_group, self.scale, self.zeros
                )

        def _group_quantize_tensor_xpu(w, n_bit=4, q_group_size=16):
            # w [k, n] = [32, 48]
            assert w.dim() == 2
            # w [n, k] = [48, 32]
            w = w.transpose(0, 1).contiguous()
            assert q_group_size > 1
            assert w.shape[-1] % q_group_size == 0

            # to_quant: [n * k / group_size, group_size]
            to_quant = w.reshape(-1, q_group_size)
            assert torch.isnan(to_quant).sum() == 0

            max_val = to_quant.amax(dim=1, keepdim=True)
            min_val = to_quant.amin(dim=1, keepdim=True)
            max_int = 2**n_bit - 1
            min_int = 0
            scales = (max_val - min_val).clamp(min=1e-6) / max_int
            assert torch.isnan(scales).sum() == 0

            zeros = min_int - min_val.div(scales).round()
            zeros = torch.clamp(zeros, min_int, max_int)
            zeros = zeros.to(torch.int8)
            assert torch.isnan(zeros).sum() == 0

            out = to_quant.div(scales).add(zeros).round().clamp_(min_int, max_int)
            assert torch.isnan(out).sum() == 0

            # [n, k]
            out = out.to(dtype=torch.int32).reshape(w.shape)
            if out.device != torch.device("cpu"):
                out = (out[::, 1::2] << 4 | out[::, 0::2]).to(torch.uint8)

            # Scales and zeros for the same q-group should be contiguous, so we can
            # load as a 32-bit word
            scales = scales.view(w.shape[0], -1).transpose(0, 1).contiguous()
            zeros = zeros.view(w.shape[0], -1).transpose(0, 1).contiguous()

            return out, scales, zeros

        def convert_weight_to_int4pack(b):
            # b_uint8 [n, k //2]
            b_uint8, scales, zeros = _group_quantize_tensor_xpu(
                b, n_bit=4, q_group_size=q_group
            )
            # b_int4pack [k//8, n]
            b_int4pack = torch._convert_weight_to_int4pack(b_uint8, innerKTiles=2)

            return b_int4pack, scales, zeros

        k = q_group * num_groups
        a = torch.rand((m, k), device=self.device, dtype=torch.bfloat16)
        b = torch.rand((k, n), device=self.device, dtype=torch.bfloat16)
        b_int4pack, b_scales, zeros_int8 = convert_weight_to_int4pack(b)
        model = Model(b_int4pack, b_scales, zeros_int8)
        self.check_model(model, (a,))

    def test_assert_tensor_meta(self):
        class Module(torch.nn.Module):
            def forward(self, x):
                torch.ops.aten._assert_tensor_metadata.default(
                    x,
                    dtype=torch.int32,
                )
                return (x + 1,)

        example_inputs = (torch.tensor(1, dtype=torch.int32),)
        with config.patch(
            {
                "implicit_fallbacks": False,
            }
        ):
            self.check_model(
                Module(),
                example_inputs,
                atol=0.1,
                rtol=1e-3,
            )

    @runOnRocm
    def test_rocm_triton_autotuning(self):
        if self.device != GPU_TYPE:
            raise unittest.SkipTest("requires GPU")

        class Model(torch.nn.Module):
            def forward(self, x, y, m):
                _M, K = x.shape
                K, N = y.shape
                M = torch.abs(m)
                out = torch.empty((_M, N), device=x.device, dtype=torch.float32)
                grid = lambda META: (  # noqa: E731
                    triton.cdiv(
                        4096 * 2046, META["BLOCK_SIZE_M"] * META["BLOCK_SIZE_N"]
                    ),
                )
                strange_config_matmul_kernel[grid](
                    x,
                    y,
                    out,
                    M,
                    N,
                    K,
                )
                return out

        x = torch.randn(4096, 1024, device=self.device)
        y = torch.randn(1024, 2048, device=self.device)
        m = torch.tensor([4096], dtype=torch.int32, device=self.device)

        with (
            torch.no_grad(),
            config.patch(
                {
                    "triton.autotune_with_sample_inputs": True,
                    "aot_inductor.allow_stack_allocation": self.allow_stack_allocation,
                    "aot_inductor.use_minimal_arrayref_interface": self.use_minimal_arrayref_interface,
                }
            ),
        ):
            torch._export.aot_compile(Model(), (x, y, m))

    @skipIfRocm  # RoCM does not support the config block size in test suite.
    def test_triton_autotuning(self):
        if self.device != GPU_TYPE:
            raise unittest.SkipTest("requires GPU")

        class Model(torch.nn.Module):
            def forward(self, x, y, m):
                _M, K = x.shape
                K, N = y.shape
                M = torch.abs(m)
                out = torch.empty((_M, N), device=x.device, dtype=torch.float32)
                grid = lambda META: (  # noqa: E731
                    triton.cdiv(
                        4096 * 2046, META["BLOCK_SIZE_M"] * META["BLOCK_SIZE_N"]
                    ),
                )
                strange_config_matmul_kernel[grid](
                    x,
                    y,
                    out,
                    M,
                    N,
                    K,
                )
                return out

        x = torch.randn(4096, 1024, device=self.device)
        y = torch.randn(1024, 2048, device=self.device)
        m = torch.tensor([4096], dtype=torch.int32, device=self.device)

        with config.patch("triton.autotune_with_sample_inputs", True):
            # The tuned best config on XPU is different with CUDA.
            grid_0 = 32736 if GPU_TYPE == "xpu" else 1023
            self.code_check_count(
                Model(), (x, y, m), f"uint32_t grid_0 = {grid_0}L;", 1
            )

    @skipIfRocm  # RoCM does not support the config block size in test suite.
    def test_triton_mutated_autotuning(self):
        if self.device != GPU_TYPE:
            raise unittest.SkipTest("requires GPU")

        @triton.jit
        def add_one_kernel(X, Y, N):
            pid = tl.program_id(axis=0)
            block_start = pid
            offsets = block_start + tl.arange(0, 1)

            x = tl.load(X + offsets, mask=offsets < N)
            y = x + 1
            tl.store(Y + offsets, y, mask=offsets < N)

        class Model(torch.nn.Module):
            def forward(self, x, y, m):
                _M, K = x.shape
                K, N = y.shape
                M = torch.empty((1), device=x.device, dtype=torch.int32)
                add_one_kernel[(1,)](m, M, 1)
                out = torch.empty((_M, N), device=x.device, dtype=torch.float32)
                grid = lambda META: (  # noqa: E731
                    triton.cdiv(
                        4096 * 2046, META["BLOCK_SIZE_M"] * META["BLOCK_SIZE_N"]
                    ),
                )
                strange_config_matmul_kernel[grid](
                    x,
                    y,
                    out,
                    M,
                    N,
                    K,
                )
                return out

        x = torch.randn(4096, 1024, device=self.device)
        y = torch.randn(1024, 2048, device=self.device)
        m = torch.tensor([4095], dtype=torch.int32, device=self.device)

        with config.patch("triton.autotune_with_sample_inputs", True):
            # The tuned best config on XPU is different with CUDA.
            grid_0 = 32736 if GPU_TYPE == "xpu" else 1023
            self.code_check_count(
                Model(), (x, y, m), f"uint32_t grid_0 = {grid_0}L;", 1
            )

    @skipIfRocm
    @patch.dict(os.environ, {"TRITON_DEBUG": "1"})
    def test_triton_dynamic_launcher_grid(self):
        if self.device != GPU_TYPE:
            raise unittest.SkipTest("requires GPU")

        @triton.autotune(
            configs=[
                triton.Config({"BLOCK_SIZE": 32}, num_stages=5, num_warps=2),
                triton.Config({"BLOCK_SIZE": 64}, num_stages=4, num_warps=4),
            ],
            key=["numel"],
        )
        @triton.jit
        def add_one_kernel(X, Y, numel, BLOCK_SIZE: "tl.constexpr"):
            pid = tl.program_id(axis=0)
            block_start = pid * BLOCK_SIZE
            tl.device_assert(block_start < numel)
            offsets = block_start + tl.arange(0, BLOCK_SIZE)

            x = tl.load(X + offsets)
            y = x + 1
            tl.store(Y + offsets, y)

        class Model(torch.nn.Module):
            def forward(self, x, value):
                numel = value.item()
                out = torch.zeros_like(x, dtype=torch.float16)

                grid = lambda META: (  # noqa: E731
                    triton.cdiv(numel, META["BLOCK_SIZE"]),
                )
                add_one_kernel[grid](x, out, numel)

                return out

        example_inputs = (
            torch.randn(1024, device=self.device),
            torch.tensor([1024], dtype=torch.int32, device=self.device),
        )

        with config.patch("triton.autotune_with_sample_inputs", True):
            dim0_x = Dim("dim0_x", min=2, max=8192)
            dynamic_shapes = {"x": {0: dim0_x}, "value": {0: Dim.AUTO}}
            self.check_model(Model(), example_inputs, dynamic_shapes=dynamic_shapes)

    @skipIfRocm
    @patch.dict(os.environ, {"TRITON_DEBUG": "1"})
    def test_triton_dynamic_launcher_grid_infer_from_tensor(self):
        if self.device != GPU_TYPE:
            raise unittest.SkipTest("requires GPU")

        @triton.autotune(
            configs=[
                triton.Config({"BLOCK_SIZE": 32}, num_stages=5, num_warps=2),
                triton.Config({"BLOCK_SIZE": 64}, num_stages=4, num_warps=4),
            ],
            key=["numel"],
        )
        @triton.jit
        def add_one_kernel(X, Y, numel, BLOCK_SIZE: "tl.constexpr"):
            pid = tl.program_id(axis=0)
            block_start = pid * BLOCK_SIZE
            tl.device_assert(block_start < numel)

            offsets = block_start + tl.arange(0, BLOCK_SIZE)
            x = tl.load(X + offsets)
            y = x + 1
            tl.store(Y + offsets, y)

        class Model(torch.nn.Module):
            def forward(self, x, dim_D):
                numel = x.shape[1] * dim_D.item()
                x = x.repeat(dim_D, 1)
                out = torch.zeros_like(x, dtype=torch.float16)

                grid = lambda META: (  # noqa: E731
                    triton.cdiv(numel, META["BLOCK_SIZE"]),
                )
                add_one_kernel[grid](x, out, numel)

                return out

        example_inputs = (
            torch.randn(1, 1024, device=self.device),
            torch.tensor([2], dtype=torch.int32, device=self.device),
        )

        with config.patch("triton.autotune_with_sample_inputs", True):
            dim1_x = Dim("dim1_x", min=2, max=8192)
            dynamic_shapes = {"x": {0: Dim.AUTO, 1: dim1_x}, "dim_D": {0: Dim.AUTO}}
            self.check_model(Model(), example_inputs, dynamic_shapes=dynamic_shapes)

    def test_composed_dynamic_size(self):
        class Model(torch.nn.Module):
            def forward(self, x):
                return x + 1

        example_inputs = (torch.randn(10, device=self.device),)
        dim = torch.export.Dim("dim_0")
        dim_even = 2 * dim
        dynamic_shapes = {
            "x": {0: dim_even},
        }
        self.check_model(Model(), example_inputs, dynamic_shapes=dynamic_shapes)

    def test_boolean_indexing(self):
        class Model(torch.nn.Module):
            def forward(self, x, y, z, x1, z1):
                a = x[y]
                a1 = x1[y]
                b = torch.cat([a, z], dim=1)
                b1 = torch.cat([a1, z1], dim=1)
                return b, b1

        x = torch.randn(3, 5, device=self.device)
        y = torch.tensor([0, 1, 1], dtype=torch.bool, device=self.device)
        z = torch.randn(2, 4, device=self.device)
        x1 = torch.randn(3, 5, device=self.device)
        z1 = torch.randn(2, 4, device=self.device)

        example_inputs = (x, y, z, x1, z1)
        s0 = Dim("s0", min=0, max=10240)
        s1 = Dim("s1", min=0, max=10240)
        s2 = Dim("s2", min=0, max=10240)
        s3 = Dim("s3", min=0, max=10240)
        dynamic_shapes = {
            "x": {0: s0, 1: s1},
            "y": {0: s0},
            "z": {0: s2, 1: s3},
            "x1": {0: s0, 1: s1},
            "z1": {0: s2, 1: s3},
        }
        self.check_model(Model(), example_inputs, dynamic_shapes=dynamic_shapes)

    def test_sym_expr_indexing(self):
        if self.device != "cuda":
            raise unittest.SkipTest("requires CUDA")

        class Repro(torch.nn.Module):
            def __init__(self) -> None:
                super().__init__()

            def forward(
                self,
                episode_builder_position_encoding_observations_weight,
                add_15,
                add_16,
                add_17,
                add_18,
                add_13,
            ):
                arange_1 = torch.ops.aten.arange.start(
                    180,
                    181,
                    device=torch.device(type="cuda", index=0),
                    pin_memory=False,
                )
                add_14 = torch.ops.aten.add.Tensor(arange_1, 198)
                arange_1 = None
                stack_1 = torch.ops.aten.stack.default(
                    [add_13, add_14, add_15, add_16, add_17, add_18]
                )
                add_13 = add_14 = add_15 = add_16 = add_17 = add_18 = None
                select_13 = torch.ops.aten.select.int(stack_1, 0, 0)
                stack_1 = None
                embedding_11 = torch.ops.aten.embedding.default(
                    episode_builder_position_encoding_observations_weight, select_13
                )
                episode_builder_position_encoding_observations_weight = select_13 = None
                return (embedding_11,)

        # Embedding weight: vocab_size x emb_dim
        episode_builder_position_encoding_observations_weight = torch.randn(
            100, 16, device=self.device
        )

        # These six must all be 1-D (shape [1]) and same dtype; use Long for embedding indices
        add_13 = torch.tensor(
            [7], dtype=torch.long, device=self.device
        )  # this one is used as the index
        add_15 = torch.tensor([5], dtype=torch.long, device=self.device)
        add_16 = torch.tensor([6], dtype=torch.long, device=self.device)
        add_17 = torch.tensor([7], dtype=torch.long, device=self.device)
        add_18 = torch.tensor([8], dtype=torch.long, device=self.device)

        # Instantiate and run
        m = Repro().to(self.device)

        example_inputs = (
            episode_builder_position_encoding_observations_weight,
            add_15,
            add_16,
            add_17,
            add_18,
            add_13,
        )
        self.check_model(m, example_inputs)

    def test_with_cudagraphs(self):
        if self.device != "cuda":
            raise unittest.SkipTest("requires CUDA")

        # define CUDAGraph handling wrapper (only works with kwargs for simplicity)
        def cudagraph(f):
            _graphs = {}

            def f_(**kwargs):
                key = hash(
                    tuple(
                        tuple(kwargs[a].shape)
                        for a in sorted(kwargs.keys())
                        if isinstance(kwargs[a], torch.Tensor)
                    )
                )
                if key in _graphs:
                    wrapped, *_ = _graphs[key]
                    return wrapped(**kwargs)
                g = torch.cuda.CUDAGraph()
                in_tensors = {
                    k: v.clone() if isinstance(v, torch.Tensor) else v
                    for k, v in kwargs.items()
                }
                f(**in_tensors)  # stream warmup
                with torch.cuda.graph(g):
                    out_tensors = f(**in_tensors)

                def wrapped(**kwargs):
                    for key in kwargs:
                        in_tensors[key].copy_(kwargs[key])
                    g.replay()
                    if isinstance(out_tensors, torch.Tensor):
                        return out_tensors.clone()
                    elif isinstance(out_tensors, (list, tuple)):
                        return type(out_tensors)(o.clone() for o in out_tensors)
                    raise ValueError("unsupported output type encountered")

                _graphs[key] = (wrapped, g, in_tensors, out_tensors)
                return wrapped(**kwargs)

            return f_

        # define a simple model
        model = torch.nn.Linear(10, 20).to(device=self.device)

        # export + AOTI
        model_kwargs = {
            "input": torch.randn(3, 10, device=self.device),
        }
        ep = torch.export.export(model, args=(), kwargs=model_kwargs, strict=True)

        optimized = torch._inductor.aoti_load_package(
            torch._inductor.aoti_compile_and_package(
                ep,
                inductor_configs={"max_autotune": True},
            ),
            # NB: this flag avoids a CUDAGraph + AOTI runtime multi-threading conflict
            # "Error: operation not permitted when stream is capturing"
            run_single_threaded=True,
        )

        # enable CUDAGraphs
        optimized = cudagraph(optimized)

        # warmup -> run with CUDAGraphs
        for _ in range(3):
            optimized(**model_kwargs)

        # compare against eager
        self.assertEqual(optimized(**model_kwargs), model(**model_kwargs))

    def test_custom_op_in_subgraph(self):
        with torch.library._scoped_library("mylib", "FRAGMENT") as lib:
            torch.library.define(
                "mylib::foo_add1",
                "(Tensor a) -> Tensor",
                tags=torch.Tag.pt2_compliant_tag,
                lib=lib,
            )

            @torch.library.impl("mylib::foo_add1", "CompositeExplicitAutograd", lib=lib)
            @torch.library.register_fake("mylib::foo_add1", lib=lib)
            def foo_add1_impl(a: torch.Tensor) -> torch.Tensor:
                return a + 1

            torch.library.define(
                "mylib::foo_add2",
                "(Tensor a) -> Tensor",
                tags=torch.Tag.pt2_compliant_tag,
                lib=lib,
            )

            @torch.library.impl("mylib::foo_add2", "CompositeExplicitAutograd", lib=lib)
            @torch.library.register_fake("mylib::foo_add2", lib=lib)
            def foo_add2_impl(a: torch.Tensor) -> torch.Tensor:
                return a + 2

            class M(torch.nn.Module):
                def forward(self, x):
                    return torch.cond(
                        x.shape[0] < 5,
                        torch.ops.mylib.foo_add1,
                        torch.ops.mylib.foo_add2,
                        (x,),
                    )

            list_example_inputs = [
                (torch.ones(6, device=self.device),),
                (torch.ones(3, device=self.device),),
            ]
            self.check_model_with_multiple_inputs(
                M(), list_example_inputs, dynamic_shapes=({0: Dim.DYNAMIC},)
            )

    def test_clamp_decomposition(self):
        class Model1(torch.nn.Module):
            def forward(self, x):
                return x.clamp(min=1.5)

        class Model2(torch.nn.Module):
            def forward(self, x):
                return x.clamp(min=2)

        x = torch.randint(4, (4,))

        # the output should have float32 type, not int
        self.check_model(Model1(), (x,))
        # the output should have int type
        self.check_model(Model2(), (x,))

    def test_upper_bound_i64(self):
        class Model(torch.nn.Module):
            def forward(self, x, y):
                return x + y

        inp = (
            torch.randint(0, 100, (2**18,), device=self.device, dtype=torch.int8),
            torch.tensor([4], device=self.device, dtype=torch.int8),
        )
        ep = torch.export.export(
            Model(),
            inp,
            dynamic_shapes=({0: Dim("d", min=0, max=2**33)}, {0: Dim.STATIC}),
        )
        so_path = torch._inductor.aot_compile(ep.module(), inp)
        m = torch._export.aot_load(so_path, self.device)

        self.assertEqual(Model()(*inp), m(*inp))
        del inp

        inp = (
            torch.randint(0, 100, (3 * 2**30,), device=self.device, dtype=torch.int8),
            torch.tensor([4], device=self.device, dtype=torch.int8),
        )
        # don't check the accuracy of the result to reduce memory usage
        # this test is mostly checking to ensure there's no IMA.
        m(*inp)

    def test_using_model_name_for_files(self):
        class Model(torch.nn.Module):
            def __init__(self) -> None:
                super().__init__()
                self.linear = torch.nn.Linear(10, 10)

            def forward(self, x, y):
                return x + self.linear(y)

        example_inputs = (
            torch.randn(10, 10, device=self.device),
            torch.randn(10, 10, device=self.device),
        )
        model = Model().to(self.device)
        with torch.no_grad():
            package_path: str = AOTIRunnerUtil.compile(
                model,
                example_inputs,
                inductor_configs={
                    "aot_inductor.model_name_for_generated_files": "test_model"
                },
            )

        with zipfile.ZipFile(package_path, "r") as zip_ref:
            all_files = zip_ref.namelist()
            base_dir = "test_model.wrapper/data/aotinductor/model/test_model"
            ext_type = get_module_ext_type()
            self.assertTrue(f"{base_dir}.wrapper.cpp" in all_files)
            self.assertTrue(f"{base_dir}.kernel.cpp" in all_files)
            self.assertTrue(f"{base_dir}.wrapper.{ext_type}" in all_files)

        aot_inductor_module = torch._inductor.aoti_load_package(package_path)
        self.assertEqual(aot_inductor_module(*example_inputs), model(*example_inputs))

    def test_copy_non_blocking_is_pinned(self):
        if self.device == "cpu" or self.device == "mps":
            raise unittest.SkipTest("only matters for device-to-cpu copy")

        class Model(torch.nn.Module):
            def __init__(self):
                super().__init__()

            def forward(self, a, b):
                a_cpu = a.to(device="cpu", non_blocking=True)
                b_cpu = b.to(device="cpu", non_blocking=True)
                a_to_cpu_event = torch.Event()
                a_to_cpu_event.record()
                a_to_cpu_event.synchronize()
                return torch.cat([a_cpu, b_cpu])

        model = Model()
        a = torch.randn(2, 2, device=self.device)
        b = torch.randn(2, 2, device=self.device)
        example_inputs = (a, b)
        outputs = model(*example_inputs)
        package_path, code = run_and_get_cpp_code(
            AOTIRunnerUtil.compile, model, example_inputs
        )
        FileCheck().check("pinned").run(code)
        model_aoti = torch._inductor.aoti_load_package(package_path)
        outputs_aoti = model_aoti(*example_inputs)

        self.assertEqual(outputs, outputs_aoti)

    def test_pad_non_zero_memory_leak(self):
        if self.device != GPU_TYPE:
            raise unittest.SkipTest("test is only for GPU_TYPE")

        class Model(torch.nn.Module):
            def forward(self, x):
                x = x + 1
                x = torch.ops.aten.constant_pad_nd(x, (0, 1, 0, 0), 12345.0)

                return x @ x

        model = Model()
        example_inputs = (torch.randn(2048, 2047, device=self.device),)
        package_path, code = run_and_get_cpp_code(
            AOTIRunnerUtil.compile, model, example_inputs
        )
        outputs = model(*example_inputs)
        model_aoti = torch._inductor.aoti_load_package(package_path)
        outputs_aoti = model_aoti(*example_inputs)

        self.assertEqual(outputs, outputs_aoti)

        FileCheck().check_regex(
            r"aoti_torch_as_strided\(buf0_handle, .*, &buf0_handle_restrided\)"
        ).check("wrap_with_raii_handle_if_needed(buf0_handle);").check(
            "RAIIAtenTensorHandle buf0(buf0_handle_restrided);"
        ).run(code)

    @unittest.skipIf(IS_MACOS, "might have no readelf on Mac")
    def test_libtorch_free_so(self):
        class Model(torch.nn.Module):
            def __init__(self) -> None:
                super().__init__()
                self.linear = torch.nn.Linear(10, 10)

            def forward(self, x, y):
                return x + self.linear(y)

        example_inputs = (
            torch.randn(10, 10, device=self.device),
            torch.randn(10, 10, device=self.device),
        )

        model = Model().to(self.device)
        ep = torch.export.export(model, example_inputs)

        package_path = torch._inductor.aoti_compile_and_package(
            ep,
            inductor_configs={
                "aot_inductor.link_libtorch": False,
            },
        )

        torch_libs = {
            "libtorch.so",
            "libc10.so",
            "libtorch_cuda.so",
            "libc10_cuda.so",
            "libtorch_cpu.so",
            "libtorch_xpu.so",
            "libc10_xpu.so",
        }

        with tempfile.TemporaryDirectory() as tmpdir:
            # Unpack
            with zipfile.ZipFile(package_path, "r") as zf:
                zf.extractall(tmpdir)

            so_files = list(pathlib.Path(tmpdir).rglob("*.so"))
            self.assertTrue(len(so_files) > 0)

            for so_file in so_files:
                so_copy = pathlib.Path(tmpdir) / f"{so_file.name}.checkcopy"
                so_copy.write_bytes(so_file.read_bytes())

                result = subprocess.run(
                    ["readelf", "-d", str(so_copy)],
                    check=True,
                    capture_output=True,
                    text=True,
                )
                for line in result.stdout.splitlines():
                    if "NEEDED" in line:
                        for lib in torch_libs:
                            self.assertTrue(lib not in line)

    def test_unbounded_expr_substitutions(self):
        class Model(torch.nn.Module):
            def forward(self, x, y, a, b):
                u0, s0 = a.item(), b.item()
                u_max = max(u0, 15)
                # construct the equality rule Max(15, u0) == s0 * Max(15, u0)
                torch._check(u_max == s0 * u_max)
                # size x - [Max(u0, 15), 64]
                x = x.expand(u_max, *x.shape).clone()
                return x @ y

        model = Model()

        example_inputs = (
            torch.randn((64,), dtype=torch.bfloat16, device=self.device),
            torch.randn((64, 16), dtype=torch.bfloat16, device=self.device),
            torch.tensor(19, device=self.device),
            torch.tensor(1, device=self.device),
        )
        torch._dynamo.mark_dynamic(example_inputs[-1], 0)

        so_path, code = run_and_get_cpp_code(
            AOTIRunnerUtil.legacy_compile, model, example_inputs
        )

        compiled = AOTIRunnerUtil.legacy_load(self.device, so_path)
        compiled_outputs = compiled(*example_inputs)

        eager_outputs = model(*example_inputs)
        torch.testing.assert_close(eager_outputs, compiled_outputs)


class AOTInductorLoggingTest(LoggingTestCase):
    @make_logging_test(dynamic=logging.DEBUG)
    def test_shape_env_reuse(self, records):
        # make sure ShapeEnv is only created once and reused afterwards
        class Foo(torch.nn.Module):
            def forward(self, x):
                return x + 2

        inputs = (torch.randn(4, 4),)
        dynamic_shapes = {
            "x": {0: Dim.AUTO, 1: Dim.AUTO},
        }
        ep = export(Foo(), inputs, dynamic_shapes=dynamic_shapes, strict=False)
        with torch.no_grad():
            torch._inductor.aot_compile(ep.module(), inputs)
        self.assertEqual([r.msg == "create_env" for r in records].count(True), 1)

    @make_logging_test(dynamic=logging.DEBUG)
    def test_shape_env_reuse_zero_consts_use_consts_asm_false(self, records):
        # make sure ShapeEnv is only created once and reused afterwards
        class Foo(torch.nn.Module):
            def forward(self, x):
                return x + 2

        inputs = (torch.randn(4, 4),)
        dynamic_shapes = {
            "x": {0: Dim.AUTO, 1: Dim.AUTO},
        }
        ep = export(Foo(), inputs, dynamic_shapes=dynamic_shapes, strict=False)
        with (
            torch.no_grad(),
            config.patch({"aot_inductor.use_consts_asm_build": False}),
        ):
            torch._inductor.aot_compile(ep.module(), inputs)
        self.assertEqual([r.msg == "create_env" for r in records].count(True), 1)


class TestAOTInductorConfig(TestCase):
    def test_no_compile_standalone(self):
        with config.patch({"aot_inductor_mode.compile_standalone": False}):
            result = maybe_aoti_standalone_config({})
            self.assertEqual(result, {})

    def test_compile_standalone_sets_package_cpp(self):
        result = maybe_aoti_standalone_config(
            {"aot_inductor_mode.compile_standalone": True}
        )
        self.assertEqual(result["aot_inductor.package_cpp_only"], True)
        self.assertEqual(result["aot_inductor_mode.compile_standalone"], True)
        self.assertEqual(result["aot_inductor.embed_kernel_binary"], True)
        self.assertEqual(
            result["aot_inductor.emit_multi_arch_kernel"], not torch.version.hip
        )
        self.assertEqual(
            result["aot_inductor.model_name_for_generated_files"], "aoti_model"
        )
        self.assertEqual(result["aot_inductor.dynamic_linkage"], False)

    def test_compile_standalone_explicit_set(self):
        patches = {
            "aot_inductor_mode.compile_standalone": True,
            "aot_inductor.package_cpp_only": True,
            "aot_inductor.embed_kernel_binary": True,
            "aot_inductor.dynamic_linkage": False,
            "aot_inductor.link_libtorch": False,
            "aot_inductor.emit_multi_arch_kernel": not torch.version.hip,
            "aot_inductor.model_name_for_generated_files": "aoti_model",
        }
        result = maybe_aoti_standalone_config(patches)
        self.assertEqual(result, patches)

    def test_compile_standalone_package_cpp_false_raises(self):
        patches = {
            "aot_inductor_mode.compile_standalone": True,
            "aot_inductor.package_cpp_only": False,
        }
        with self.assertRaises(RuntimeError):
            maybe_aoti_standalone_config(patches)

        with config.patch({"aot_inductor.package_cpp_only": False}):
            patches = {
                "aot_inductor_mode.compile_standalone": True,
            }
            with self.assertRaises(RuntimeError):
                maybe_aoti_standalone_config(patches)

    def test_compile_standalone_cross_compile_windows_package_format(self):
        patches = {
            "aot_inductor.cross_target_platform": "windows",
            "aot_inductor.package_constants_in_so": True,
        }
        with self.assertRaises(RuntimeError):
            maybe_aoti_standalone_config(patches)


common_utils.instantiate_parametrized_tests(AOTInductorTestsTemplate)


def fail_cpu(is_skip=False):
    return TestFailure(
        ("cpu",),
        is_skip=is_skip,
    )


def fail_mps(is_skip=False):
    return TestFailure(
        ("mps",),
        is_skip=is_skip,
    )


def fail_gpu(suffixes: tuple[str, ...], is_skip=False):
    return TestFailure(
        suffixes,
        is_skip=is_skip,
    )


# test_failures, xfail by default, set is_skip=True to skip
CPU_TEST_FAILURES = {
    # TODO: failed internally
    "test_multiple_output_alias": fail_cpu(is_skip=True),
}

# test_failures, xfail by default, set is_skip=True to skip
GPU_TEST_FAILURES = {
    # quantized unsupported for GPU
    "test_quantized_linear": fail_gpu(("cuda", "xpu")),
    "test_quanatized_int8_linear": fail_gpu(("cuda", "xpu")),
    "test_quantized_linear_bias_none": fail_gpu(("cuda", "xpu")),
    # No scaled_dot_product_efficient_attention implementation for XPU yet.
    "test_scaled_dot_product_efficient_attention": fail_gpu(("xpu",)),
    # No fft implementation for XPU yet.
    "test_fft_c2c": fail_gpu(("xpu",), is_skip=True),
}

MPS_TEST_FAILURES = {
    # aten::_scaled_dot_product_efficient_attention is not currently implemented for the MPS device.
    "test_scaled_dot_product_efficient_attention": fail_mps(),
    # aten::_int_mm is not implemented for MPS backend
    "test__int_mm": fail_mps(),
    # MPS doesn't support float64
    "test_while_loop_with_conv_dynamic_True": fail_mps(),
    "test_while_loop_with_conv_dynamic_False": fail_mps(),
    # MPS doesn't support float8
    "test_fp8": fail_mps(),
    "test_fp8_view_of_param": fail_mps(),
    # cannot initialize a parameter of type 'double' with an rvalue of type 'std::nullptr_t'
    "test_fallback_kernel_with_symexpr_output": fail_mps(),
    # correctness issue
    "test_index_put_with_none_index": fail_mps(),
    # Error device may not be nil
    "test_zero_size_weight": fail_mps(is_skip=True),
    # MPSGraph does not support tensor dims > INT_MAX
    "test_upper_bound_i64": fail_mps(is_skip=True),
    # MPS doesn't support triton
    "test_autotuning_args_reuse": fail_mps(),
    "test_triton_autotuning": fail_mps(),
    "test_triton_dynamic_launcher_grid": fail_mps(),
    "test_triton_dynamic_launcher_grid_infer_from_tensor": fail_mps(),
    "test_triton_kernel_on_device_tma_dynamic_False_tma_version_new": fail_mps(),
    "test_triton_kernel_on_device_tma_dynamic_False_tma_version_old": fail_mps(),
    "test_triton_kernel_on_device_tma_dynamic_True_tma_version_new": fail_mps(),
    "test_triton_kernel_on_device_tma_dynamic_True_tma_version_old": fail_mps(),
    "test_size_with_unbacked_add_expr_transitive": fail_mps(),
    "test_size_with_unbacked_add_and_mul_expr": fail_mps(),
    "test_triton_next_power_of_2": fail_mps(),
    "test_sympy_cpp_printer_min_max_minmax0": fail_mps(),
    "test_sympy_cpp_printer_min_max_minmax1": fail_mps(),
    "test_triton_kernel_dynamic_shape_with_div": fail_mps(),
    "test_triton_kernel_reinterpret_view": fail_mps(),
    "test_triton_kernel_tma_descriptor_1d_dynamic_False_tma_version_new_mps": fail_mps(),
    "test_triton_kernel_tma_descriptor_1d_dynamic_False_tma_version_old_mps": fail_mps(),
    "test_triton_kernel_tma_descriptor_1d_dynamic_True_tma_version_new_mps": fail_mps(),
    "test_triton_kernel_tma_descriptor_1d_dynamic_True_tma_version_old_mps": fail_mps(),
    "test_triton_kernel_tma_descriptor_2d_dynamic_False_tma_version_new_mps": fail_mps(),
    "test_triton_kernel_tma_descriptor_2d_dynamic_False_tma_version_old_mps": fail_mps(),
    "test_triton_kernel_tma_descriptor_2d_dynamic_True_tma_version_new_mps": fail_mps(),
    "test_triton_kernel_tma_descriptor_2d_dynamic_True_tma_version_old_mps": fail_mps(),
    "test_triton_kernel_sympy_expr_arg": fail_mps(),
    "test_triton_kernel_sympy_fn_like_arg": fail_mps(),
    "test_triton_kernel_with_none_input": fail_mps(),
    "test_triton_kernel_equal_to_1_arg": fail_mps(),
    "test_triton_kernel_with_none_inputs_and_equal_to_1_arg": fail_mps(),
    "test_triton_kernel_equal_to_1_float_arg_dynamic_True": fail_mps(),
    "test_triton_kernel_equal_to_1_float_arg_dynamic_False": fail_mps(),
    "test_triton_kernel_weird_param_order": fail_mps(),
    "test_triton_kernel_dynamic_grid": fail_mps(),
    "test_repeated_user_defined_triton_kernel_embed_kernel_binary_False": fail_mps(),
    "test_repeated_user_defined_triton_kernel_embed_kernel_binary_True": fail_mps(),
    "test_triton_kernel_extern_kernel_arg": fail_mps(),
    "test_triton_kernel_multi_output_arg": fail_mps(),
    "test_triton_kernel_reinterpret_view_mem_leak": fail_mps(),
    "test_triton_mutated_autotuning": fail_mps(),
    "test_sym_i64_input_codegen": fail_mps(),
    "test_none_args_aot_codegen": fail_mps(),
    "test_aoti_debug_printer_sym_inputs": fail_mps(),
    "test_aoti_debug_printer_user_defined_triton_kernel": fail_mps(),
    "test_autotune_int64_user_defined_triton_kernel": fail_mps(),
}


class AOTInductorTestABICompatibleCpu(TestCase):
    device = "cpu"
    device_type = "cpu"
    check_model = check_model
    check_model_with_multiple_inputs = check_model_with_multiple_inputs
    code_check_count = code_check_count
    allow_stack_allocation = False
    use_minimal_arrayref_interface = False


copy_tests(
    AOTInductorTestsTemplate,
    AOTInductorTestABICompatibleCpu,
    "cpu",
    CPU_TEST_FAILURES,
)


@unittest.skipIf(sys.platform == "darwin", "No CUDA on MacOS")
class AOTInductorTestABICompatibleGpu(TestCase):
    device = GPU_TYPE
    device_type = GPU_TYPE
    check_model = check_model
    check_model_with_multiple_inputs = check_model_with_multiple_inputs
    code_check_count = code_check_count
    allow_stack_allocation = False
    use_minimal_arrayref_interface = False


copy_tests(
    AOTInductorTestsTemplate,
    AOTInductorTestABICompatibleGpu,
    GPU_TYPE,
    GPU_TEST_FAILURES,
)


@unittest.skipIf(not torch.backends.mps.is_available(), "No MPS backend available")
class AOTInductorTestABICompatibleMps(TestCase):
    device = "mps"
    device_type = "mps"
    check_model = check_model
    check_model_with_multiple_inputs = check_model_with_multiple_inputs
    code_check_count = code_check_count
    allow_stack_allocation = False
    use_minimal_arrayref_interface = False


copy_tests(
    AOTInductorTestsTemplate,
    AOTInductorTestABICompatibleMps,
    "mps",
    MPS_TEST_FAILURES,
)


if __name__ == "__main__":
    from torch._inductor.test_case import run_tests

    # cpp_extension N/A in fbcode
    if HAS_GPU or sys.platform == "darwin":
        run_tests(needs="filelock")<|MERGE_RESOLUTION|>--- conflicted
+++ resolved
@@ -1660,18 +1660,26 @@
         )
         self.check_model(Repro(), example_inputs)
 
-<<<<<<< HEAD
+    @skipIfMPS
     @parametrize("shift_k", [0, 1, 2, 3])
+    @parametrize("use_static_size", [True, False])
     @config.patch({"unbacked_symint_fallback": 12})
     @config.patch({"triton.autotune_at_compile_time": None})
-    def test_colin(self, shift_k):
+    def test_unbacked_expr_replacements(self, shift_k, use_static_size):
+        """
+        Test parameters
+        - shift_k: Validates that torch._check assertion order doesn't affect
+        results by shifting the order of torch._checks
+        - use_static_size: Tests torch._check compatibility between unbacked
+        symbolic expressions and static shapes
+        """
+
         if self.device != GPU_TYPE:
             raise unittest.SkipTest("Need triton for user-defined triton kernel")
 
-        INNER_DIM = 256
-
         def realize_out_tensor_with_size(size):
-            tensor = torch.ones((size, INNER_DIM), device=self.device)
+            STATIC_DIM = 256  # large enough to hit IMA w/o compute-sanitizer
+            tensor = torch.ones((size, STATIC_DIM), device=self.device)
             # Realize the tensor as an intermediate buffer
             nrows, ncols = tensor.shape
             numel = tensor.numel()
@@ -1686,6 +1694,7 @@
 
         class Repro(torch.nn.Module):
             def forward(self, x, y, lst):
+                STATIC_SIZE = 300
                 s0, s1 = x.shape
                 s2, s3 = y.shape
                 u0, u1, u2, u3, u100 = lst.tolist()
@@ -1693,7 +1702,7 @@
                 expr1 = s0 + u0
                 expr2 = s1 + u1
                 expr3 = (s2 * s3) + (u2 // u3)  # make this one a lil complicated
-                expr4 = 300
+                expr4 = STATIC_SIZE if use_static_size else u100
 
                 t1 = realize_out_tensor_with_size(expr1)
                 t2 = realize_out_tensor_with_size(expr2)
@@ -1728,9 +1737,6 @@
         self.check_model(model, example_inputs, dynamic_shapes=spec)
         torch.cuda.caching_allocator_enable(True)
 
-=======
-    @skipIfMPS
->>>>>>> 58bd8a80
     @config.patch({"unbacked_symint_fallback": 12})
     @config.patch({"triton.autotune_at_compile_time": None})
     def test_replace_unbacked_symbol_with_backed_expr(self):
