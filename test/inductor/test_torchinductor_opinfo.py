# Owner(s): ["module: inductor"]
import atexit
import contextlib
import functools
import os
import sys
import unittest
from collections import defaultdict
from enum import Enum
from functools import partial
from unittest.mock import patch

import torch
from torch._dispatch.python import enable_python_dispatcher
from torch._inductor.test_case import run_tests, TestCase
from torch._subclasses.fake_tensor import (
    DataDependentOutputException,
    DynamicOutputShapeException,
    FakeTensorMode,
)
from torch.testing._internal.common_cuda import SM80OrLater
from torch.testing._internal.common_device_type import (
    instantiate_device_type_tests,
    onlyNativeDeviceTypes,
    OpDTypes,
    ops,
    skipCPUIf,
    skipXPUIf,
)
from torch.testing._internal.common_methods_invocations import op_db, skipOps
from torch.testing._internal.common_utils import (
    IS_MACOS,
    IS_X86,
    skipCUDAMemoryLeakCheckIf,
    skipIfCrossRef,
    skipIfTorchDynamo,
    suppress_warnings,
    TEST_MKL,
    TEST_WITH_ASAN,
    TEST_WITH_ROCM,
)
from torch.testing._internal.inductor_utils import (
    GPU_TYPE,
    HAS_CPU,
    has_triton,
    HAS_XPU_AND_TRITON,
    maybe_skip_size_asserts,
)
from torch.testing._internal.triton_utils import requires_cuda_and_triton
from torch.utils._dtype_abbrs import dtype_abbrs
from torch.utils._python_dispatch import TorchDispatchMode
from torch.utils._pytree import tree_map


try:
    try:
        from .test_torchinductor import check_model, check_model_gpu
    except ImportError:
        from test_torchinductor import (  # @manual=fbcode//caffe2/test/inductor:test_inductor-library
            check_model,
            check_model_gpu,
        )
except (unittest.SkipTest, ImportError) as e:
    sys.stderr.write(f"{type(e)}: {e}\n")
    if __name__ == "__main__":
        sys.exit(0)
    raise

bf16 = torch.bfloat16  # not tested
f64 = torch.float64
f32 = torch.float32
f16 = torch.float16
i8 = torch.int8  # not tested
i16 = torch.int16  # not tested
i32 = torch.int32
i64 = torch.int64
b8 = torch.bool
u8 = torch.uint8  # not tested except upsampling and interpolate ops
u16 = torch.uint16  # not tested
u32 = torch.uint32  # not tested
u64 = torch.uint64  # not tested

_ops = partial(
    ops,
    dtypes=OpDTypes.supported,
    allowed_dtypes=[f16, f32, f64, i32, i64, b8, u8, u16, u32, u64],
)

# Success forces pass; failure forces fail; skip unconditionally skips testing
ExpectedTestResult = Enum("ExpectedTestResult", ("SUCCESS", "XFAILURE", "SKIP"))

COLLECT_EXPECT = os.getenv("PYTORCH_COLLECT_EXPECT", "0") == "1"
ALL_SAMPLES = os.getenv("PYTORCH_ALL_SAMPLES", "0") == "1"
START = os.getenv("PYTORCH_TEST_RANGE_START", None)
END = os.getenv("PYTORCH_TEST_RANGE_END", None)

if START is not None or END is not None:
    assert END is not None
    assert START is not None
    START = int(START)
    END = int(END)
    assert START < END
else:
    START = 0
    END = len(op_db)

seen_failed = defaultdict(set)
failed_reasons = defaultdict(set)


def print_seen():
    expected_failures = defaultdict(list)

    def fmt_dtypes(dtypes):
        r = ", ".join(sorted(dtype_abbrs[d] for d in dtypes))
        return "{" + r + "}"

    def sort_key(kv):
        k, _ = kv
        _, op = k
        if isinstance(op, tuple):
            return op
        else:
            return op, ""

    for (device_type, op), failed_dtypes in sorted(seen_failed.items(), key=sort_key):
        key = device_type, op
        reasons = ""
        if failed_reasons[key]:

            def maybe_truncate(x, length=80):
                x = str(x).replace("\n", " ")

                idx = x.find("\\n")
                if idx >= 0:
                    x = f"{x[:idx]}..."
                if len(x) > length:
                    return f"{x[:length - 3]}..."
                return x

            reasons = sorted(set(map(maybe_truncate, failed_reasons[key])))
            reasons = "  # " + ", ".join(reasons)

        if failed_dtypes:

            def format_op(op):
                if isinstance(op, tuple):
                    return f'("{op[0]}", "{op[1]}")'
                else:
                    return f'"{op}"'

            expected_failures[device_type].append(
                f"    {format_op(op)}: {fmt_dtypes(failed_dtypes)},{reasons}"
            )

    for device_type in ("cpu", GPU_TYPE):
        expected_failures[device_type]
        nl = "\n"
        print(
            f"""
inductor_expected_failures_single_sample[\"{device_type}\"] = {{
{nl.join(expected_failures[device_type])}
}}
"""
        )


if COLLECT_EXPECT:
    atexit.register(print_seen)

# Note, in these skip/xfail dictionaries use a string as the key
# for the default test, and a tuple of two strings for variants

inductor_skips = defaultdict(dict)


inductor_skips["cpu"] = {
    "linalg.ldl_factor": {f32, f64},  # flaky
    "nn.functional.cosine_embedding_loss": {b8},  # flaky
    ("index_reduce", "prod"): {f16},  # flaky
    ("index_reduce", "mean"): {f16},  # flaky
}

if IS_MACOS and IS_X86:
    inductor_skips["cpu"]["rsqrt"] = {b8, i32}
    inductor_skips["cpu"]["nn.functional.multi_margin_loss"] = {
        b8,
        f16,
        f32,
        f64,
        i32,
        i64,
    }

inductor_skips["cuda"] = {
    # Jiterator kernel is not expected to work with inductor
    "jiterator_2inputs_2outputs": {b8, f16, f32, f64, i32, i64},
    "jiterator_4inputs_with_extra_args": {b8, f16, f32, f64, i32, i64},
    "jiterator_binary": {b8, f16, f32, f64, i32, i64},
    "jiterator_binary_return_by_ref": {b8, f16, f32, f64, i32, i64},
    "jiterator_unary": {b8, f16, f32, f64, i32, i64},
    # flaky
    "nn.functional.cosine_embedding_loss": {b8},
    "native_batch_norm": {f16, f32, f64},
    "_native_batch_norm_legit": {f16, f32, f64},
    "_batch_norm_with_update": {f16, f32, f64},
}

if not SM80OrLater:
    inductor_skips["cuda"]["bfloat16"] = {b8, f16, f32, f64, i32, i64}

if TEST_WITH_ROCM:
    # Tensors are not alike
    inductor_skips["cuda"]["logcumsumexp"] = {f32}
    inductor_skips["cuda"]["special.modified_bessel_i1"] = {f64}

inductor_skips["xpu"] = {}

inductor_expected_failures_single_sample = defaultdict(dict)

inductor_expected_failures_single_sample["cpu"] = {
    "_softmax_backward_data": {
        f16
    },  # half_to_float is only valid for the CUDA implementation
    "_upsample_bilinear2d_aa": {f32, f64},
    "cholesky": {f32, f64},
    "complex": {f16},
    "resize_": {b8, f16, f32, f64, i32, i64},
    "resize_as_": {b8, f16, f32, f64, i32, i64},
    "histc": {f16},
    "multinomial": {f16, f32, f64},
    "nonzero_static": {b8, f16, f32, f64, i32, i64},
    ("normal", "in_place"): {f16, f32, f64},
    ("normal", "number_mean"): {f16, f32, f64},
    "normal": {f16, f32, f64},
    ("sparse.mm", "reduce"): {f32, f64, f16},
    "sparse.sampled_addmm": {f32, f64},
    "to_sparse": {
        f32,
        f64,
    },  # NYI: could not find kernel for aten.view.default at dispatch key DispatchKey.SparseCPU
    "view_as_complex": {f16},
}


inductor_expected_failures_single_sample["cuda"] = {
    "_upsample_bilinear2d_aa": {f16, f32, f64},
    "cholesky": {f32, f64},
    "multinomial": {f16, f32, f64},
    ("normal", "in_place"): {f16, f32, f64},
    ("normal", "number_mean"): {f16, f32, f64},
    "normal": {f16, f32, f64},
    "sparse.sampled_addmm": {f32, f64},
    "torch.ops.aten._flash_attention_forward": {f16},
    "torch.ops.aten._efficient_attention_forward": {f16, f32},
    "to_sparse": {
        f16,
        f32,
        f64,
    },  # NYI: could not find kernel for aten.view.default at dispatch key DispatchKey.SparseCUDA
}

inductor_expected_failures_single_sample["xpu"] = {
    "_upsample_bilinear2d_aa": {f16, f32, f64},
    "cholesky": {f32, f64},
    "multinomial": {f16, f32, f64},
    ("normal", "in_place"): {f16, f32, f64},
    ("normal", "number_mean"): {f16, f32, f64},
    "normal": {f16, f32, f64},
    "sparse.sampled_addmm": {f32, f64},
    "tan": {f16},
    "torch.ops.aten._flash_attention_forward": {f16},
    "torch.ops.aten._efficient_attention_forward": {f16, f32},
    "to_sparse": {f32, f64},
    "linalg.eig": {f32, f64},
    # Double and complex datatype matmul is not supported in oneDNN
    "byte": {f16, f32},
    ("linalg.pinv", "singular"): {f64},
    # could not create a primitive
    "addmv": {f64},
    # could not create a primitive descriptor for
    # a deconvolution forward propagation primitive
    "nn.functional.conv_transpose2d": {f32, f64},
    "nn.functional.conv_transpose3d": {f32, f64},
<<<<<<< HEAD
    # not implemented for 'Half'
    "sort": {b8},
    "argsort": {b8},
=======
    # [Begin] Incorrect XPU reference due to new driver.
    "masked.prod": {b8, i32, i64},
    "masked.amin": {i64},
    "masked.amax": {i64},
    "amax": {i64},
    "amin": {i64},
    "std": {f64},
    "var": {f64},
    "std_mean": {f64},
    "var_mean": {f64},
    # [End]
>>>>>>> eaa5d9d3
}


# intentionally not handled
intentionally_not_handled = {
    "resize_": {b8, f16, f32, f64, i32, i64},
    "resize_as_": {b8, f16, f32, f64, i32, i64},
}
# This is only fixed when this config is set
# We should eventually always turn it on
import torch._functorch.config as functorch_config


if not functorch_config.view_replay_for_aliased_outputs:
    intentionally_not_handled['("as_strided", "partial_views")'] = {
        b8,
        f16,
        f32,
        f64,
        i32,
        i64,
    }

inductor_expected_failures_single_sample["cuda"].update(intentionally_not_handled)
inductor_expected_failures_single_sample["xpu"].update(intentionally_not_handled)


inductor_gradient_expected_failures_single_sample = defaultdict(dict)

inductor_gradient_expected_failures_single_sample["cuda"] = {}
inductor_gradient_expected_failures_single_sample["xpu"] = {}

if not TEST_MKL:
    inductor_expected_failures_single_sample["cpu"].update({})

inductor_should_fail_with_exception = defaultdict(dict)
inductor_should_fail_with_exception["cpu"] = {}
inductor_should_fail_with_exception["cuda"] = {}
inductor_should_fail_with_exception["xpu"] = {}


def get_skips_and_xfails(from_dict, xfails=True):
    retval = set()
    for device, d in from_dict.items():
        for op, dtypes in d.items():
            if type(op) is tuple:
                op, variant_name = op
            else:
                variant_name = ""
            retval.add((op, variant_name, device, tuple(dtypes), xfails))
    return retval


# Note: if you get a "AssertionError: Couldn't find OpInfo for ..." error for an OpInfo you are sure
# exists, you might be trying to use a test variant and you need to replace, for example,
# "max.reduction_no_dim" with ("max", "reduction_no_dim") as the key of one of these dictionaries
test_skips_or_fails = (
    get_skips_and_xfails(inductor_skips, xfails=False)
    | get_skips_and_xfails(inductor_expected_failures_single_sample, xfails=True)
    | get_skips_and_xfails(
        inductor_gradient_expected_failures_single_sample, xfails=True
    )
)


def wrapper_noop_set_seed(op, *args, **kwargs):
    return op(*args, **kwargs)


torch.testing._internal.common_methods_invocations.wrapper_set_seed = (
    wrapper_noop_set_seed
)

# key can be either op_name, or (op_name, dtype)
inductor_override_kwargs = defaultdict(dict)

inductor_override_kwargs["cpu"] = {
    # the return value of empty is undefined
    "empty": {"assert_equal": False},
    "empty_permuted": {"assert_equal": False},
    "empty_like": {"assert_equal": False},
    "new_empty": {"assert_equal": False},
    "empty_strided": {"assert_equal": False},
    "new_empty_strided": {"assert_equal": False},
    "randn": {"assert_equal": False},
    ("nn.functional.multilabel_soft_margin_loss", f16): {
        "atol": 3e-4,
        "rtol": 0.002,
    },
    ("nn.functional.triplet_margin_loss", f16): {"atol": 3e-4, "rtol": 0.003},
    ("nn.functional.triplet_margin_with_distance_loss", f16): {
        "atol": 3e-4,
        "rtol": 0.003,
    },
    ("softmax", f16): {"atol": 1e-4, "rtol": 0.02},
    ("polygamma.polygamma_n_0", f32): {"atol": 1e-3, "rtol": 1e-4},
    ("polygamma.polygamma_n_1", f32): {"atol": 1e-3, "rtol": 1e-4},
    ("polygamma.polygamma_n_2", f32): {"atol": 1e-3, "rtol": 1e-4},
    ("polygamma.polygamma_n_3", f32): {"atol": 1e-3, "rtol": 1e-4},
    ("polygamma.polygamma_n_4", f32): {"atol": 1e-3, "rtol": 1e-4},
    ("special.polygamma.special_polygamma_n_0", f32): {
        "atol": 1e-3,
        "rtol": 1e-4,
    },
    ("_unsafe_masked_index_put_accumulate", f16): {"atol": 1e-4, "rtol": 0.01},
    # Following tests are failing with strict comparision but atol=1 is acceptable due roundings errors
    ("nn.functional.interpolate.bilinear", u8): {"atol": 1, "rtol": 0},
    ("nn.functional.upsample_bilinear", u8): {"atol": 1, "rtol": 0},
    ("nn.functional.interpolate.bicubic", u8): {"atol": 1, "rtol": 0},
    # High atol due to precision loss
    ("nn.functional.interpolate.bicubic", f32): {"atol": 5e-3, "rtol": 0},
}

inductor_override_kwargs["cuda"] = {
    # the return value of empty is undefined
    "empty": {"assert_equal": False},
    "empty_permuted": {"assert_equal": False},
    "empty_like": {"assert_equal": False},
    "new_empty": {"assert_equal": False},
    "empty_strided": {"assert_equal": False},
    "new_empty_strided": {"assert_equal": False},
    "randn": {"assert_equal": False},
    ("cross", f16): {"reference_in_float": True},
    ("linalg.cross", f16): {"reference_in_float": True},
    ("addr", f16): {"reference_in_float": True},
    ("baddbmm", f16): {"atol": 2e-3, "rtol": 0.002},  # decomp affects accuracy
    ("angle", f64): {"reference_in_float": True},
    ("asin", f16): {"reference_in_float": True},
    ("atanh", f16): {"reference_in_float": True},
    "cauchy": {"reference_in_float": True},
    ("cummax", f16): {"atol": 5e-4, "rtol": 0.002},
    ("cumsum", f16): {"reference_in_float": True},
    "cumprod": {"reference_in_float": True, "atol": 7e-5, "rtol": 0.002},
    "logcumsumexp": {"grad_atol": 8e-4, "grad_rtol": 0.001},
    "exponential": {"reference_in_float": True},
    "geometric": {"reference_in_float": True},
    ("kron", f16): {"reference_in_float": True},
    "log_normal": {"reference_in_float": True},
    ("masked.softmin", f16): {"atol": 1e-4, "rtol": 0.01},
    ("nn.functional.batch_norm", f16): {"reference_in_float": True},
    ("nn.functional.batch_norm.without_cudnn", f16): {"reference_in_float": True},
    ("nn.functional.cosine_similarity", f16): {"reference_in_float": True},
    ("nn.functional.instance_norm", f16): {"reference_in_float": True},
    ("nn.functional.local_response_norm", f16): {"reference_in_float": True},
    ("nn.functional.normalize", f16): {"atol": 1e-3, "rtol": 0.05},
    ("nn.functional.rms_norm", f16): {"reference_in_float": True},
    ("nn.functional.soft_margin_loss", f16): {"reference_in_float": True},
    ("nn.functional.softmin", f16): {"atol": 1e-4, "rtol": 0.01},
    ("nn.functional.softsign", f16): {"reference_in_float": True},
    ("nn.functional.tanhshrink", f16): {"atol": 3e-4, "rtol": 0.001},
    ("outer", f16): {"reference_in_float": True},
    ("round.decimals_3", f16): {"reference_in_float": True},
    ("nn.functional.triplet_margin_loss", f16): {"atol": 1e-4, "rtol": 0.02},
    ("nn.functional.triplet_margin_with_distance_loss", f16): {
        "atol": 1e-4,
        "rtol": 0.02,
    },
    ("sinc", f16): {"atol": 0.008, "rtol": 0.002},
    ("torch.ops.aten._safe_softmax.default", f16): {"atol": 5e-4, "rtol": 0.02},
    ("softmax", f16): {"atol": 1e-4, "rtol": 0.02},
    ("_softmax_backward_data", f16): {"atol": 0.008, "rtol": 0.002},
    ("special.log_ndtr", f64): {"atol": 1e-6, "rtol": 1e-5},
    ("std_mean.unbiased", f16): {"reference_in_float": True},
    "uniform": {"reference_in_float": True},
    ("_unsafe_masked_index_put_accumulate", f16): {"atol": 1e-4, "rtol": 0.01},
    # High atol due to precision loss
    ("nn.functional.interpolate.bilinear", f64): {"atol": 5e-4, "rtol": 0},
    ("nn.functional.upsample_bilinear", f64): {"atol": 5e-4, "rtol": 0},
    ("nn.functional.interpolate.bicubic", f64): {"atol": 1e-3, "rtol": 0},
    # Unreasonably high atol requirement:
    ("index_reduce.mean", f16): {"check_gradient": False},
    ("index_reduce.mean", f32): {"check_gradient": False},
    ("index_reduce.mean", f64): {"check_gradient": False},
    # Gradient contains non-finite entries:
    ("index_reduce.amin", f64): {"check_gradient": False},
    ("index_reduce.amin", f32): {"check_gradient": False},
    ("index_reduce.amin", f16): {"check_gradient": False},
    ("index_reduce.amax", f64): {"check_gradient": False},
    ("index_reduce.amax", f32): {"check_gradient": False},
    ("index_reduce.amax", f16): {"check_gradient": False},
    ("tanh", f16): {"atol": 1e-4, "rtol": 1e-2},
    ("_unsafe_masked_index", f16): {
        "reference_in_float": True,
        "atol": 3e-4,
        "rtol": 2e-3,
    },
    ("nn.functional.interpolate.linear", f16): {"reference_in_float": True},
    ("nn.functional.prelu", f16): {
        "reference_in_float": True,
        "atol": 1e-3,
        "rtol": 4e-3,
    },
    ("addmm", f16): {"reference_in_float": True},
    ("logaddexp", f16): {"reference_in_float": True},
    ("std_mean", f16): {"reference_in_float": True},
    ("hypot", f16): {"reference_in_float": True, "atol": 3e-4, "rtol": 2e-3},
    ("cummin", f16): {"reference_in_float": True, "atol": 5e-5, "rtol": 2e-3},
    ("unfold_copy", f16): {"reference_in_float": True, "atol": 2e-5, "rtol": 1e-2},
    ("nn.functional.upsample_bilinear", f16): {
        "reference_in_float": True,
        "atol": 1e-4,
        "rtol": 2e-3,
    },
    ("nn.functional.embedding_bag", f16): {
        "reference_in_float": True,
        "atol": 1e-4,
        "rtol": 1e-2,
    },
    ("fft.irfft2", f16): {
        "reference_in_float": True,
        "atol": 1e-4,
        "rtol": 7e-1,
    },
    ("fft.irfftn", f16): {
        "reference_in_float": True,
        "atol": 1e-4,
        "rtol": 7e-1,
    },
}

inductor_override_kwargs["xpu"] = {
    # the return value of empty is undefined
    "empty": {"assert_equal": False},
    "empty_permuted": {"assert_equal": False},
    "empty_like": {"assert_equal": False},
    "new_empty": {"assert_equal": False},
    "empty_strided": {"assert_equal": False},
    "new_empty_strided": {"assert_equal": False},
    "randn": {"assert_equal": False},
    # XPU
    ("cross", f16): {"reference_in_float": True},
    ("addr", f16): {"reference_in_float": True},
    ("baddbmm", f16): {"atol": 2e-3, "rtol": 0.002},  # decomp affects accuracy
    ("angle", f64): {"reference_in_float": True},
    ("asin", f16): {"reference_in_float": True},
    ("atanh", f16): {"reference_in_float": True},
    "cauchy": {"reference_in_float": True},
    ("cummax", f16): {"atol": 5e-4, "rtol": 0.002},
    ("cumsum", f16): {"reference_in_float": True},
    "cumprod": {"reference_in_float": True, "atol": 7e-5, "rtol": 0.002},
    ("dot", f16): {"atol": 1e-5, "rtol": 0.002},
    "logcumsumexp": {
        "atol": 5e-5,
        "rtol": 0.005,
        "grad_atol": 8e-4,
        "grad_rtol": 0.001,
    },
    "exponential": {"reference_in_float": True},
    "geometric": {"reference_in_float": True},
    ("kron", f16): {"reference_in_float": True},
    ("linalg.cross", f16): {"reference_in_float": True},
    ("linalg.vecdot", f16): {"atol": 1e-5, "rtol": 2e-2},
    "log_normal": {"reference_in_float": True},
    ("logsumexp", f16): {"atol": 1e-5, "rtol": 1e-2},
    ("masked.cumprod", f16): {"reference_in_float": True, "atol": 1e-5, "rtol": 5e-2},
    ("masked.cumsum", f16): {"atol": 1e-5, "rtol": 5e-3},
    ("masked.softmin", f16): {"atol": 1e-4, "rtol": 0.01},
    ("masked.softmax", f16): {"atol": 2e-4, "rtol": 0.01},
    ("masked.var", f16): {"atol": 2e-5, "rtol": 5e-3},
    ("native_batch_norm", f64): {"atol": 1e-7, "rtol": 1e-5},
    ("_native_batch_norm_legit", f64): {"atol": 1e-7, "rtol": 5e-6},
    ("_batch_norm_with_update", f64): {"atol": 1e-7, "rtol": 1e-6},
    ("native_layer_norm", f16): {"atol": 5e-3, "rtol": 5e-3},
    ("native_layer_norm", f32): {"atol": 5e-3, "rtol": 5e-3},
    ("nn.functional.batch_norm", f16): {"reference_in_float": True},
    ("nn.functional.batch_norm", f64): {"atol": 1e-6, "rtol": 1e-6},
    ("nn.functional.batch_norm.without_cudnn", f16): {"reference_in_float": True},
    ("nn.functional.conv1d", f16): {"atol": 1e-5, "rtol": 6e-3},
    ("nn.functional.conv3d", f16): {"atol": 1e-5, "rtol": 2e-3},
    ("nn.functional.conv_transpose2d", f16): {"atol": 1e-5, "rtol": 2e-3},
    ("nn.functional.conv_transpose3d", f16): {"atol": 1e-5, "rtol": 5e-3},
    ("nn.functional.cosine_embedding_loss", f16): {"atol": 1e-5, "rtol": 2e-3},
    ("nn.functional.cosine_similarity", f16): {
        "reference_in_float": True,
        "atol": 1e-5,
        "rtol": 5e-3,
    },
    ("nn.functional.instance_norm", f16): {"reference_in_float": True},
    ("nn.functional.instance_norm", f64): {"atol": 1e-6, "rtol": 1e-6},
    ("nn.functional.layer_norm", f16): {"atol": 5e-3, "rtol": 2e-3},
    ("nn.functional.layer_norm", f32): {"atol": 5e-5, "rtol": 2e-3},
    ("nn.functional.local_response_norm", f16): {"reference_in_float": True},
    ("nn.functional.multilabel_soft_margin_loss", f16): {
        "atol": 3e-4,
        "rtol": 2e-3,
    },
    ("nn.functional.normalize", f16): {"atol": 1e-3, "rtol": 0.05},
    ("nn.functional.rms_norm", f16): {"reference_in_float": True},
    ("nn.functional.soft_margin_loss", f16): {"reference_in_float": True},
    ("nn.functional.softmin", f16): {"atol": 1e-4, "rtol": 0.01},
    ("nn.functional.softsign", f16): {
        "reference_in_float": True,
        "atol": 1e-5,
        "rtol": 0.005,
    },
    ("nn.functional.tanhshrink", f16): {"atol": 3e-4, "rtol": 0.001},
    ("outer", f16): {"reference_in_float": True},
    ("round.decimals_3", f16): {"reference_in_float": True},
    ("nn.functional.triplet_margin_loss", f16): {"atol": 1e-4, "rtol": 0.02},
    ("nn.functional.triplet_margin_with_distance_loss", f16): {
        "atol": 1e-4,
        "rtol": 0.02,
    },
    ("remainder", f16): {"atol": 1e-4, "rtol": 0.005},
    ("sinc", f16): {"atol": 0.008, "rtol": 0.002},
    ("softmax", f16): {"atol": 1e-4, "rtol": 0.02},
    ("_softmax_backward_data", f16): {"atol": 0.008, "rtol": 0.002},
    ("special.log_ndtr", f64): {"atol": 1e-6, "rtol": 1e-5},
    ("std_mean.unbiased", f16): {
        "reference_in_float": True,
        "atol": 5e-5,
        "rtol": 5e-3,
    },
    ("trapezoid", f16): {"atol": 1e-5, "rtol": 5e-3},
    ("trapz", f16): {"atol": 1e-5, "rtol": 5e-3},
    "uniform": {"reference_in_float": True},
    ("var_mean", f16): {"atol": 1e-5, "rtol": 2e-3},
    ("var_mean.unbiased", f16): {"atol": 1e-5, "rtol": 2e-3},
    ("vdot", f16): {"atol": 1e-5, "rtol": 2e-3},
    # Following tests are failing with strict comparision but atol=1 is acceptable due roundings errors
    # High atol due to precision loss
    ("nn.functional.interpolate.bilinear", f64): {"atol": 5e-4, "rtol": 0},
    ("nn.functional.upsample_bilinear", f64): {"atol": 5e-4, "rtol": 0},
    ("nn.functional.interpolate.bicubic", f64): {"atol": 1e-3, "rtol": 0},
    # Unreasonably high atol requirement:
    ("index_reduce.mean", f16): {"check_gradient": False},
    ("index_reduce.mean", f32): {"check_gradient": False},
    ("index_reduce.mean", f64): {"check_gradient": False},
    # Gradient contains non-finite entries:
    ("index_reduce.amin", f64): {"check_gradient": False},
    ("index_reduce.amin", f32): {"check_gradient": False},
    ("index_reduce.amin", f16): {"check_gradient": False},
    ("index_reduce.amax", f64): {"check_gradient": False},
    ("index_reduce.amax", f32): {"check_gradient": False},
    ("index_reduce.amax", f16): {"check_gradient": False},
    ("tanh", f16): {"atol": 1e-4, "rtol": 1e-2},
    ("nn.functional.embedding_bag", f32): {"check_gradient": False},
    ("nn.functional.embedding_bag", f64): {"check_gradient": False},
    ("_unsafe_masked_index_put_accumulate", f16): {"atol": 1e-5, "rtol": 5e-3},
    ("_unsafe_masked_index", f16): {
        "reference_in_float": True,
        "atol": 3e-4,
        "rtol": 2e-3,
    },
    ("nn.functional.interpolate.linear", f16): {"reference_in_float": True},
    ("nn.functional.prelu", f16): {
        "reference_in_float": True,
        "atol": 1e-3,
        "rtol": 4e-3,
    },
    ("addmm", f16): {"reference_in_float": True},
    ("logaddexp", f16): {"reference_in_float": True},
    ("std_mean", f16): {"reference_in_float": True},
    ("hypot", f16): {"reference_in_float": True, "atol": 3e-4, "rtol": 2e-3},
    ("cummin", f16): {"reference_in_float": True, "atol": 5e-5, "rtol": 2e-3},
    ("unfold_copy", f16): {"reference_in_float": True, "atol": 2e-5, "rtol": 1e-2},
    ("nn.functional.upsample_bilinear", f16): {
        "reference_in_float": True,
        "atol": 1e-4,
        "rtol": 2e-3,
    },
    ("nn.functional.embedding_bag", f16): {
        "check_gradient": False,
        "atol": 1e-4,
        "rtol": 1e-2,
    },
    ("nn.functional.max_pool2d", f16): {
        "reference_in_float": True,
        "atol": 1e-4,
        "rtol": 2e-3,
    },
    ("nn.functional.unfold", f16): {
        "reference_in_float": True,
    },
}
if TEST_WITH_ROCM:
    inductor_override_kwargs["cuda"].update(
        {("cummin", f16): {"atol": 1e-3, "rtol": 1e-5}}
    )


# Test with one sample only for following ops
inductor_one_sample = defaultdict(dict)

inductor_one_sample["cpu"] = {
    "_segment_reduce.lengths": {f16},
    "_segment_reduce.offsets": {f16},
    "addmv": {f16},
    "as_strided.partial_views": {f16},
    "corrcoef": {f16},
    "diff": {f16},
    "einsum": {f16, i32},
    "gradient": {f16},
    "histogram": {f32, f64},
    "histogramdd": {f32, f64},
    "index_put": {f16, f32, f64},
    "linalg.eig": {f32, f64},
    "linspace": {f16, i32, i64},
    "linspace.tensor_overload": {f16, f32, f64, i32, i64},
    "logspace": {f16},
    "logspace.tensor_overload": {f16, f32, f64, i32, i64},
    "masked_logsumexp": {i64},
    "max_pool2d_with_indices_backward": {f16, f32, f64},
    "new_empty_strided": {f16},
    "nn.functional.adaptive_avg_pool3d": {f16},
    "nn.functional.adaptive_max_pool1d": {f16, f32},
    "nn.functional.adaptive_max_pool2d": {f16, f32},
    "nn.functional.bilinear": {f16},
    "nn.functional.conv_transpose1d": {f16},
    "nn.functional.conv_transpose2d": {f16},
    "nn.functional.conv_transpose3d": {f16},
    "nn.functional.cosine_similarity": {f16},
    "nn.functional.cross_entropy": {f16, f32, f64},
    "nn.functional.gaussian_nll_loss": {f16},
    "nn.functional.grid_sample": {f32, f64, f16},
    "nn.functional.interpolate.area": {f16},
    "nn.functional.nll_loss": {f16, f32, f64},
    "normal": {f16, f32, f64},
    "put": {f16, f32, f64},
    "take": {b8, f16, f32, f64, i32, i64},
}

inductor_one_sample["cuda"] = {
    "_segment_reduce.lengths": {f16},
    "_segment_reduce.offsets": {f16},
    "addmv": {f16},
    "as_strided.partial_views": {f16},
    "corrcoef": {f16},
    "diff": {f16},
    "einsum": {f16, i32},
    "gradient": {f16},
    "histogram": {f32, f64},
    "histogramdd": {f32, f64},
    "index_put": {f16, f32, f64},
    "linalg.eig": {f32, f64},
    "linspace": {f16, i32, i64},
    "linspace.tensor_overload": {f16, f32, f64, i32, i64},
    "logspace": {f16, i32, i64},
    "logspace.tensor_overload": {f16, f32, f64, i32, i64},
    "masked_logsumexp": {i64},
    "max_pool2d_with_indices_backward": {f16, f32, f64},
    "new_empty_strided": {f16},
    "nn.functional.adaptive_avg_pool3d": {f16},
    "nn.functional.adaptive_max_pool1d": {f16, f32},
    "nn.functional.adaptive_max_pool2d": {f16, f32},
    "nn.functional.bilinear": {f16},
    "nn.functional.conv_transpose1d": {f16},
    "nn.functional.conv_transpose2d": {f16},
    "nn.functional.conv_transpose3d": {f16},
    "nn.functional.cosine_similarity": {f16},
    "nn.functional.cross_entropy": {f16, f32, f64},
    "nn.functional.gaussian_nll_loss": {f16},
    "nn.functional.grid_sample": {f16, f32, f64},
    "nn.functional.interpolate.area": {f16},
    "nn.functional.nll_loss": {f16, f32, f64},
    "normal": {f16, f32, f64},
    "put": {f16, f32, f64},
    "take": {b8, f16, f32, f64, i32, i64},
    "__rdiv__": {f16},
    "__rmod__": {f16, i64},
    "__rmul__": {f16},
    "__rpow__": {f16},
    "_unsafe_masked_index": {f16},
    "_unsafe_masked_index_put_accumulate": {f16},
    "addcdiv": {f16},
    "addcmul": {f16},
    "atan2": {f16},
    "cumsum": {f16},
    "cumulative_trapezoid": {f16},
    "dist": {f16},
    "div.no_rounding_mode": {f16},
    "fmod": {f16},
    "grid_sampler_2d": {f16},
    "index_fill": {f16, f32, f64},
    "ldexp": {f16},
    "lerp": {f16},
    "linalg.householder_product": {f32},
    "linalg.matrix_norm": {f16},
    "linalg.vector_norm": {f16},
    "masked.cumsum": {f16},
    "masked.logsumexp": {f16},
    "masked.mean": {b8},
    "masked.normalize": {f16},
    "masked.prod": {f16},
    "masked.std": {f16},
    "masked.var": {f16},
    "mul": {f16},
    "nn.functional.alpha_dropout": {f16, f32, f64},
    "nn.functional.avg_pool1d": {f16, f32, f64},
    "nn.functional.avg_pool2d": {f16, f32, f64},
    "nn.functional.avg_pool3d": {f16, f32, f64},
    "nn.functional.binary_cross_entropy": {f16},
    "nn.functional.binary_cross_entropy_with_logits": {f16},
    "nn.functional.conv2d": {f16},
    "nn.functional.cosine_embedding_loss": {f16},
    "nn.functional.dropout2d": {f16, f32, f64},
    "nn.functional.dropout3d": {f16, f32, f64},
    "nn.functional.dropout": {f16, f32, f64},
    "nn.functional.feature_alpha_dropout.with_train": {f16, f32, f64},
    "nn.functional.fractional_max_pool2d": {f16, f32, f64},
    "nn.functional.fractional_max_pool3d": {f16, f32, f64},
    "nn.functional.group_norm": {f16},
    "nn.functional.hinge_embedding_loss": {f16},
    # Enabling all tests for this test fails randomly
    # See https://github.com/pytorch/pytorch/issues/129238
    "nn.functional.huber_loss": {f16},
    "nn.functional.interpolate.bicubic": {f16},
    "nn.functional.interpolate.bilinear": {f16},
    "nn.functional.interpolate.trilinear": {f16},
    "nn.functional.kl_div": {f16},
    "nn.functional.margin_ranking_loss": {f16},
    "nn.functional.max_pool1d": {f16, f32, f64},
    "nn.functional.max_pool3d": {f16},
    "nn.functional.mse_loss": {f16},
    "nn.functional.multi_margin_loss": {f16},
    "nn.functional.multilabel_margin_loss": {f16},
    "nn.functional.multilabel_soft_margin_loss": {f16},
    "nn.functional.normalize": {f16},
    "nn.functional.pad.replicate": {f16, f32, f64},
    "nn.functional.pad.reflect": {f16},
    "nn.functional.pairwise_distance": {f16},
    "nn.functional.poisson_nll_loss": {f16},
    "nn.functional.rms_norm": {f16},
    "norm": {f16},
    "pow": {f16},
    "prod": {f16},
    "scatter_reduce.amax": {f16, f32, f64},
    "scatter_reduce.amin": {f16, f32, f64},
    "scatter_reduce.mean": {f16, f32, f64},
    "special.xlog1py": {f16},
    "std": {f16},
    "std_mean": {f16},
    "svd_lowrank": {f32, f64},
    "trapezoid": {f16},
    "trapz": {f16},
    "true_divide": {f16},
    "var": {f16},
    "var_mean": {f16},
    "xlogy": {f16},
}

inductor_one_sample["xpu"] = {
    "_segment_reduce.lengths": {f16},
    "_segment_reduce.offsets": {f16},
    "addmv": {f16},
    "as_strided.partial_views": {f16},
    "corrcoef": {f16},
    "diff": {f16},
    "einsum": {f16, i32},
    "gradient": {f16},
    "histogram": {f32, f64},
    "histogramdd": {f32, f64},
    "index_put": {f16, f32, f64},
    "linalg.eig": {f32, f64},
    "linspace": {f16, i32, i64},
    "linspace.tensor_overload": {f16, f32, f64, i32, i64},
    "logspace": {f16, i32, i64},
    "logspace.tensor_overload": {f16, f32, f64, i32, i64},
    "masked_logsumexp": {i64},
    "max_pool2d_with_indices_backward": {f16, f32, f64},
    "new_empty_strided": {f16},
    "nn.functional.adaptive_avg_pool3d": {f16},
    "nn.functional.adaptive_max_pool1d": {f16, f32},
    "nn.functional.adaptive_max_pool2d": {f16, f32},
    "nn.functional.bilinear": {f16},
    "nn.functional.conv_transpose1d": {f16},
    "nn.functional.conv_transpose2d": {f16},
    "nn.functional.conv_transpose3d": {f16},
    "nn.functional.cosine_similarity": {f16},
    "nn.functional.cross_entropy": {f16, f32, f64},
    "nn.functional.gaussian_nll_loss": {f16},
    "nn.functional.grid_sample": {f16, f32, f64},
    "nn.functional.interpolate.area": {f16},
    "nn.functional.nll_loss": {f16, f32, f64},
    "normal": {f16, f32, f64},
    "put": {f16, f32, f64},
    "take": {b8, f16, f32, f64, i32, i64},
    "__rdiv__": {f16},
    "__rmod__": {f16, i64},
    "__rmul__": {f16},
    "__rpow__": {f16},
    "_unsafe_masked_index": {f16},
    "_unsafe_masked_index_put_accumulate": {f16},
    "addcdiv": {f16},
    "addcmul": {f16},
    "atan2": {f16},
    "cumsum": {f16},
    "cumulative_trapezoid": {f16},
    "dist": {f16},
    "div.no_rounding_mode": {f16},
    "fmod": {f16},
    "grid_sampler_2d": {f16},
    "index_fill": {f16, f32, f64},
    "ldexp": {f16},
    "lerp": {f16},
    "linalg.householder_product": {f32},
    "linalg.matrix_norm": {f16},
    "linalg.vector_norm": {f16},
    "masked.cumsum": {f16},
    "masked.logsumexp": {f16},
    "masked.mean": {b8},
    "masked.normalize": {f16},
    "masked.prod": {f16},
    "masked.std": {f16},
    "masked.var": {f16},
    "mul": {f16},
    "nn.functional.alpha_dropout": {f16, f32, f64},
    "nn.functional.avg_pool1d": {f16, f32, f64},
    "nn.functional.avg_pool2d": {f16, f32, f64},
    "nn.functional.avg_pool3d": {f16, f32, f64},
    "nn.functional.binary_cross_entropy": {f16},
    "nn.functional.binary_cross_entropy_with_logits": {f16},
    "nn.functional.conv2d": {f16},
    "nn.functional.cosine_embedding_loss": {f16},
    "nn.functional.dropout2d": {f16, f32, f64},
    "nn.functional.dropout3d": {f16, f32, f64},
    "nn.functional.dropout": {f16, f32, f64},
    "nn.functional.feature_alpha_dropout.with_train": {f16, f32, f64},
    "nn.functional.fractional_max_pool2d": {f16, f32, f64},
    "nn.functional.fractional_max_pool3d": {f16, f32, f64},
    "nn.functional.group_norm": {f16},
    "nn.functional.hinge_embedding_loss": {f16},
    # Enabling all tests for this test fails randomly
    # See https://github.com/pytorch/pytorch/issues/129238
    "nn.functional.huber_loss": {f16},
    "nn.functional.interpolate.bicubic": {f16},
    "nn.functional.interpolate.bilinear": {f16},
    "nn.functional.interpolate.trilinear": {f16},
    "nn.functional.kl_div": {f16},
    "nn.functional.margin_ranking_loss": {f16},
    "nn.functional.max_pool1d": {f16, f32, f64},
    "nn.functional.max_pool3d": {f16},
    "nn.functional.mse_loss": {f16},
    "nn.functional.multi_margin_loss": {f16},
    "nn.functional.multilabel_margin_loss": {f16},
    "nn.functional.multilabel_soft_margin_loss": {f16},
    "nn.functional.normalize": {f16},
    "nn.functional.pad.replicate": {f16, f32, f64},
    "nn.functional.pad.reflect": {f16},
    "nn.functional.pairwise_distance": {f16},
    "nn.functional.poisson_nll_loss": {f16},
    "nn.functional.rms_norm": {f16},
    "norm": {f16},
    "pow": {f16},
    "prod": {f16},
    "scatter_reduce.amax": {f16, f32, f64},
    "scatter_reduce.amin": {f16, f32, f64},
    "scatter_reduce.mean": {f16, f32, f64},
    "special.xlog1py": {f16},
    "std": {f16},
    "std_mean": {f16},
    "svd_lowrank": {f32, f64},
    "trapezoid": {f16},
    "trapz": {f16},
    "true_divide": {f16},
    "var": {f16},
    "var_mean": {f16},
    "xlogy": {f16},
}


def collection_decorator(fn):
    @functools.wraps(fn)
    def inner(self, device, dtype, op):
        try:
            fn(self, device, dtype, op)
        except Exception as e:
            if COLLECT_EXPECT:
                variant = op.variant_test_name
                op_key = op.name if not variant else (op.name, variant)
                device_type = torch.device(device).type
                # failed_reasons[device_type, op_key].add(repr(e))
                seen_failed[device_type, op_key].add(dtype)
            raise e

    return inner


class TestInductorOpInfo(TestCase):
    def tearDown(self):
        torch._dynamo.reset()

    check_model = check_model
    check_model_gpu = check_model_gpu

    @onlyNativeDeviceTypes
    @suppress_warnings
    @skipCUDAMemoryLeakCheckIf(
        True
    )  # inductor kernels failing this test intermittently
    @requires_cuda_and_triton
    @skipXPUIf(
        not HAS_XPU_AND_TRITON, "Skipped! Supported XPU compiler and Triton not found"
    )
    @skipCPUIf(not HAS_CPU, "Skipped! Supported CPU compiler not found")
    @unittest.skipIf(TEST_WITH_ASAN, "Skipped under ASAN")
    @skipIfTorchDynamo("Test uses dynamo already")
    @skipIfCrossRef
    @_ops(op_db[START:END])
    @skipOps("TestInductorOpInfo", "test_comprehensive", test_skips_or_fails)
    @patch("torch._dynamo.config.raise_on_unsafe_aot_autograd", True)
    @torch._inductor.config.patch(
        {"implicit_fallbacks": False, "triton.autotune_pointwise": False}
    )
    @torch._inductor.config.patch("test_configs.runtime_triton_dtype_assert", True)
    @torch._inductor.config.patch("test_configs.static_cpp_dtype_assert", True)
    @collection_decorator
    def test_comprehensive(self, device, dtype, op):
        device_type = torch.device(device).type

        assert device_type in (GPU_TYPE, "cpu")

        torch._dynamo.reset()
        with torch.no_grad():
            # TODO: should we move empty_cache to the common device interface
            if device_type == "cuda":
                torch.cuda.empty_cache()
            elif device == "xpu":
                torch.xpu.empty_cache()
        op_name = op.name
        if op.variant_test_name:
            op_name += f".{op.variant_test_name}"

        # Skip dtype=torch.uint8 for all ops except upsample and interpolate:
        allowed_dtypes = [f16, f32, f64, i32, i64, b8]
        if op_name not in (
            "nn.functional.interpolate.bilinear",
            "nn.functional.interpolate.bicubic",
            "nn.functional.upsample_bilinear",
            "nn.functional.upsample_nearest",
            "fill",
            "full_like",
        ):
            if dtype not in allowed_dtypes:
                raise unittest.SkipTest("Skipped!")

        # with open("test_output.txt", "a") as f:
        #     print(f"CONSIDERING OP {op_name} on {device_type} with {dtype} |
        # {inductor_skips[device_type].get(op_name, set())}", flush=True, file=f)
        #     print(f"CONSIDERING OP {op_name} on {device_type} with {dtype} |
        # {inductor_skips[device_type].get(op_name, set())}", flush=True)
        if dtype in inductor_skips[device_type].get(op_name, set()):
            test_expect = ExpectedTestResult.SKIP  # noqa: F841
            # with open("test_output.txt", "a") as f:
            #     print(f"SKIPPING OP {op_name} on {device_type}", flush=True, file=f)
            #     print(f"SKIPPING OP {op_name} on {device_type}", flush=True)
        elif dtype in inductor_expected_failures_single_sample[device_type].get(
            op_name, set()
        ) or dtype in inductor_gradient_expected_failures_single_sample[
            device_type
        ].get(
            op_name, set()
        ):
            test_expect = ExpectedTestResult.XFAILURE  # noqa: F841
        else:
            test_expect = ExpectedTestResult.SUCCESS  # noqa: F841

        overridden_kwargs = {}
        overridden_kwargs.update(
            inductor_override_kwargs.get(device_type, {}).get(op_name, {})
        )
        overridden_kwargs.update(
            inductor_override_kwargs.get(device_type, {}).get((op_name, dtype), {})
        )
        func = op.get_op()

        def fn(*args, **kwargs):
            return func(*args, **kwargs)

        requires_grad = (
            op.supports_autograd
            and dtype in op.supported_backward_dtypes(device_type)
            # TODO: OpInfo really ought to error out for this case, but it's
            # not exercised in test_ops_gradients atm.  The problem is not
            # complex32 per-se (which is supported by data movement only ops)
            # but that when we do backwards we expect other ops like add to work
            and not dtype == torch.complex32
        )
        samples = op.sample_inputs(device, dtype, requires_grad=requires_grad)

        if (
            dtype in inductor_one_sample.get(device_type, {}).get(op_name, {})
        ) and not ALL_SAMPLES:
            if isinstance(samples, (list, tuple)):
                samples = [samples[0]]
            else:
                samples = [next(samples)]

        class HasRngOp(TorchDispatchMode):
            def __init__(self) -> None:
                super().__init__()
                self.has_rng_op = False

            def __torch_dispatch__(self, func, types, args, kwargs=None):
                kwargs = kwargs if kwargs else {}
                if torch.Tag.nondeterministic_seeded in func.tags:
                    self.has_rng_op = True

                return func(*args, **kwargs)

        def do_nopython_and_has_rng(fn, args, kwargs):
            try:
                mode = FakeTensorMode()

                def map_to_fake(e):
                    if isinstance(e, torch.Tensor):
                        return mode.from_tensor(e)
                    else:
                        return e

                args, kwargs = tree_map(map_to_fake, (args, kwargs))
                with HasRngOp() as rng_mode, mode:
                    with enable_python_dispatcher():
                        fn(*args, **kwargs)

            except (DataDependentOutputException, DynamicOutputShapeException):
                return False, rng_mode.has_rng_op

            return True, rng_mode.has_rng_op

        def get_contexts(has_rng_op):
            if has_rng_op:
                # TODO - enable this, running into errors
                return (
                    # (
                    #     lambda: torch._inductor.config.patch(
                    #         {"fallback_random": True, "implicit_fallbacks": True}
                    #     ),
                    #     {"assert_equal": True},
                    # ),
                    (
                        contextlib.nullcontext,
                        {"assert_equal": False},
                    ),
                )

            ctx = functools.partial(maybe_skip_size_asserts, op)
            return ((ctx, {}),)

        try:

            def _get_tolerances(dtype):
                _custom_tolerances = {
                    torch.float32: (1.3e-5, 1.5e-5),
                }
                # When we are running opportunistic_fastatomics, we will expect some floating point rounding
                # errors as the order of operation is not guaranteed.
                if dtype in _custom_tolerances:
                    return _custom_tolerances[dtype]
                else:
                    return None, None

            for sample_input in samples:
                args = [sample_input.input] + list(sample_input.args)
                kwargs = sample_input.kwargs
                # UNCOMMENT TO DEBUG SEGFAULTS

                # with open("test_output.txt", "a") as f:
                #     print(f"RUNNING OP {op_name} on {device_type} with {dtype}", flush=True, file=f)
                #     print(f"RUNNING OP {op_name} on {device_type} with {dtype}", flush=True)
                rtol, atol = _get_tolerances(dtype)
                no_python, has_rng_op = do_nopython_and_has_rng(fn, args, kwargs)
                for context_fn, kwarg_overrides in get_contexts(has_rng_op):
                    with context_fn():
                        # Base kwargs
                        adjusted_kwargs = {
                            "check_lowp": False,
                            "nopython": no_python,
                            "check_has_compiled": no_python,
                            "atol": atol,
                            "rtol": rtol,
                        }

                        # Backend-specific adjustments
                        # Triton
                        if has_triton():
                            adjusted_kwargs.update(
                                copy_to_gpu=False, reference_in_float=False
                            )

                        # skip checking gradient on CPU for now
                        if device_type == GPU_TYPE:
                            adjusted_kwargs.update(
                                check_gradient=requires_grad,
                                output_process_fn_grad=sample_input.output_process_fn_grad,
                            )
                        else:
                            adjusted_kwargs["check_gradient"] = False

                        # Update with overridden kwargs and context-specific overrides
                        adjusted_kwargs.update(overridden_kwargs)
                        adjusted_kwargs.update(kwarg_overrides)

                        # Call the appropriate check method based on device type
                        if device_type == GPU_TYPE:
                            self.check_model_gpu(
                                fn,
                                args,
                                kwargs,
                                **adjusted_kwargs,
                            )
                        else:
                            self.check_model(
                                fn,
                                args,
                                kwargs,
                                **adjusted_kwargs,
                            )

        except Exception as e:
            known_failure = False
            if dtype in inductor_should_fail_with_exception[device_type].get(
                op_name, set()
            ):
                failure = inductor_should_fail_with_exception[device_type][op_name][
                    dtype
                ]
                if failure in str(e):
                    known_failure = True
            if not known_failure:
                raise e

        # with open("test_output.txt", "a") as f:
        #     print(f"SUCCEEDED OP {op_name} on {device_type} with {dtype}", flush=True, file=f)


instantiate_device_type_tests(TestInductorOpInfo, globals(), allow_xpu=True)

if __name__ == "__main__":
    run_tests()<|MERGE_RESOLUTION|>--- conflicted
+++ resolved
@@ -2,6 +2,7 @@
 import atexit
 import contextlib
 import functools
+import math
 import os
 import sys
 import unittest
@@ -29,7 +30,9 @@
 )
 from torch.testing._internal.common_methods_invocations import op_db, skipOps
 from torch.testing._internal.common_utils import (
+    IS_CI,
     IS_MACOS,
+    IS_WINDOWS,
     IS_X86,
     skipCUDAMemoryLeakCheckIf,
     skipIfCrossRef,
@@ -66,6 +69,15 @@
         sys.exit(0)
     raise
 
+if IS_WINDOWS and IS_CI:
+    # TODO(xuhancn) : improve the compiler build performance on windows.
+    sys.stderr.write(
+        "This UT is too slow on windows, and will cause out of time in CI. So skip it now.\n"
+    )
+    if __name__ == "__main__":
+        sys.exit(0)
+    raise unittest.SkipTest("skip slow test")
+
 bf16 = torch.bfloat16  # not tested
 f64 = torch.float64
 f32 = torch.float32
@@ -135,7 +147,7 @@
                 if idx >= 0:
                     x = f"{x[:idx]}..."
                 if len(x) > length:
-                    return f"{x[:length - 3]}..."
+                    return f"{x[: length - 3]}..."
                 return x
 
             reasons = sorted(set(map(maybe_truncate, failed_reasons[key])))
@@ -273,8 +285,6 @@
     "torch.ops.aten._efficient_attention_forward": {f16, f32},
     "to_sparse": {f32, f64},
     "linalg.eig": {f32, f64},
-    # Double and complex datatype matmul is not supported in oneDNN
-    "byte": {f16, f32},
     ("linalg.pinv", "singular"): {f64},
     # could not create a primitive
     "addmv": {f64},
@@ -282,11 +292,6 @@
     # a deconvolution forward propagation primitive
     "nn.functional.conv_transpose2d": {f32, f64},
     "nn.functional.conv_transpose3d": {f32, f64},
-<<<<<<< HEAD
-    # not implemented for 'Half'
-    "sort": {b8},
-    "argsort": {b8},
-=======
     # [Begin] Incorrect XPU reference due to new driver.
     "masked.prod": {b8, i32, i64},
     "masked.amin": {i64},
@@ -298,7 +303,6 @@
     "std_mean": {f64},
     "var_mean": {f64},
     # [End]
->>>>>>> eaa5d9d3
 }
 
 
@@ -368,8 +372,9 @@
     return op(*args, **kwargs)
 
 
-torch.testing._internal.common_methods_invocations.wrapper_set_seed = (
-    wrapper_noop_set_seed
+wrapper_noop_set_seed_decorator = patch(
+    "torch.testing._internal.common_methods_invocations.wrapper_set_seed",
+    wrapper_noop_set_seed,
 )
 
 # key can be either op_name, or (op_name, dtype)
@@ -404,7 +409,7 @@
         "rtol": 1e-4,
     },
     ("_unsafe_masked_index_put_accumulate", f16): {"atol": 1e-4, "rtol": 0.01},
-    # Following tests are failing with strict comparision but atol=1 is acceptable due roundings errors
+    # Following tests are failing with strict comparison but atol=1 is acceptable due roundings errors
     ("nn.functional.interpolate.bilinear", u8): {"atol": 1, "rtol": 0},
     ("nn.functional.upsample_bilinear", u8): {"atol": 1, "rtol": 0},
     ("nn.functional.interpolate.bicubic", u8): {"atol": 1, "rtol": 0},
@@ -433,6 +438,7 @@
     ("cumsum", f16): {"reference_in_float": True},
     "cumprod": {"reference_in_float": True, "atol": 7e-5, "rtol": 0.002},
     "logcumsumexp": {"grad_atol": 8e-4, "grad_rtol": 0.001},
+    ("logcumsumexp", f16): {"grad_atol": 3e-3, "grad_rtol": 0.01},
     "exponential": {"reference_in_float": True},
     "geometric": {"reference_in_float": True},
     ("kron", f16): {"reference_in_float": True},
@@ -442,6 +448,7 @@
     ("nn.functional.batch_norm.without_cudnn", f16): {"reference_in_float": True},
     ("nn.functional.cosine_similarity", f16): {"reference_in_float": True},
     ("nn.functional.instance_norm", f16): {"reference_in_float": True},
+    ("nn.functional.linear", f16): {"atol": 3e-4, "rtol": 0.01},
     ("nn.functional.local_response_norm", f16): {"reference_in_float": True},
     ("nn.functional.normalize", f16): {"atol": 1e-3, "rtol": 0.05},
     ("nn.functional.rms_norm", f16): {"reference_in_float": True},
@@ -534,6 +541,7 @@
     ("baddbmm", f16): {"atol": 2e-3, "rtol": 0.002},  # decomp affects accuracy
     ("angle", f64): {"reference_in_float": True},
     ("asin", f16): {"reference_in_float": True},
+    ("asin", f32): {"reference_in_float": True, "atol": 1e-4, "rtol": 1e-4},
     ("atanh", f16): {"reference_in_float": True},
     "cauchy": {"reference_in_float": True},
     ("cummax", f16): {"atol": 5e-4, "rtol": 0.002},
@@ -546,6 +554,7 @@
         "grad_atol": 8e-4,
         "grad_rtol": 0.001,
     },
+    ("logcumsumexp", f16): {"grad_atol": 4e-3, "grad_rtol": 0.01},
     "exponential": {"reference_in_float": True},
     "geometric": {"reference_in_float": True},
     ("kron", f16): {"reference_in_float": True},
@@ -618,7 +627,7 @@
     ("var_mean", f16): {"atol": 1e-5, "rtol": 2e-3},
     ("var_mean.unbiased", f16): {"atol": 1e-5, "rtol": 2e-3},
     ("vdot", f16): {"atol": 1e-5, "rtol": 2e-3},
-    # Following tests are failing with strict comparision but atol=1 is acceptable due roundings errors
+    # Following tests are failing with strict comparison but atol=1 is acceptable due roundings errors
     # High atol due to precision loss
     ("nn.functional.interpolate.bilinear", f64): {"atol": 5e-4, "rtol": 0},
     ("nn.functional.upsample_bilinear", f64): {"atol": 5e-4, "rtol": 0},
@@ -863,6 +872,7 @@
     "nn.functional.adaptive_avg_pool3d": {f16},
     "nn.functional.adaptive_max_pool1d": {f16, f32},
     "nn.functional.adaptive_max_pool2d": {f16, f32},
+    "nn.functional.max_pool2d": {f16, f32, f64},
     "nn.functional.bilinear": {f16},
     "nn.functional.conv_transpose1d": {f16},
     "nn.functional.conv_transpose2d": {f16},
@@ -960,6 +970,131 @@
 }
 
 
+# Custom replacements for assertEquals, in cases where a difference in value
+# may not indicate correctness.
+
+
+def get_sort_argsort_assert_equal_fn(is_argsort, args, kwargs):
+    # Use the normal assert_equal_fn suffices for a stable sort
+    if "stable" in kwargs:
+        return True
+
+    # In other cases, we need only check that the sort/argsort outputs are
+    # compatible.
+    orig_input = args[0]
+
+    # The sort dimension is specified as a kwarg, or the last dimension.
+    if "dim" not in kwargs:
+        dim = orig_input.dim() - 1
+    else:
+        dim = kwargs["dim"]
+
+    def argsort_sort_assert_equal(
+        test_case_inst,
+        x,
+        y,
+        *,
+        atol=None,
+        rtol=None,
+        equal_nan=True,
+        exact_dtype=True,
+        exact_stride=False,
+    ):
+        if is_argsort:
+            assert isinstance(x, torch.Tensor)
+            assert isinstance(y, torch.Tensor)
+        else:
+            # The first tensor is the sorted values and can be asserted via
+            # the usual means
+            for t in (x, y):
+                assert isinstance(t, tuple)
+                assert len(t) == 2
+
+            test_case_inst.assertEqual(
+                x[0],
+                y[0],
+                atol=atol,
+                rtol=rtol,
+                equal_nan=equal_nan,
+                exact_dtype=exact_dtype,
+                exact_stride=exact_stride,
+            )
+
+            # The second tensor is the same result as an argsort.
+            x = x[1]
+            y = y[1]
+
+        if exact_dtype and (x.dtype != y.dtype):
+            raise AssertionError(f"The dtypes do not match: {x.dtype} != {y.dtype}.")
+
+        assert x.shape == y.shape
+
+        if exact_stride and (x.stride() != y.stride()):
+            raise AssertionError(
+                f"The strides do not match: {x.stride()} != {y.stride()}."
+            )
+
+        def el_to_indices(el):
+            """Turn an element number into a list of indices"""
+            indices = [None] * x.dim()
+            for cur_dim in reversed(range(x.dim())):
+                indices[cur_dim] = el % x.shape[cur_dim]
+                el //= x.shape[cur_dim]
+            assert None not in indices
+            return indices
+
+        def get_val_by_ids(t, ids):
+            """Return a value from a tensor at a given list of indices"""
+            for idx in ids:
+                t = t[idx]
+            return t.item()
+
+        # Loop through every value of the tensors and check for equality or
+        # compatibility.
+        for current_el in range(x.numel()):
+            ids = el_to_indices(current_el)
+
+            # Simple case: check equality of arsort indices
+            if get_val_by_ids(x, ids) == get_val_by_ids(y, ids):
+                continue
+
+            # Complex case: check if indices refer to same value
+            x_orig_ids = ids.copy()
+            y_orig_ids = ids.copy()
+
+            x_orig_ids[dim] = get_val_by_ids(x, ids)
+            y_orig_ids[dim] = get_val_by_ids(y, ids)
+
+            x_value = get_val_by_ids(orig_input, x_orig_ids)
+            y_value = get_val_by_ids(orig_input, y_orig_ids)
+            if x_value == y_value:
+                continue
+
+            if equal_nan:
+                if math.isnan(x_value) and math.isnan(y_value):
+                    continue
+
+            raise AssertionError(
+                f"Non-stable argsort outputs are incompatible at {ids}"
+            )
+
+    return argsort_sort_assert_equal
+
+
+def get_argsort_assert_equal_fn(args, kwargs):
+    return get_sort_argsort_assert_equal_fn(True, args, kwargs)
+
+
+def get_sort_assert_equal_fn(args, kwargs):
+    return get_sort_argsort_assert_equal_fn(False, args, kwargs)
+
+
+CUSTOM_ASSERT_EQUALS_FNS = {
+    "argsort": get_argsort_assert_equal_fn,
+    "sort": get_sort_assert_equal_fn,
+}
+
+
 def collection_decorator(fn):
     @functools.wraps(fn)
     def inner(self, device, dtype, op):
@@ -977,6 +1112,7 @@
     return inner
 
 
+@wrapper_noop_set_seed_decorator
 class TestInductorOpInfo(TestCase):
     def tearDown(self):
         torch._dynamo.reset()
@@ -1049,9 +1185,7 @@
             op_name, set()
         ) or dtype in inductor_gradient_expected_failures_single_sample[
             device_type
-        ].get(
-            op_name, set()
-        ):
+        ].get(op_name, set()):
             test_expect = ExpectedTestResult.XFAILURE  # noqa: F841
         else:
             test_expect = ExpectedTestResult.SUCCESS  # noqa: F841
@@ -1119,7 +1253,7 @@
 
             return True, rng_mode.has_rng_op
 
-        def get_contexts(has_rng_op):
+        def get_contexts(has_rng_op, args, kwargs):
             if has_rng_op:
                 # TODO - enable this, running into errors
                 return (
@@ -1136,6 +1270,15 @@
                 )
 
             ctx = functools.partial(maybe_skip_size_asserts, op)
+            if op_name in CUSTOM_ASSERT_EQUALS_FNS:
+                assert_equal_fn = CUSTOM_ASSERT_EQUALS_FNS[op_name](args, kwargs)
+                return (
+                    (
+                        ctx,
+                        {"assert_equal": assert_equal_fn},
+                    ),
+                )
+
             return ((ctx, {}),)
 
         try:
@@ -1161,7 +1304,9 @@
                 #     print(f"RUNNING OP {op_name} on {device_type} with {dtype}", flush=True)
                 rtol, atol = _get_tolerances(dtype)
                 no_python, has_rng_op = do_nopython_and_has_rng(fn, args, kwargs)
-                for context_fn, kwarg_overrides in get_contexts(has_rng_op):
+                for context_fn, kwarg_overrides in get_contexts(
+                    has_rng_op, args, kwargs
+                ):
                     with context_fn():
                         # Base kwargs
                         adjusted_kwargs = {
