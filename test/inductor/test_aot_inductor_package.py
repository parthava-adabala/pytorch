--- conflicted
+++ resolved
@@ -17,10 +17,17 @@
 import torch
 import torch._inductor.config
 from torch._inductor.codecache import get_kernel_bin_format
-from torch._inductor.package import AOTICompiledModel, load_package, package_aoti
+from torch._inductor.package import load_package, package_aoti
 from torch._inductor.test_case import TestCase
-from torch._inductor.utils import fresh_inductor_cache
+from torch._inductor.utils import fresh_cache
 from torch.export import Dim
+from torch.export.experimental import _ExportPackage
+from torch.export.pt2_archive._package import (
+    AOTICompiledModel,
+    load_pt2,
+    load_weights_to_pt2_contents,
+)
+from torch.testing._internal.common_cuda import _get_torch_cuda_version
 from torch.testing._internal.common_utils import (
     IS_FBCODE,
     skipIfRocm,
@@ -87,7 +94,9 @@
         if sys.platform != "darwin"
         else []
     ),
-    class_name_func=lambda cls, _, params: f"{cls.__name__}{'Cpp' if params['package_cpp_only'] else ''}_{params['device']}",
+    class_name_func=lambda cls,
+    _,
+    params: f"{cls.__name__}{'Cpp' if params['package_cpp_only'] else ''}_{params['device']}",
 )
 class TestAOTInductorPackage(TestCase):
     def check_model(
@@ -124,8 +133,6 @@
         self.assertEqual(actual, expected, atol=atol, rtol=rtol)
         return compiled_model
 
-<<<<<<< HEAD
-=======
     def check_package_cpp_only(self: TestCase) -> None:
         """
         Check if cmake and make are available.
@@ -197,7 +204,6 @@
             subprocess.run(["make"], cwd=build_path, check=True)
         return build_path, tmp_path
 
->>>>>>> eaa5d9d3
     def test_add(self):
         class Model(torch.nn.Module):
             def forward(self, x, y):
@@ -211,8 +217,8 @@
 
     def test_remove_intermediate_files(self):
         # For CUDA, generated cpp files contain absolute path to the generated cubin files.
-        # With the package artifact, that cubin path should be overriden at the run time,
-        # so removing those intermeidate files in this test to verify that.
+        # With the package artifact, that cubin path should be overridden at the run time,
+        # so removing those intermediate files in this test to verify that.
         class Model(torch.nn.Module):
             def forward(self, x, y):
                 return x + y
@@ -232,7 +238,7 @@
             torch.manual_seed(0)
             with tempfile.NamedTemporaryFile(suffix=".pt2") as f:
                 ep = torch.export.export(model, example_inputs, strict=True)
-                with fresh_inductor_cache():
+                with fresh_cache():
                     # cubin files are removed when exiting this context
                     package_path = torch._inductor.aoti_compile_and_package(
                         ep,
@@ -259,14 +265,12 @@
         self.check_model(Model(), example_inputs)
 
     @unittest.skipIf(IS_FBCODE, "cmake won't work in fbcode")
+    @unittest.skipIf(
+        _get_torch_cuda_version() < (12, 6), "Test is only supported on CUDA 12.6+"
+    )
     @skipIfXpu  # build system may be different
     def test_compile_after_package(self):
-        if not self.package_cpp_only:
-            raise unittest.SkipTest("Only meant to test cpp package")
-        if shutil.which("cmake") is None:
-            raise unittest.SkipTest("cmake is not available")
-        if shutil.which("make") is None:
-            raise unittest.SkipTest("make is not available")
+        self.check_package_cpp_only()
 
         class Model(torch.nn.Module):
             def __init__(self) -> None:
@@ -289,37 +293,18 @@
                 # Require kernels to be compiled into .o files
                 "aot_inductor.embed_kernel_binary": True,
             }
-            ep = torch.export.export(model, example_inputs, strict=True)
-            package_path = torch._inductor.aoti_compile_and_package(
-                ep, inductor_configs=options
-            )
-            with tempfile.TemporaryDirectory() as tmp_dir, zipfile.ZipFile(
-                package_path, "r"
-            ) as zip_ref:
-                filenames = zip_ref.namelist()
-                prefix = filenames[0].split("/")[0]
-                zip_ref.extractall(tmp_dir)
-                tmp_path = Path(tmp_dir) / prefix / "data" / "aotinductor" / "model"
-                self.assertTrue(tmp_path.exists())
+            with (
+                tempfile.TemporaryDirectory() as tmp_dir,
+            ):
+                build_path, tmp_path = self.cmake_compile(
+                    model, example_inputs, options, tmp_dir
+                )
+
                 if self.device == GPU_TYPE:
                     kernel_bin = get_kernel_bin_format(self.device)
                     self.assertTrue(not list(tmp_path.glob(f"*.{kernel_bin}")))
                     # Check if .cubin.o files exist and use unique kernel names
                     self.assertTrue(list(tmp_path.glob(f"triton_*.{kernel_bin}.o")))
-
-                build_path = tmp_path / "build"
-                self.assertTrue(not build_path.exists())
-
-                # Create a build directory to run cmake
-                build_path.mkdir()
-                custom_env = os.environ.copy()
-                custom_env["CMAKE_PREFIX_PATH"] = str(Path(torch.__file__).parent)
-                subprocess.run(
-                    ["cmake", ".."],
-                    cwd=build_path,
-                    env=custom_env,
-                )
-                subprocess.run(["make"], cwd=build_path)
 
                 # Check if the .so file was build successfully
                 so_path = build_path / "libaoti_model.so"
@@ -328,18 +313,16 @@
                 actual = optimized(*example_inputs)
                 self.assertTrue(torch.allclose(actual, expected))
 
+    @unittest.skipIf(
+        _get_torch_cuda_version() < (12, 6), "Test is only supported on CUDA 12.6+"
+    )
     @unittest.skipIf(IS_FBCODE, "cmake won't work in fbcode")
     @skipIfRocm  # doesn't support multi-arch binary
     @skipIfXpu  # doesn't support multi-arch binary
     def test_compile_after_package_multi_arch(self):
         if self.device != GPU_TYPE:
             raise unittest.SkipTest("Only meant to test GPU_TYPE")
-        if not self.package_cpp_only:
-            raise unittest.SkipTest("Only meant to test cpp package")
-        if shutil.which("cmake") is None:
-            raise unittest.SkipTest("cmake is not available")
-        if shutil.which("make") is None:
-            raise unittest.SkipTest("make is not available")
+        self.check_package_cpp_only()
 
         class Model(torch.nn.Module):
             def __init__(self) -> None:
@@ -359,35 +342,17 @@
 
             options = {
                 "aot_inductor.package_cpp_only": self.package_cpp_only,
-                # Expect kernel to be embeded in the final binary.
+                # Expect kernel to be embedded in the final binary.
                 # We will make it the default behavior for the standalone mode.
                 "aot_inductor.emit_multi_arch_kernel": True,
                 "aot_inductor.embed_kernel_binary": True,
             }
-            ep = torch.export.export(model, example_inputs)
-            package_path = torch._inductor.aoti_compile_and_package(
-                ep, inductor_configs=options
-            )
-            with tempfile.TemporaryDirectory() as tmp_dir, zipfile.ZipFile(
-                package_path, "r"
-            ) as zip_ref:
-                filenames = zip_ref.namelist()
-                prefix = filenames[0].split("/")[0]
-                zip_ref.extractall(tmp_dir)
-                tmp_path = Path(tmp_dir) / prefix / "data" / "aotinductor" / "model"
-                self.assertTrue(tmp_path.exists())
-                # Create a build directory to run cmake
-                build_path = tmp_path / "build"
-                build_path.mkdir()
-                custom_env = os.environ.copy()
-                custom_env["CMAKE_PREFIX_PATH"] = str(Path(torch.__file__).parent)
-                subprocess.run(
-                    ["cmake", ".."],
-                    cwd=build_path,
-                    env=custom_env,
+            with (
+                tempfile.TemporaryDirectory() as tmp_dir,
+            ):
+                build_path, _ = self.cmake_compile(
+                    model, example_inputs, options, tmp_dir
                 )
-                subprocess.run(["make"], cwd=build_path)
-
                 # Check if the .so file was build successfully
                 so_path = build_path / "libaoti_model.so"
                 self.assertTrue(so_path.exists())
@@ -395,8 +360,6 @@
                 actual = optimized(*example_inputs)
                 self.assertTrue(torch.allclose(actual, expected))
 
-<<<<<<< HEAD
-=======
     @unittest.skipIf(
         _get_torch_cuda_version() < (12, 6), "Test is only supported on CUDA 12.6+"
     )
@@ -596,7 +559,6 @@
             true_res = next(iter(tensor_model.parameters()))
             self.assertEqual(expected_res, true_res)
 
->>>>>>> eaa5d9d3
     def test_metadata(self):
         class Model(torch.nn.Module):
             def __init__(self) -> None:
@@ -938,6 +900,140 @@
         output = compiled(test_inputs)
         self.assertEqual(expected, output)
 
+    @skipif(
+        lambda device, package_cpp_only: package_cpp_only,
+        "No support for cpp only",
+    )
+    def test_package_shared_weights(self):
+        options = {
+            "aot_inductor.package": True,
+            "aot_inductor.package_cpp_only": self.package_cpp_only,
+            "always_keep_tensor_constants": True,
+            "aot_inductor.package_constants_in_so": False,
+            "aot_inductor.package_constants_on_disk": True,
+        }
+
+        class Bar(torch.nn.Module):
+            def __init__(self, p1, p2):
+                super().__init__()
+                self.p1 = p1
+                self.register_buffer("p2", p2)
+
+            def forward(self):
+                self.p1 += 1
+                self.p2 += 1
+                return self.p1, self.p2
+
+        class Bar2(torch.nn.Module):
+            def __init__(self, p1, p2):
+                super().__init__()
+                self.p1 = p1
+                self.register_buffer("p2", p2[2:3])
+
+            def forward(self):
+                self.p1 += 3
+                self.p2 += 3
+                return self.p1, self.p2
+
+        x = torch.randn(3, 4)
+        y = torch.randn(3, 4)
+        buffer = torch.nn.Buffer(x.clone())
+        buffer2 = torch.nn.Buffer(y.clone())
+        bar1 = Bar(buffer, buffer2)
+        bar2 = Bar2(buffer, buffer2)
+        ep1 = torch.export.export(bar1, ())
+        ep2 = torch.export.export(bar2, ())
+        aoti_files1 = torch._inductor.aot_compile(ep1.module(), (), options=options)
+        aoti_files2 = torch._inductor.aot_compile(ep2.module(), (), options=options)
+
+        with tempfile.NamedTemporaryFile(suffix=".pt2") as f:
+            package_path = package_aoti(
+                f.name,
+                {"model1": aoti_files1, "model2": aoti_files2},
+            )
+            pt2_contents = load_pt2(package_path, load_weights_from_disk=True)
+            loaded1 = pt2_contents.aoti_runners["model1"]
+            loaded2 = pt2_contents.aoti_runners["model2"]
+
+            # note that loading like below doesn't work, because new weights will be loaded
+            # for each load_package call.
+            # loaded1 = load_package(package_path, "model1")
+            # loaded2 = load_package(package_path, "model2")
+
+        result_1_p1, result_1_p2 = loaded1()
+        self.assertEqual(result_1_p1, x + 1)
+        self.assertEqual(result_1_p2, y + 1)
+
+        result_2_p1, result_2_p2 = loaded2()
+        # the result already incremented by 1 from the run above
+        self.assertEqual(result_2_p1, x + 4)
+        self.assertEqual(result_2_p2, y[2:3] + 4)
+
+        # note that the returned result will not change though p2 changed
+        self.assertEqual(result_1_p2, y + 1)
+
+        # test shared weights but user managed
+        gm1 = ep1.module()
+        gm2 = ep2.module()
+        load_weights_to_pt2_contents(
+            pt2_contents, {"model1": gm1.state_dict(), "model2": gm2.state_dict()}
+        )
+        result_1_p1, result_1_p2 = loaded1()
+        self.assertEqual(result_1_p1, x + 1)
+        self.assertEqual(result_1_p2, y + 1)
+        self.assertEqual(gm1.p1, x + 1)
+        self.assertEqual(gm1.p2, y + 1)
+
+    @skipif(
+        lambda device, package_cpp_only: package_cpp_only,
+        "No support for cpp only",
+    )
+    def test_package_weights_on_disk_nested_module(self):
+        options = {
+            "aot_inductor.package": True,
+            "aot_inductor.package_cpp_only": self.package_cpp_only,
+            "always_keep_tensor_constants": True,
+            "aot_inductor.package_constants_in_so": False,
+            "aot_inductor.package_constants_on_disk": True,
+        }
+
+        # linear.weight's node name is linear_weight.
+        # This unit test tests that we package the right weight name
+        # `liear.weight`, but not `linear_weight`
+        class Bar(torch.nn.Module):
+            def __init__(self):
+                super().__init__()
+                self.linear = torch.nn.Linear(3, 3)
+
+            def forward(self, x):
+                return self.linear(x)
+
+        x = torch.randn(3, 3).to(self.device)
+        bar1 = Bar().to(self.device)
+        ep = torch.export.export(bar1, (x,))
+        package_path = torch._inductor.aoti_compile_and_package(
+            ep, inductor_configs=options
+        )
+        pt2_contents = load_pt2(package_path, load_weights_from_disk=True)
+        loaded1 = pt2_contents.aoti_runners["model"]
+        self.assertEqual(loaded1(x), bar1(x))
+
+    def test_loading_wrong_model(self):
+        class Model(torch.nn.Module):
+            def forward(self, x):
+                return x + 1
+
+        example_inputs = (torch.randn(10, 10, device=self.device),)
+        model = Model()
+        ep = torch.export.export(model, example_inputs)
+        package_path = torch._inductor.aoti_compile_and_package(ep)
+
+        with self.assertRaisesRegex(
+            RuntimeError,
+            "Failed to find a generated cpp file or so file for model 'forward' in the zip archive.",
+        ):
+            load_package(package_path, model_name="forward")
+
 
 if __name__ == "__main__":
     from torch._inductor.test_case import run_tests
