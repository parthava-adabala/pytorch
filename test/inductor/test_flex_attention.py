# Owner(s): ["module: inductor"]
# flake8: noqa: B950

import functools
import random
import string
import unittest
import warnings
from collections import namedtuple
from contextlib import contextmanager
from dataclasses import dataclass
from itertools import product
from typing import Callable, Literal, Optional, TypeVar, Union
from unittest import expectedFailure, skip, skipUnless
from unittest.mock import patch

import torch
import torch.nn as nn
from torch._dynamo.testing import CompileCounterWithBackend, normalize_gm
from torch._inductor import metrics
from torch._inductor.runtime.triton_compat import HAS_WARP_SPEC
from torch._inductor.test_case import TestCase as InductorTestCase
from torch._inductor.utils import run_and_get_code
from torch.nn.attention.experimental._paged_attention import PagedAttention
from torch.nn.attention.flex_attention import (
    _create_empty_block_mask,
    _DEFAULT_SPARSE_BLOCK_SIZE,
    _identity,
    _mask_mod_signature,
    _score_mod_signature,
    _WARNINGS_SHOWN,
    and_masks,
    AuxOutput,
    AuxRequest,
    BlockMask,
    create_block_mask,
    flex_attention,
    flex_attention_hop,
    noop_mask,
    or_masks,
)
from torch.testing import FileCheck
from torch.testing._internal import common_utils
from torch.testing._internal.common_cuda import PLATFORM_SUPPORTS_BF16, TEST_MULTIGPU
from torch.testing._internal.common_device_type import (
    dtypes,
    dtypesIfCUDA,
    dtypesIfXPU,
    flex_attention_supported_platform as supported_platform,
    instantiate_device_type_tests,
    largeTensorTest,
    skipCPUIf,
    skipCUDAIf,
    skipXPUIf,
)
from torch.testing._internal.inductor_utils import HAS_GPU
from torch.utils._triton import has_triton, has_triton_tma_device


# Use this decorator only when hitting Triton bugs on H100
running_on_a100_only = skipUnless(
    (
        (torch.cuda.is_available() and has_triton())
        and (torch.cuda.get_device_capability() == (8, 0) or torch.version.hip)
    )
    or (torch.xpu.is_available() and has_triton()),
    "Requires Triton + A100 or Triton + ROCm or Triton + Intel GPU",
)

Tolerances = namedtuple("Tolerances", ["atol", "rtol"])
torch.backends.cuda.matmul.fp32_precision = "tf32"

index = torch.ops.aten.index
Tensor = torch.Tensor


T = TypeVar("T")
M = TypeVar("M", bound=Callable)


def large_tensor_test_class(
    size: str, device: Optional[Union[torch.device, str]] = None
) -> Callable[[type[T]], type[T]]:
    def decorator(cls: type[T]) -> type[T]:
        for name, method in list(cls.__dict__.items()):
            if callable(method) and name.startswith("test_"):
                setattr(cls, name, largeTensorTest(size, device)(method))
        return cls

    return decorator


@contextmanager
def temp_float32_matmul_precision(precision: Literal["tf32", "ieee"]):
    """
    Temporarily set the float32 matmul precision and restore it after the context is exited.

    Args:
    precision (str): The precision to set (`ieee`, `tf32).
    """
<<<<<<< HEAD
    original_precision = torch.backends.cuda.matmul.fp32_precision
    try:
        torch.backends.cuda.matmul.fp32_precision = precision
        yield
    finally:
        torch.backends.cuda.matmul.fp32_precision = original_precision
=======

    def set_float32_matmul_precision_xpu(precision: str):
        if precision == "highest":
            torch._C._set_onednn_allow_tf32(False)
        if precision == "high":
            torch._C._set_onednn_allow_tf32(True)

    original_precision = torch.get_float32_matmul_precision()
    try:
        torch.set_float32_matmul_precision(precision)
        if TEST_ON_XPU:
            set_float32_matmul_precision_xpu(precision)
        yield
    finally:
        torch.set_float32_matmul_precision(original_precision)
        if TEST_ON_XPU:
            set_float32_matmul_precision_xpu(original_precision)
>>>>>>> d58d6ccd


def skip_on_cpu(test_func):
    """Decorator to skip tests that are not supported on CPU."""
    decorated_func = skipCPUIf(True, "Not supported on CPU")(test_func)
    return decorated_func


def skip_on_cuda(test_func):
    """Decorator to skip tests that are not supported on CUDA."""
    decorated_func = skipCUDAIf(True, "Not supported on CUDA")(test_func)
    return decorated_func


def skip_on_rocm(test_func):
    """Decorator to skip tests that are not supported on CUDA."""
    IS_ROCM = torch.cuda.is_available() and torch.version.hip
    decorated_func = skipCUDAIf(IS_ROCM, "Not supported on ROCM")(test_func)
    return decorated_func


def skip_on_xpu(test_func):
    """Decorator to skip tests that are not supported on Intel GPU."""
    decorated_func = skipXPUIf(True, "Not supported on Intel GPU")(test_func)
    return decorated_func


def rmse(ref, res):
    """
    Calculate root mean squared error
    """
    ref = ref.to(torch.float64)
    res = res.to(torch.float64)
    return torch.sqrt(torch.mean(torch.square(ref - res)))


def create_attention(score_mod, block_mask, enable_gqa=False, kernel_options=None):
    return functools.partial(
        flex_attention,
        score_mod=score_mod,
        block_mask=block_mask,
        enable_gqa=enable_gqa,
        kernel_options=kernel_options,
    )


def create_block_mask_test(score_mod, query, key):
    block_mask = create_block_mask(
        score_mod,
        1,
        1,
        query.shape[-2],
        key.shape[-2],
        query.device,
    )
    return block_mask


@dataclass
class DeviceConfig:
    dtypes: list[torch.dtype]
    dtypes_fast: list[torch.dtype]


TEST_ON_CUDA = (
    torch.cuda.is_available()
    and torch.utils._triton.has_triton()
    and torch.cuda.get_device_capability() >= (8, 0)
)
TEST_ON_XPU = torch.xpu.is_available() and torch.utils._triton.has_triton()

device_configs = {}
if HAS_GPU:
    if TEST_ON_CUDA:
        test_device = (
            "cuda",
            "cpu",
        )
    elif TEST_ON_XPU:
        torch._C._set_onednn_allow_tf32(True)
        test_device = ("xpu",)
else:
    test_device = ("cpu",)


class SubstringSet:
    def __init__(self, items):
        self.items = set(items)

    def __contains__(self, item):
        if "cuda" in item:
            item = "cuda"
        if "xpu" in item:
            item = "xpu"
        return item in self.items


DEVICE_SUPPORTS_BACKWARDS = SubstringSet(
    [
        "cuda",
    ]
)

device_configs["cuda"] = DeviceConfig(
    dtypes=(
        [torch.float32, torch.bfloat16, torch.float16]
        if PLATFORM_SUPPORTS_BF16
        else [torch.float16, torch.float32]
    ),
    dtypes_fast=[torch.float16],
)
device_configs["xpu"] = DeviceConfig(
    dtypes=([torch.float32, torch.bfloat16, torch.float16]),
    dtypes_fast=[torch.float16],
)
device_configs["cpu"] = DeviceConfig(
    dtypes=(
        [torch.float32, torch.bfloat16, torch.float16]
        if torch.backends.mkldnn.is_available()
        and torch.ops.mkldnn._is_mkldnn_bf16_supported()
        else [torch.float32]
    ),
    dtypes_fast=[torch.float32],
)

torch_config_string = torch.__config__.show()
LONG_COMPILATION_ON_CPU = False

if "CLANG" in torch_config_string.upper():
    # if the compiler is clang, skip UT for CPU due to long compilation time found in CI
    # TODO: check reason of long compile time
    LONG_COMPILATION_ON_CPU = True


# --------- Useful score mod functions for testing ---------
def _causal(
    score: Tensor,
    batch: Tensor,
    head: Tensor,
    token_q: Tensor,
    token_kv: Tensor,
) -> Tensor:
    return torch.where(token_q >= token_kv, score, float("-inf"))


def _rel_bias(
    score: Tensor,
    batch: Tensor,
    head: Tensor,
    token_q: Tensor,
    token_kv: Tensor,
) -> Tensor:
    return score + (token_q - token_kv)


def _rel_causal(
    score: Tensor,
    batch: Tensor,
    head: Tensor,
    token_q: Tensor,
    token_kv: Tensor,
) -> Tensor:
    return torch.where(token_q >= token_kv, score + (token_q - token_kv), float("-inf"))


def _generate_alibi_bias(num_heads: int):
    def _alibi_bias(
        score: Tensor,
        batch: Tensor,
        head: Tensor,
        token_q: Tensor,
        token_kv: Tensor,
    ) -> Tensor:
        scale = torch.exp2(-((head + 1) * 8.0 / num_heads))
        return score + (token_kv - token_q) * scale

    return _alibi_bias


def _inverse_causal(score, b, h, m, n):
    return torch.where(m <= n, score, float("-inf"))


def _times_two(score, b, h, m, n):
    """Joint graph needed for correctness"""
    return score * 2


def _squared(score, b, h, m, n):
    """Joint graph needed for correctness"""
    return score * score


def _head_offset(dtype: torch.dtype, device: str):
    """Captured Buffer"""
    head_offset = torch.rand(H, device=device, dtype=dtype)

    def score_mod(score, b, h, m, n):
        return score * head_offset[h]

    return score_mod


def _trig(score, b, h, m, n):
    """Joint graph needed for correctness"""
    return torch.sin(torch.cos(score)) + torch.tan(b)


def _trig2(score, b, h, m, n):
    """Branching joint graph"""
    cos_score = torch.cos(score)
    sin_score = torch.sin(score)
    z = cos_score * sin_score + torch.tan(b)
    return z


# --------- Useful mask mod functions for testing ---------
def _causal_mask(
    batch: Tensor,
    head: Tensor,
    token_q: Tensor,
    token_kv: Tensor,
) -> Tensor:
    return token_q >= token_kv


def _inverse_causal_mask(
    batch: Tensor,
    head: Tensor,
    token_q: Tensor,
    token_kv: Tensor,
) -> Tensor:
    return token_q <= token_kv


test_score_mods = [
    _identity,
    _times_two,
    _squared,
    _causal,
    _inverse_causal,
    _rel_bias,
    _rel_causal,
    _generate_alibi_bias(8),
]

test_score_mask_mod_map = {
    _identity: noop_mask,
    _times_two: noop_mask,
    _squared: noop_mask,
    _causal: _causal_mask,
    _inverse_causal: _inverse_causal_mask,
    _rel_bias: noop_mask,
    _rel_causal: _causal_mask,
    _generate_alibi_bias(8): noop_mask,
}

captured_buffers_map = {
    "_head_offset": _head_offset,
}

B = 2
H = 4
S = 256
D = 64

test_Hq_Hkv = [
    (4, 2),
    (4, 1),
]

test_Bq_Bkv = [
    (3, 1),
    (4, 1),
    (5, 1),
]

test_block_size = [
    128,
    256,
    (128, 256),
    (256, 128),
]

test_strides = [
    ((H * S * D, S * D, D, 1), 997),  # offset
    ((H * D, D, B * H * D, 1), 499),  # transposed dimensions
    ((H * S * D, D, H * D, 1), 0),  # heads/sequence transposed
    (
        (S * (D + 1), B * S * (D + 1), (D + 1), 1),
        293,
    ),  # additional buffer on one dim
    (
        (1, D, (B + 1) * (H + 1) * D, 1),
        97,
    ),  # additional buffer on multiple dim + shared dimension
]


def query_key_value_clones(
    query: torch.Tensor,
    key: torch.Tensor,
    value: torch.Tensor,
    dtype: Optional[torch.dtype] = None,
):
    """Clones the query, key, and value tensors and moves them to the specified dtype."""
    if dtype is None:
        dtype = query.dtype
    query_ref = query.detach().clone().to(dtype).requires_grad_(query.requires_grad)
    key_ref = key.detach().clone().to(dtype).requires_grad_(key.requires_grad)
    value_ref = value.detach().clone().to(dtype).requires_grad_(value.requires_grad)
    return query_ref, key_ref, value_ref


def batch_reserve(paged_attention: PagedAttention, target_seq_len: Tensor):
    (B,) = target_seq_len.shape
    for b in range(B):
        paged_attention.reserve(
            torch.tensor(b),
            target_seq_len[b],
        )


@large_tensor_test_class("2GB", device=test_device[0])
class TestFlexAttention(InductorTestCase):
    def setUp(self):
        super().setUp()
        skipCPUIf(
            LONG_COMPILATION_ON_CPU,
            "skip UT for CPU due to long compilation time found in CI",
        )

    def _check_equal(
        self,
        golden_out: torch.Tensor,
        ref_out: torch.Tensor,
        compiled_out: torch.Tensor,
        fudge_factor: float,
        tensor_name: Optional[str] = None,
    ):
        compiled_error = (golden_out - compiled_out).abs().mean()
        ref_error = (golden_out - ref_out).abs().mean()
        if torch.isnan(compiled_error).any() or torch.isnan(ref_error).any():
            self.assertTrue(False, "Output/Grad with NaN")
        if compiled_error > ref_error * fudge_factor:
            name = tensor_name if tensor_name is not None else ""
            msg = f"{name} Compiled error {compiled_error} is greater than ref error {ref_error} by more than {fudge_factor}X."
            self.assertTrue(False, msg)

    def _check_out(
        self,
        golden_out: torch.Tensor,
        ref_out: torch.Tensor,
        compiled_out: torch.Tensor,
        is_paged_attention: bool = False,
    ):
        dtype = ref_out.dtype
        with torch.no_grad():
            # Note, it seems like we really are less accurate than the float32
            # computation, likely due to the online softmax
            if dtype == torch.float32:
                fudge_factor = 10.0
                if is_paged_attention:
                    # paged attention is less accurate since it may reorder
                    # the blocks from block mask
                    fudge_factor = 20.0
            else:
                fudge_factor = 1.1

            # Checkout output
            self._check_equal(golden_out, ref_out, compiled_out, fudge_factor, "Out")

    def _check_out_and_grad(
        self,
        golden_out: torch.Tensor,
        ref_out: torch.Tensor,
        compiled_out: torch.Tensor,
        q_gold: torch.Tensor,
        q_ref: torch.Tensor,
        q: torch.Tensor,
        k_gold: torch.Tensor,
        k_ref: torch.Tensor,
        k: torch.Tensor,
        v_gold: torch.Tensor,
        v_ref: torch.Tensor,
        v: torch.Tensor,
    ):
        dtype = ref_out.dtype
        with torch.no_grad():
            # Note, it seems like we really are less accurate than the float32
            # computation, likely due to the online softmax
            if dtype == torch.float32:
                fudge_factor = 10.0
            else:
                fudge_factor = 1.1

            # Checkout output
            self._check_equal(golden_out, ref_out, compiled_out, fudge_factor, "Out")

            # Check gradients
            q_fudge_factor = 1.0 * fudge_factor
            self._check_equal(
                q_gold.grad, q_ref.grad, q.grad, q_fudge_factor, "Grad_Query"
            )
            k_fudge_factor = 1.0 * fudge_factor
            self._check_equal(
                k_gold.grad, k_ref.grad, k.grad, k_fudge_factor, "Grad_Key"
            )
            v_fudge_factor = 1.0 * fudge_factor
            self._check_equal(
                v_gold.grad, v_ref.grad, v.grad, v_fudge_factor, "Grad_Value"
            )

    def run_test(
        self,
        score_mod: _score_mod_signature,
        dtype: torch.dtype,
        device: str,
        Q_B: int = B,
        Q_H: int = H,
        Q_S: int = S,
        Q_D: int = D,
        KV_B: Optional[int] = None,
        KV_H: Optional[int] = None,
        KV_S: Optional[int] = None,
        V_D: Optional[int] = None,
        block_mask: Optional[BlockMask] = None,
    ):
        requires_grad = device in DEVICE_SUPPORTS_BACKWARDS
        if KV_B is None:
            KV_B = Q_B
        if KV_H is None:
            KV_H = Q_H
        if KV_S is None:
            KV_S = Q_S
        if V_D is None:
            V_D = Q_D

        if device == "cpu" and dtype is torch.float16:
            dtype = torch.float32

        requires_grad = device in DEVICE_SUPPORTS_BACKWARDS
        q = torch.randn(
            (Q_B, Q_H, Q_S, Q_D),
            dtype=dtype,
            device=device,
            requires_grad=requires_grad,
        )
        k = torch.randn(
            (KV_B, KV_H, KV_S, Q_D),
            dtype=dtype,
            device=device,
            requires_grad=requires_grad,
        )
        v = torch.randn(
            (KV_B, KV_H, KV_S, V_D),
            dtype=dtype,
            device=device,
            requires_grad=requires_grad,
        )
        if block_mask is None:
            block_mask = create_block_mask(
                noop_mask, Q_B, Q_H, Q_S, KV_S, device=device
            )
        q_ref, k_ref, v_ref = query_key_value_clones(q, k, v)
        q_gold, k_gold, v_gold = query_key_value_clones(q, k, v, torch.float64)
        sdpa_partial = create_attention(
            score_mod, block_mask, enable_gqa=(not Q_H == KV_H)
        )

        compiled_sdpa = torch.compile(sdpa_partial)
        golden_out = sdpa_partial(q_gold, k_gold, v_gold)
        ref_out = sdpa_partial(q_ref, k_ref, v_ref)
        compiled_out = compiled_sdpa(q, k, v)

        assert isinstance(golden_out, torch.Tensor)
        assert isinstance(ref_out, torch.Tensor)
        assert isinstance(compiled_out, torch.Tensor)

        if not requires_grad:
            self._check_out(
                golden_out,
                ref_out,
                compiled_out,
                is_paged_attention=False,
            )
        else:
            backward_grad = torch.randn(
                (Q_B, Q_H, Q_S, V_D), dtype=dtype, device=device
            )

            golden_out.backward(backward_grad.to(torch.float64))
            ref_out.backward(backward_grad)
            compiled_out.backward(backward_grad)

            self._check_out_and_grad(
                golden_out,
                ref_out,
                compiled_out,
                q_gold,
                q_ref,
                q,
                k_gold,
                k_ref,
                k,
                v_gold,
                v_ref,
                v,
            )

    def preprocess_paged_attention(
        self,
        score_mod: Optional[Callable],
        q: Tensor,
        k: Tensor,
        v: Tensor,
        block_mask,
        dtype: torch.dtype,
        device: str,
        page_size: int = 128,
    ) -> tuple[Tensor, Tensor, BlockMask, _score_mod_signature]:
        assert block_mask is not None, "Must provide block_mask"
        Q_B, Q_H, Q_S, _ = q.shape
        KV_B, KV_H, KV_S, QK_D = k.shape
        _, _, _, V_D = v.shape

        # test with different batch size
        max_batch_size = max(Q_B, KV_B) + 3

        n_pages = (KV_S + page_size - 1) // page_size * max_batch_size

        # allocate cache
        MAX_CACHED_SEQ_LEN = n_pages * page_size
        k_cache = torch.zeros(
            1,
            KV_H,
            MAX_CACHED_SEQ_LEN,
            QK_D,
            device=device,
            dtype=dtype,
        )
        v_cache = torch.zeros(
            1,
            KV_H,
            MAX_CACHED_SEQ_LEN,
            V_D,
            device=device,
            dtype=dtype,
        )

        # For testing purposes, we randomly initialize the page table, which maps
        # (batch_idx, logical_block_idx) to physical_block_idx. Specifically, PagedAttention
        # maintains a stack empty_pages of unused physical_block_idx. The `batch_reserve`
        # function grabs physical_block_idx from the top of empty_pages until there are enough
        # pages for each batch index (i.e., num pages for batch_idx >= target_seq_len[batch_idx]).
        # For example, at the first batch_reserve call, physical block indices (1,...,KV_S//4)
        # are allocated to batch index 0, and physical block indices
        # (KV_S//4+1, ..., KV_S//4 + KV_S//2) are allocated to batch index 1, etc.
        # Thus, kv tensors of batch index 1 will be scattered in the kv cache, simulating
        # a real use case of paged attention.
        paged_attention = PagedAttention(
            n_pages, page_size, max_batch_size, device=device
        )
        batch_reserve(
            paged_attention,
            torch.tensor([KV_S // 4, KV_S // 2, KV_S // 4, KV_S // 3], device=device),
        )
        batch_reserve(
            paged_attention,
            torch.tensor([KV_S // 4, KV_S // 2, KV_S // 2, KV_S // 2], device=device),
        )
        batch_reserve(
            paged_attention,
            torch.tensor([KV_S // 2, KV_S, KV_S // 2, KV_S], device=device),
        )
        batch_reserve(
            paged_attention, torch.tensor([KV_S, KV_S, KV_S, KV_S], device=device)
        )

        # update cache with k and v
        input_pos = (
            torch.arange(KV_S, device=device, dtype=torch.int32)
            .unsqueeze(0)
            .expand(KV_B, KV_S)
        )
        batch_idx = torch.arange(KV_B, device=device, dtype=torch.int32)
        paged_attention.assign(batch_idx, input_pos, k, v, k_cache, v_cache)

        # convert block mask and score mod
        kv_len_tensor = torch.full((KV_B,), KV_S, device=device, dtype=torch.int64)
        converted_block_mask = paged_attention.convert_logical_block_mask(
            block_mask, kv_len=kv_len_tensor
        )
        converted_score_mod = paged_attention.get_score_mod(
            score_mod, kv_len=kv_len_tensor
        )
        return k_cache, v_cache, converted_block_mask, converted_score_mod

    def run_paged_attention(
        self,
        score_mod: Optional[Callable],
        q: Tensor,
        k: Tensor,
        v: Tensor,
        dtype: torch.dtype,
        device: str,
        block_mask: Optional[BlockMask] = None,
        kernel_options: Optional[dict] = None,
    ) -> tuple[Tensor, Tensor]:
        B, Q_H, Q_S, KV_H, KV_S = (
            q.shape[0],
            q.shape[1],
            q.shape[2],
            k.shape[1],
            k.shape[2],
        )

        if block_mask is None:
            block_mask = create_block_mask(noop_mask, B, 1, Q_S, KV_S, device=device)

        (
            k_cache,
            v_cache,
            converted_block_mask,
            converted_score_mod,
        ) = self.preprocess_paged_attention(
            score_mod, q, k, v, block_mask, dtype, device, block_mask.BLOCK_SIZE[1]
        )

        compiled_sdpa = torch.compile(flex_attention)

        # compute
        return_lse = True
        requires_grad = device in DEVICE_SUPPORTS_BACKWARDS
        if requires_grad:
            compiled_out, compiled_lse = compiled_sdpa(
                q,
                k_cache,
                v_cache,
                return_lse=return_lse,
                block_mask=converted_block_mask,
                score_mod=converted_score_mod,
                enable_gqa=(not Q_H == KV_H),
                kernel_options=kernel_options,
            )
        else:
            return_lse = False
            compiled_lse = None
            compiled_out = compiled_sdpa(
                q,
                k_cache,
                v_cache,
                return_lse=return_lse,
                block_mask=converted_block_mask,
                score_mod=converted_score_mod,
                enable_gqa=(not Q_H == KV_H),
                kernel_options=kernel_options,
            )
        return compiled_out, compiled_lse

    def run_test_with_paged_attention(
        self,
        score_mod: Optional[Callable],
        dtype: torch.dtype,
        device,
        Q_B: int = B,
        Q_H: int = H,
        Q_S: int = S,
        QK_D: int = D,
        KV_B: int = B,
        KV_H: int = H,
        KV_S: int = S,
        V_D: int = D,
        block_mask: Optional[BlockMask] = None,
    ):
        assert Q_H % KV_H == 0
        if device == "cpu" and dtype is torch.float16:
            dtype = torch.float32

        q = torch.randn(
            (Q_B, Q_H, Q_S, QK_D), dtype=dtype, device=device, requires_grad=False
        )
        k = torch.randn(
            (KV_B, KV_H, KV_S, QK_D),
            dtype=dtype,
            device=device,
            requires_grad=False,
        )
        v = torch.randn(
            (KV_B, KV_H, KV_S, V_D),
            dtype=dtype,
            device=device,
            requires_grad=False,
        )
        q_ref, k_ref, v_ref = query_key_value_clones(q, k, v)
        q_gold, k_gold, v_gold = query_key_value_clones(q, k, v, torch.float64)

        if block_mask is None:
            block_mask = create_block_mask(noop_mask, Q_B, 1, Q_S, KV_S, device=device)

        sdpa_partial = create_attention(
            score_mod, block_mask, enable_gqa=(not Q_H == KV_H)
        )
        golden_out, golden_lse = sdpa_partial(q_gold, k_gold, v_gold, return_lse=True)
        ref_out, ref_lse = sdpa_partial(q_ref, k_ref, v_ref, return_lse=True)

        compiled_out, compiled_lse = self.run_paged_attention(
            score_mod, q, k, v, dtype, device, block_mask
        )
        self._check_out(
            golden_out,
            ref_out,
            compiled_out,
            is_paged_attention=True,
        )
        requires_grad = device in DEVICE_SUPPORTS_BACKWARDS
        if requires_grad:
            self._check_out(
                golden_lse,
                ref_lse,
                compiled_lse,
                is_paged_attention=True,
            )

    def run_test_with_call(
        self,
        sdpa_call: Callable,
        dtype: torch.dtype,
        device: str,
        Q_B: int = B,
        Q_H: int = H,
        Q_S: int = S,
        Q_D: int = D,
        KV_B: int = B,
        KV_H: int = H,
        KV_S: int = S,
        V_D: int = D,
    ):
        if device == "cpu" and dtype is torch.float16:
            dtype = torch.float32

        requires_grad = device in DEVICE_SUPPORTS_BACKWARDS

        q = torch.randn(
            (Q_B, Q_H, Q_S, Q_D),
            dtype=dtype,
            device=device,
            requires_grad=requires_grad,
        )
        k = torch.randn(
            (KV_B, KV_H, KV_S, Q_D),
            dtype=dtype,
            device=device,
            requires_grad=requires_grad,
        )
        v = torch.randn(
            (KV_B, KV_H, KV_S, V_D),
            dtype=dtype,
            device=device,
            requires_grad=requires_grad,
        )
        q_ref, k_ref, v_ref = query_key_value_clones(q, k, v)
        q_gold, k_gold, v_gold = query_key_value_clones(q, k, v, torch.float64)
        compiled_sdpa = torch.compile(sdpa_call)
        golden_out = sdpa_call(q_gold, k_gold, v_gold)
        ref_out = sdpa_call(q_ref, k_ref, v_ref)
        compiled_out = compiled_sdpa(q, k, v)
        if not requires_grad:
            self._check_out(
                golden_out,
                ref_out,
                compiled_out,
                is_paged_attention=False,
            )
        else:
            backward_grad = torch.randn(
                (Q_B, Q_H, Q_S, V_D), dtype=dtype, device=device
            )

            golden_out.backward(backward_grad.to(torch.float64))
            ref_out.backward(backward_grad)
            compiled_out.backward(backward_grad)

            self._check_out_and_grad(
                golden_out,
                ref_out,
                compiled_out,
                q_gold,
                q_ref,
                q,
                k_gold,
                k_ref,
                k,
                v_gold,
                v_ref,
                v,
            )

    def run_dynamic_test(
        self,
        score_mask_mod: tuple[Callable, Callable],
        dtype: torch.dtype,
        device,
        B: int = B,
        H: int = H,
        S: int = S,
        D: int = D,
    ):
        if device == "cpu" and dtype is torch.float16:
            dtype = torch.float32

        score_mod, mask_mod = score_mask_mod

        # First batch with original dimensions (B, H, S, D)
        block_mask1 = create_block_mask(mask_mod, 1, 1, S, S, device=device)
        sdpa_partial1 = create_attention(score_mod, block_mask=block_mask1)

        requires_grad = device in DEVICE_SUPPORTS_BACKWARDS

        q1 = torch.randn(
            (B, H, S, D),
            dtype=dtype,
            device=device,
            requires_grad=requires_grad,
        )
        k1 = torch.randn(
            (B, H, S, D),
            dtype=dtype,
            device=device,
            requires_grad=requires_grad,
        )
        v1 = torch.randn(
            (B, H, S, D),
            dtype=dtype,
            device=device,
            requires_grad=requires_grad,
        )
        q1_ref, k1_ref, v1_ref = query_key_value_clones(q1, k1, v1)
        q1_gold, k1_gold, v1_gold = query_key_value_clones(q1, k1, v1, torch.float64)
        ref_out1 = sdpa_partial1(q1_ref, k1_ref, v1_ref)
        golden_out1 = sdpa_partial1(q1_gold, k1_gold, v1_gold)

        if requires_grad:
            backward_grad1 = torch.randn((B, H, S, D), dtype=dtype, device=device)
            golden_out1.backward(backward_grad1.to(torch.float64))
            ref_out1.backward(backward_grad1)

        # Second batch with modified dimensions (B * 2, H, S / 2, D)
        B = int(B * 2)
        S = int(S / 2)
        block_mask2 = create_block_mask(mask_mod, 1, 1, S, S, device=device)
        sdpa_partial2 = create_attention(score_mod, block_mask=block_mask2)

        q2 = torch.randn(
            (B, H, S, D),
            dtype=dtype,
            device=device,
            requires_grad=requires_grad,
        )
        k2 = torch.randn(
            (B, H, S, D),
            dtype=dtype,
            device=device,
            requires_grad=requires_grad,
        )
        v2 = torch.randn(
            (B, H, S, D),
            dtype=dtype,
            device=device,
            requires_grad=requires_grad,
        )
        q2_ref, k2_ref, v2_ref = query_key_value_clones(q2, k2, v2)
        q2_gold, k2_gold, v2_gold = query_key_value_clones(q2, k2, v2, torch.float64)
        ref_out2 = sdpa_partial2(q2_ref, k2_ref, v2_ref)
        golden_out2 = sdpa_partial2(q2_gold, k2_gold, v2_gold)

        if requires_grad:
            backward_grad2 = torch.randn((B, H, S, D), dtype=dtype, device=device)
            golden_out2.backward(backward_grad2.to(torch.float64))
            ref_out2.backward(backward_grad2)

        # Third batch with modified dimensions (B * 2, H, S / 4, D)
        S = int(S / 2)
        block_mask3 = create_block_mask(mask_mod, 1, 1, S, S, device=device)
        sdpa_partial3 = create_attention(score_mod, block_mask=block_mask3)

        q3 = torch.randn(
            (B, H, S, D),
            dtype=dtype,
            device=device,
            requires_grad=requires_grad,
        )
        k3 = torch.randn(
            (B, H, S, D),
            dtype=dtype,
            device=device,
            requires_grad=requires_grad,
        )
        v3 = torch.randn(
            (B, H, S, D),
            dtype=dtype,
            device=device,
            requires_grad=requires_grad,
        )
        q3_ref, k3_ref, v3_ref = query_key_value_clones(q3, k3, v3)
        q3_gold, k3_gold, v3_gold = query_key_value_clones(q3, k3, v3, torch.float64)
        ref_out3 = sdpa_partial3(q3_ref, k3_ref, v3_ref)
        golden_out3 = sdpa_partial3(q3_gold, k3_gold, v3_gold)

        if requires_grad:
            backward_grad3 = torch.randn((B, H, S, D), dtype=dtype, device=device)
            golden_out3.backward(backward_grad3.to(torch.float64))
            ref_out3.backward(backward_grad3)

        # Clear dynamo counters
        torch._dynamo.reset()

        # First compilation with original dimensions
        backend = torch._dynamo.testing.CompileCounterWithBackend("inductor")
        compiled_sdpa1 = torch.compile(sdpa_partial1, backend=backend, dynamic=True)
        compiled_out1 = compiled_sdpa1(q1, k1, v1)

        if requires_grad:
            compiled_out1.backward(backward_grad1)

            self._check_out_and_grad(
                golden_out1,
                ref_out1,
                compiled_out1,
                q1_gold,
                q1_ref,
                q1,
                k1_gold,
                k1_ref,
                k1,
                v1_gold,
                v1_ref,
                v1,
            )
        else:
            self._check_out(golden_out1, ref_out1, compiled_out1)
        self.assertEqual(backend.frame_count, 1)

        # Second compilation with new dimensions
        compiled_sdpa2 = torch.compile(sdpa_partial2, backend=backend, dynamic=True)
        compiled_out2 = compiled_sdpa2(q2, k2, v2)

        if requires_grad:
            compiled_out2.backward(backward_grad2)

            self._check_out_and_grad(
                golden_out2,
                ref_out2,
                compiled_out2,
                q2_gold,
                q2_ref,
                q2,
                k2_gold,
                k2_ref,
                k2,
                v2_gold,
                v2_ref,
                v2,
            )
        else:
            self._check_out(golden_out2, ref_out2, compiled_out2)
        self.assertEqual(backend.frame_count, 1)

        # Third compilation with new dimensions
        compiled_sdpa3 = torch.compile(sdpa_partial3, backend=backend, dynamic=True)
        compiled_out3 = compiled_sdpa3(q3, k3, v3)

        if requires_grad:
            compiled_out3.backward(backward_grad3)

            self._check_out_and_grad(
                golden_out3,
                ref_out3,
                compiled_out3,
                q3_gold,
                q3_ref,
                q3,
                k3_gold,
                k3_ref,
                k3,
                v3_gold,
                v3_ref,
                v3,
            )
        else:
            self._check_out(golden_out3, ref_out3, compiled_out3)
        self.assertEqual(backend.frame_count, 1)

    def run_automatic_dynamic_test(
        self,
        score_mod: Callable,
        dtype: torch.dtype,
        device: str,
        B: int = B,
        H: int = H,
        S: int = S,
        D: int = D,
    ):
        if device == "cpu" and dtype is torch.float16:
            dtype = torch.float32

        block_mask1 = create_block_mask(noop_mask, 1, 1, S, S, device=device)
        sdpa_partial1 = create_attention(score_mod, block_mask=block_mask1)
        # The first eager batch, shape (B, H, S, D)
        requires_grad = device in DEVICE_SUPPORTS_BACKWARDS

        q1 = torch.randn(
            (B, H, S, D),
            dtype=dtype,
            device=device,
            requires_grad=requires_grad,
        )
        k1 = torch.randn(
            (B, H, S, D),
            dtype=dtype,
            device=device,
            requires_grad=requires_grad,
        )
        v1 = torch.randn(
            (B, H, S, D),
            dtype=dtype,
            device=device,
            requires_grad=requires_grad,
        )
        golden_out1 = sdpa_partial1(
            q1.to(torch.float64), k1.to(torch.float64), v1.to(torch.float64)
        )
        ref_out1 = sdpa_partial1(q1, k1, v1)

        # The second eager batch, shape (B * 2, H, S / 2, D)
        B = int(B * 2)
        S = int(S / 2)
        block_mask2 = create_block_mask(noop_mask, 1, 1, S, S, device=device)
        sdpa_partial2 = create_attention(score_mod, block_mask=block_mask2)
        q2 = torch.randn(
            (B, H, S, D),
            dtype=dtype,
            device=device,
            requires_grad=requires_grad,
        )
        k2 = torch.randn(
            (B, H, S, D),
            dtype=dtype,
            device=device,
            requires_grad=requires_grad,
        )
        v2 = torch.randn(
            (B, H, S, D),
            dtype=dtype,
            device=device,
            requires_grad=requires_grad,
        )
        golden_out2 = sdpa_partial2(
            q2.to(torch.float64), k2.to(torch.float64), v2.to(torch.float64)
        )
        ref_out2 = sdpa_partial2(q2, k2, v2)

        # The third eager batch, shape (B * 4, H, S / 4, D)
        B = int(B * 2)
        S = int(S / 2)
        block_mask3 = create_block_mask(noop_mask, 1, 1, S, S, device=device)
        sdpa_partial3 = create_attention(score_mod, block_mask=block_mask3)
        q3 = torch.randn(
            (B, H, S, D),
            dtype=dtype,
            device=device,
            requires_grad=requires_grad,
        )
        k3 = torch.randn(
            (B, H, S, D),
            dtype=dtype,
            device=device,
            requires_grad=requires_grad,
        )
        v3 = torch.randn(
            (B, H, S, D),
            dtype=dtype,
            device=device,
            requires_grad=requires_grad,
        )
        golden_out3 = sdpa_partial3(
            q3.to(torch.float64), k3.to(torch.float64), v3.to(torch.float64)
        )
        ref_out3 = sdpa_partial3(q3, k3, v3)

        # Need to clear dynamo counters, since flex attention eager mode also uses dynamo tracing.
        # We check dynamo counters["frames"]["ok"] to ensure:
        # 1, the first batch is compiled with static shape
        # 2, the second batch is compiled with dynamic shape
        # 3, no re-compilation in the third batch
        torch._dynamo.reset()

        # Note, it seems like we really are less accurate than the float32
        # computation, likely due to the online softmax
        if dtype == torch.float32:
            fudge_factor = 10.0
        else:
            fudge_factor = 1.1

        # The first batch.
        backend = torch._dynamo.testing.CompileCounterWithBackend("inductor")
        compiled_out1 = torch.compile(sdpa_partial1, backend=backend, fullgraph=True)(
            q1, k1, v1
        )
        self._check_equal(golden_out1, ref_out1, compiled_out1, fudge_factor)
        self.assertEqual(backend.frame_count, 1)

        # The second batch (automatic dynamic).
        compiled_out2 = torch.compile(sdpa_partial2, backend=backend, fullgraph=True)(
            q2, k2, v2
        )
        self._check_equal(golden_out2, ref_out2, compiled_out2, fudge_factor)
        self.assertEqual(backend.frame_count, 2)

        # The third batch (no re-compilation).
        compiled_out3 = torch.compile(sdpa_partial3, backend=backend, fullgraph=True)(
            q3, k3, v3
        )
        self._check_equal(golden_out3, ref_out3, compiled_out3, fudge_factor)
        self.assertEqual(backend.frame_count, 2)

    @supported_platform
    @dtypes(*device_configs["cpu"].dtypes)
    @dtypesIfCUDA(*device_configs["cuda"].dtypes)
    @dtypesIfXPU(*device_configs["xpu"].dtypes)
    @common_utils.parametrize("score_mod", test_score_mods)
    def test_builtin_score_mods(self, device, dtype, score_mod: Callable):
        self.run_test(score_mod, dtype, device=device)
        self.run_test_with_paged_attention(score_mod, dtype, device=device)

    @running_on_a100_only
    @common_utils.parametrize("score_mod", test_score_mods)
    @dtypes(*device_configs["cpu"].dtypes_fast)
    @dtypesIfCUDA(*device_configs["cuda"].dtypes_fast)
    @dtypesIfXPU(*device_configs["xpu"].dtypes_fast)
    def test_builtin_score_mods_seqlen_lt_default_sparse_block_size(
        self, device, dtype, score_mod: Callable
    ):
        # _DEFAULT_SPARSE_BLOCK_SIZE is 128
        attention = functools.partial(
            flex_attention,
            score_mod=score_mod,
            kernel_options={"FORCE_USE_FLEX_ATTENTION": True},
        )
        self.run_test_with_call(attention, dtype, device, B, H, 64, D, B, H, 64, D)

    @running_on_a100_only
    @dtypes(*device_configs["cpu"].dtypes_fast)
    @dtypesIfCUDA(*device_configs["cuda"].dtypes_fast)
    @dtypesIfXPU(*device_configs["xpu"].dtypes_fast)
    @common_utils.parametrize("score_mod", test_score_mods)
    def test_builtin_score_mods_seqlen_lt_custom_sparse_block_size(
        self, device, dtype: torch.dtype, score_mod: Callable
    ):
        def causal_mask(b, h, q, kv):
            return q >= kv

        block_mask = create_block_mask(
            causal_mask, 1, 1, 64, 64, BLOCK_SIZE=256, device=device
        )
        attention = functools.partial(
            flex_attention,
            score_mod=score_mod,
            block_mask=block_mask,
            kernel_options={"FORCE_USE_FLEX_ATTENTION": True},
        )
        self.run_test_with_call(
            attention,
            dtype,
            device,
            B,
            H,
            64,
            D,
            B,
            H,
            64,
            D,
        )

    @supported_platform
    @dtypes(*device_configs["cpu"].dtypes_fast)
    @dtypesIfCUDA(*device_configs["cuda"].dtypes_fast)
    @dtypesIfXPU(*device_configs["xpu"].dtypes_fast)
    @common_utils.parametrize("score_mask_mod", test_score_mask_mod_map.items())
    def test_builtin_score_mods_dynamic(
        self, device, dtype: torch.dtype, score_mask_mod: tuple[Callable, Callable]
    ):
        self.run_dynamic_test(score_mask_mod, dtype, S=1024, device=device)

    @supported_platform
    @dtypes(*device_configs["cpu"].dtypes_fast)
    @dtypesIfCUDA(*device_configs["cuda"].dtypes_fast)
    @dtypesIfXPU(*device_configs["xpu"].dtypes_fast)
    @common_utils.parametrize("score_mod", test_score_mods)
    def test_builtin_score_mods_automatic_dynamic(
        self, device, dtype: torch.dtype, score_mod: Callable
    ):
        self.run_automatic_dynamic_test(score_mod, dtype, S=1024, device=device)

    @supported_platform
    @dtypes(*device_configs["cpu"].dtypes_fast)
    @dtypesIfCUDA(*device_configs["cuda"].dtypes_fast)
    @dtypesIfXPU(*device_configs["xpu"].dtypes_fast)
    @common_utils.parametrize("score_mod", test_score_mods)
    def test_builtin_score_mods_different_seqlen(
        self, device, dtype: torch.dtype, score_mod: Callable
    ):
        inputs = (
            score_mod,
            dtype,
            device,
            B,
            H,
            S // 2,  # Seqlen of Q is different from seqlen of K/V
            D,
            B,
            H,
            S,
            D,
        )
        self.run_test(*inputs)
        self.run_test_with_paged_attention(*inputs)

    @supported_platform
    @dtypes(*device_configs["cpu"].dtypes)
    @dtypesIfCUDA(*device_configs["cuda"].dtypes)
    @dtypesIfXPU(*device_configs["xpu"].dtypes)
    @common_utils.parametrize("score_mod", test_score_mods)
    @common_utils.parametrize("BLOCK_SIZE", test_block_size)
    def test_builtin_score_mods_different_block_size(
        self,
        device,
        dtype: torch.dtype,
        score_mod: Callable,
        BLOCK_SIZE: Union[int, tuple[int, int]],
    ):
        block_mask = create_block_mask(
            noop_mask, B, H, S, S, BLOCK_SIZE=BLOCK_SIZE, device=device
        )
        self.run_test(score_mod, dtype, block_mask=block_mask, device=device)
        self.run_test_with_paged_attention(
            score_mod, dtype, block_mask=block_mask, device=device
        )

    @supported_platform
    @dtypes(*device_configs["cpu"].dtypes_fast)
    @dtypesIfCUDA(*device_configs["cuda"].dtypes_fast)
    @dtypesIfXPU(*device_configs["xpu"].dtypes_fast)
    @common_utils.parametrize("batch_dims", test_Bq_Bkv)
    @common_utils.parametrize("head_dims", test_Hq_Hkv)
    @common_utils.parametrize("score_mod", test_score_mods)
    def test_kv_batch_broadcast(
        self,
        device,
        dtype: torch.dtype,
        batch_dims: tuple[int, int],
        head_dims: tuple[int, int],
        score_mod: Callable,
    ):
        Hq, Hkv = head_dims
        assert Hq % Hkv == 0

        Bq, Bkv = batch_dims
        assert Bq > 1 and Bkv == 1

        block_mask = create_block_mask(noop_mask, Bq, 1, S, S, device=device)

        self.run_test(
            score_mod, dtype, device, Bq, Hq, S, D, Bkv, Hkv, S, D, block_mask
        )

    @supported_platform
    @skip_on_cpu
    def test_small_block_mask(self, device):
        compiled_create_block_mask = torch.compile(create_block_mask)

        def create_block_mask_from_seqlens(
            q_batch: torch.Tensor,
            kv_batch: torch.Tensor,
        ) -> BlockMask:
            B, H = None, None
            Q_LEN = q_batch.size(0)
            KV_LEN = kv_batch.size(0)

            def batch_mask_mod(
                b: torch.Tensor,
                h: torch.Tensor,
                q_idx: torch.Tensor,
                kv_idx: torch.Tensor,
            ):
                q_idx_batch = q_batch[q_idx]
                kv_idx_batch = kv_batch[kv_idx]
                batch_mask = (
                    (q_idx_batch == kv_idx_batch)
                    & (q_idx_batch != -1)
                    & (kv_idx_batch != -1)
                )

                return batch_mask

            return compiled_create_block_mask(
                batch_mask_mod,
                B=B,
                H=H,
                Q_LEN=Q_LEN,
                KV_LEN=KV_LEN,
                device=device,
            )

        a = torch.tensor([2, 42, 18, 21, 4, 2, 7, 1, 1], device=device)
        b = torch.tensor([57, 21, 16, 8], device=device)

        for seqlen in [a, b]:
            create_block_mask_from_seqlens(seqlen, seqlen)

    @supported_platform
    @dtypes(*device_configs["cpu"].dtypes_fast)
    @dtypesIfCUDA(*device_configs["cuda"].dtypes_fast)
    @dtypesIfXPU(*device_configs["xpu"].dtypes_fast)
    @common_utils.parametrize("batch_dims", test_Bq_Bkv)
    @common_utils.parametrize("head_dims", test_Hq_Hkv)
    @common_utils.parametrize("score_mod", test_score_mods)
    def test_kv_batch_broadcast_causal_mask(
        self,
        device,
        dtype: torch.dtype,
        batch_dims: tuple[int, int],
        head_dims: tuple[int, int],
        score_mod: Callable,
    ):
        Hq, Hkv = head_dims
        assert Hq % Hkv == 0

        Bq, Bkv = batch_dims
        assert Bq > 1 and Bkv == 1

        def mask_mod(b, h, q, kv):
            return q >= kv

        block_mask = create_block_mask(mask_mod, Bq, 1, S, S, device=device)
        attention = functools.partial(
            flex_attention, block_mask=block_mask, enable_gqa=(not Hq == Hkv)
        )

        self.run_test_with_call(attention, dtype, device, Bq, Hq, S, D, Bkv, Hkv, S, D)

    @supported_platform
    @dtypes(*device_configs["cpu"].dtypes_fast)
    @dtypesIfCUDA(*device_configs["cuda"].dtypes_fast)
    @dtypesIfXPU(*device_configs["xpu"].dtypes_fast)
    @common_utils.parametrize("score_mod", test_score_mods)
    @skip_on_rocm  # TODO: NaNs on ROCM
    @skip_on_xpu  # TODO: NaNs on XPU like ROCM, need another PR to fix.
    def test_GQA(self, device, dtype: torch.dtype, score_mod: Callable):
        inputs = (
            score_mod,
            dtype,
            device,
            B,
            H * 4,  # Hq = 4*Hkv.
            S // 8,
            D,
            B,
            H,
            S,
            D,
        )
        self.run_test(*inputs)
        self.run_test_with_paged_attention(*inputs)

    @supported_platform
    @dtypes(*device_configs["cpu"].dtypes_fast)
    @dtypesIfCUDA(*device_configs["cuda"].dtypes_fast)
    @dtypesIfXPU(*device_configs["xpu"].dtypes_fast)
    @common_utils.parametrize(
        "q_s", test_strides[:2]
    )  # TODO: fix layout for query braodcasting
    @common_utils.parametrize(
        "k_s,v_s",
        [
            (test_strides[0], test_strides[0]),
            (test_strides[0], test_strides[1]),
            (test_strides[2], test_strides[3]),
            (test_strides[3], test_strides[1]),
            # (test_strides[2], test_strides[4]), # TODO: Doesn't work for
            # broadcasting reasons i think
        ],
    )
    @common_utils.parametrize("do_s", test_strides[:3])
    def test_strided_inputs(self, device, dtype: torch.dtype, q_s, k_s, v_s, do_s):
        q1 = torch.randn((B * H * S * D * 2), dtype=dtype, device=device)
        k1 = torch.randn((B * H * S * D * 2), dtype=dtype, device=device)
        v1 = torch.randn((B * H * S * D * 2), dtype=dtype, device=device)
        do1 = torch.randn((B * H * S * D * 2), dtype=dtype, device=device)

        q_shape = (B, H, S // 2, D)
        k_shape = (B, H, S, D)
        v_shape = (B, H, S, D)
        do_shape = (B, H, S // 2, D)

        requires_grad = device in DEVICE_SUPPORTS_BACKWARDS

        def coerce_to_strides(val, shape, strides):
            strides, offset = strides
            val_max = [x * (y - 1) for x, y in zip(strides, shape)]
            assert sum(val_max) + offset < B * H * S * D * 2
            assert strides[-1] == 1
            return torch.as_strided(val, shape, strides, offset).requires_grad_(
                requires_grad
            )

        q = coerce_to_strides(q1, q_shape, q_s)
        k = coerce_to_strides(k1, k_shape, k_s)
        v = coerce_to_strides(v1, v_shape, v_s)
        do = coerce_to_strides(do1, do_shape, do_s)

        kernel_options = {"USE_TMA": True}

        block_mask = _create_empty_block_mask(q, k)
        score_mod = _generate_alibi_bias(8)
        sdpa_partial = create_attention(
            score_mod=score_mod, block_mask=block_mask, kernel_options=kernel_options
        )
        compiled_sdpa = torch.compile(sdpa_partial, fullgraph=True)
        ref_out = sdpa_partial(q, k, v)
        compiled_out = compiled_sdpa(q, k, v)

        tolerance = Tolerances(atol=2e-1, rtol=2e-1)
        torch.testing.assert_close(
            ref_out, compiled_out, atol=tolerance.atol, rtol=tolerance.rtol
        )
        if requires_grad:
            ref_out.backward(do)
            ref_grads = [q.grad, k.grad, v.grad]
            q.grad = None
            k.grad = None
            v.grad = None

            compiled_out.backward(do)
            compiled_grads = [q.grad, k.grad, v.grad]
            q.grad = None
            k.grad = None
            v.grad = None
            torch.testing.assert_close(
                compiled_grads[0],
                ref_grads[0],
                atol=tolerance.atol,
                rtol=tolerance.rtol,
            )
            torch.testing.assert_close(
                compiled_grads[1],
                ref_grads[1],
                atol=tolerance.atol,
                rtol=tolerance.rtol,
            )
            torch.testing.assert_close(
                compiled_grads[2],
                ref_grads[2],
                atol=tolerance.atol,
                rtol=tolerance.rtol,
            )

        # test paged attention which does not support backward
        q.requires_grad, k.requires_grad, v.requires_grad = False, False, False
        paged_compiled_out, _ = self.run_paged_attention(
            score_mod, q, k, v, dtype, device=device, kernel_options=kernel_options
        )
        torch.testing.assert_close(
            ref_out, paged_compiled_out, atol=tolerance.atol, rtol=tolerance.rtol
        )

    @supported_platform
    def test_doc_mask_sparse(self, device):
        document_id = torch.zeros(S, dtype=torch.int, device=device)
        for i in range(0, S, 256):
            document_id[i : i + 256] = i // 256

        def document_masking_causal(score, b, h, q_idx, kv_idx):
            causal_mask = q_idx >= kv_idx
            document_mask = document_id[q_idx] == document_id[kv_idx]
            return torch.where(causal_mask & document_mask, score, -float("inf"))

        self.run_test(document_masking_causal, torch.float16, device=device)
        self.run_test_with_paged_attention(
            document_masking_causal, torch.float16, device=device
        )

    @supported_platform
    def test_index_multiple(self, device):
        bias = torch.randn(B, S, device=device)

        def index_multiple(score, b, h, q_idx, kv_idx):
            return score + bias[b][q_idx]

        self.run_test(index_multiple, torch.float16, device=device)
        self.run_test_with_paged_attention(index_multiple, torch.float16, device=device)

    @supported_platform
    def test_index_weird1(self, device):
        bias = torch.randn(4, B, H, S, device=device)

        def index_weird1(score, b, h, q_idx, kv_idx):
            return score + bias[0][b, h][q_idx]

        self.run_test(index_weird1, torch.float16, device=device)
        self.run_test_with_paged_attention(index_weird1, torch.float16, device=device)

    @supported_platform
    def test_index_weird2(self, device):
        bias = torch.randn(B, H, 4, S, device=device)
        which_bias = torch.tensor(0, device=device)

        def index_weird2(score, b, h, q_idx, kv_idx):
            return score + bias[b][h][which_bias, q_idx]

        self.run_test(index_weird2, torch.float16, device=device)
        self.run_test_with_paged_attention(index_weird2, torch.float16, device=device)

    @supported_platform
    @dtypes(*device_configs["cpu"].dtypes)
    @dtypesIfCUDA(*device_configs["cuda"].dtypes)
    @dtypesIfXPU(*device_configs["xpu"].dtypes)
    def test_skip_odd_keys(self, device, dtype: torch.dtype):
        def score_mod(score, b, h, q, kv):
            return torch.where(kv % 2 == 0, score, float("-inf"))

        self.run_test(score_mod, dtype, device=device)
        self.run_test_with_paged_attention(score_mod, dtype, device=device)

    @supported_platform
    @dtypes(*device_configs["cpu"].dtypes)
    @dtypesIfCUDA(*device_configs["cuda"].dtypes)
    @dtypesIfXPU(*device_configs["xpu"].dtypes)
    def test_function_composition(self, device, dtype: torch.dtype):
        def score_mod_1(score, b, h, m, n):
            return score + (m - n)

        def score_mod_2(score, b, h, m, n):
            return torch.where(m <= n, score, float("-inf"))

        def composed_score_mod(score, b, h, m, n):
            return score_mod_2(score_mod_1(score, b, h, m, n), b, h, m, n)

        self.run_test(composed_score_mod, dtype, device=device)
        self.run_test_with_paged_attention(composed_score_mod, dtype, device=device)

    @supported_platform
    @dtypes(*device_configs["cpu"].dtypes)
    @dtypesIfCUDA(*device_configs["cuda"].dtypes)
    @dtypesIfXPU(*device_configs["xpu"].dtypes)
    def test_captured_buffers_all_dims(self, device, dtype: torch.dtype):
        head_scale = torch.randn(H, device=device)
        batch_scale = torch.randn(B, device=device)
        tok_scale = torch.randn(S, device=device)

        def all_bias(score, batch, head, token_q, token_kv):
            score = score + tok_scale[token_q]
            score = score + batch_scale[batch]
            score = score + head_scale[head]
            return score

        self.run_test(all_bias, dtype, device=device)
        self.run_test_with_paged_attention(all_bias, dtype, device=device)

    @supported_platform
    @dtypes(*device_configs["cpu"].dtypes_fast)
    @dtypesIfCUDA(*device_configs["cuda"].dtypes_fast)
    @dtypesIfXPU(*device_configs["xpu"].dtypes_fast)
    def test_seq_masking(self, device, dtype):
        seq_idx = torch.zeros(S, device=device, dtype=torch.bool)
        seq_idx[S // 2 :] = 1

        def seq_mask_mod(score, b, h, q, kv):
            return torch.where(seq_idx[q] == seq_idx[kv], score, float("-inf"))

        self.run_test(seq_mask_mod, dtype, device=device)
        self.run_test_with_paged_attention(seq_mask_mod, dtype, device=device)

    @supported_platform
    @dtypes(*device_configs["cpu"].dtypes_fast)
    @dtypesIfCUDA(*device_configs["cuda"].dtypes_fast)
    @dtypesIfXPU(*device_configs["xpu"].dtypes_fast)
    def test_load_from_bias_seq_only(self, device, dtype):
        bias = torch.randn(S, S, device=device, dtype=dtype)

        def bias_mod(score, b, h, q, kv):
            return score + bias[q, kv]

        self.run_test(bias_mod, dtype, device=device)
        self.run_test_with_paged_attention(bias_mod, dtype, device=device)

    @supported_platform
    @dtypes(*device_configs["cpu"].dtypes_fast)
    @dtypesIfCUDA(*device_configs["cuda"].dtypes_fast)
    @dtypesIfXPU(*device_configs["xpu"].dtypes_fast)
    def test_load_from_bias_seq_batch(self, device, dtype):
        bias = torch.randn(B, S, S, device=device, dtype=dtype)

        def bias_mod(score, b, h, q, kv):
            return score + bias[b, q, kv]

        self.run_test(bias_mod, dtype, device=device)
        self.run_test_with_paged_attention(bias_mod, dtype, device=device)

    @supported_platform
    @skip_on_cpu
    def test_load_from_view_buffer(self, device):
        dtype = torch.float16
        W = 8

        class SimpleAttention(torch.nn.Module):
            def __init__(self):
                super().__init__()
                self.rel_pos_h = torch.randn(2 * H - 1, D, device=device, dtype=dtype)

            def forward(self, q, k, v):
                q = q.view(B * H, H * W, -1)
                score_mod = self.generate_score_mod(q)
                q = q.view(B, H, H * W, -1)
                return flex_attention(q, k, v, score_mod=score_mod)

            def generate_score_mod(self, q):
                rel_h = self.add_decomposed_rel_pos(q)
                rel_h = rel_h.view(
                    B, H, rel_h.size(1), rel_h.size(2), rel_h.size(3)
                ).squeeze(-1)

                def score_mod(score, batch, head, q_idx, k_idx):
                    h_idx = k_idx // W
                    return score + rel_h[batch, head, q_idx, h_idx]

                return score_mod

            @torch.no_grad()
            def add_decomposed_rel_pos(self, q):
                q_coords = torch.arange(H, device=self.rel_pos_h.device)[:, None]
                k_coords = torch.arange(H, device=self.rel_pos_h.device)[None, :]
                relative_coords = (q_coords - k_coords) + (H - 1)
                Rh = self.rel_pos_h[relative_coords.long()]
                r_q = q.reshape(B * H, H, W, D)
                rel_h = torch.einsum("bhwc,hkc->bhwk", r_q, Rh)
                return rel_h.reshape(B * H, H * W, H, 1)

        m = SimpleAttention().to(device).eval()
        m = torch.compile(m, mode="max-autotune", fullgraph=True)
        q = torch.randn(B, H, H * W, D, device=device, dtype=dtype, requires_grad=True)
        k = torch.randn(B, H, H * W, D, device=device, dtype=dtype, requires_grad=True)
        v = torch.randn(B, H, H * W, D, device=device, dtype=dtype, requires_grad=True)
        out = m(q, k, v)
        out.sum().backward()

    @supported_platform
    @dtypes(*device_configs["cpu"].dtypes_fast)
    @dtypesIfCUDA(*device_configs["cuda"].dtypes_fast)
    @dtypesIfXPU(*device_configs["xpu"].dtypes_fast)
    def test_load_from_bias_head_seq_batch(self, device, dtype):
        bias = torch.randn(B, H, S, S, device=device, dtype=dtype)

        def bias_mod(score, b, h, q, kv):
            return score + bias[b, h, q, kv]

        self.run_test(bias_mod, dtype, device=device)
        self.run_test_with_paged_attention(bias_mod, dtype, device=device)

    @supported_platform
    @dtypes(*device_configs["cpu"].dtypes_fast)
    @dtypesIfCUDA(*device_configs["cuda"].dtypes_fast)
    @dtypesIfXPU(*device_configs["xpu"].dtypes_fast)
    def test_load_rel_bias(self, device, dtype):
        rel_bias = torch.randn(2 * S, device=device, dtype=dtype)

        def bias_mod(score, b, h, q, kv):
            return score + rel_bias[(q - kv) + S]

        self.run_test(bias_mod, dtype, device=device)
        self.run_test_with_paged_attention(bias_mod, dtype, device=device)

    @supported_platform
    @dtypes(*device_configs["cpu"].dtypes_fast)
    @dtypesIfCUDA(*device_configs["cuda"].dtypes_fast)
    @dtypesIfXPU(*device_configs["xpu"].dtypes_fast)
    def test_dependent_causal_bidirectional(self, device, dtype):
        num_bidirectional = torch.randint(0, S, (B,), device=device, dtype=torch.int32)

        def bias_mod(score, b, h, q, kv):
            causal_attention = q >= kv
            cur_num_bidirectional = num_bidirectional[b]
            bidirectional_attention_on_video = (q <= cur_num_bidirectional) & (
                kv <= cur_num_bidirectional
            )
            return torch.where(
                bidirectional_attention_on_video | causal_attention,
                score,
                -float("inf"),
            )

        self.run_test(bias_mod, dtype, device=device)
        self.run_test_with_paged_attention(bias_mod, dtype, device=device)

    @supported_platform
    @dtypes(*device_configs["cpu"].dtypes_fast)
    @dtypesIfCUDA(*device_configs["cuda"].dtypes_fast)
    @dtypesIfXPU(*device_configs["xpu"].dtypes_fast)
    def test_natten_2d(self, device, dtype):
        H = 32
        W = S // H
        WINDOW = 3
        assert W * H == S

        def get_x_y(idx):
            # This should be a floor divide, but we don't support that properly
            return idx / W, idx % W

        def natten_mask(score, b, h, q, kv):
            q_x, q_y = get_x_y(q)
            kv_x, kv_y = get_x_y(kv)
            return torch.where(
                ((q_x - kv_x).abs() <= WINDOW) | ((q_y - kv_y).abs() <= WINDOW),
                score,
                float("-inf"),
            )

        self.run_test(natten_mask, dtype, device=device)
        self.run_test_with_paged_attention(natten_mask, dtype, device=device)

    @supported_platform
    def test_subgraph_respect_decompostion(self, device):
        from torch._decomp import core_aten_decompositions
        from torch.fx.experimental.proxy_tensor import make_fx

        def score_mod_func(score, b, h, q, kv):
            return score - q // (1 + kv)

        make_tensor = functools.partial(
            torch.randn,
            (2, 2, 128, 4),
            device=device,
            dtype=torch.float64,
            requires_grad=True,
        )
        query, key, value = make_tensor(), make_tensor(), make_tensor()
        # floor_div is not decomposed in decompostion_table is empty
        attention = functools.partial(flex_attention, score_mod=score_mod_func)
        gm = make_fx(attention, decomposition_table={})(query, key, value)
        self.assertExpectedInline(
            gm.sdpa_score0.code.strip(),
            """\
def forward(self, arg0_1, arg1_1, arg2_1, arg3_1, arg4_1):
    add = torch.ops.aten.add.Tensor(arg4_1, 1);  arg4_1 = None
    floor_divide = torch.ops.aten.floor_divide.default(arg3_1, add);  arg3_1 = add = None
    sub = torch.ops.aten.sub.Tensor(arg0_1, floor_divide);  arg0_1 = floor_divide = None
    return sub""",
        )

        # floor_div is decomposed for core_aten_decompositions
        gm = make_fx(attention, decomposition_table=core_aten_decompositions())(
            query, key, value
        )
        self.assertExpectedInline(
            gm.sdpa_score0.code.strip(),
            """\
def forward(self, arg0_1, arg1_1, arg2_1, arg3_1, arg4_1):
    add = torch.ops.aten.add.Tensor(arg4_1, 1);  arg4_1 = None
    div = torch.ops.aten.div.Tensor_mode(arg3_1, add, rounding_mode = 'floor');  arg3_1 = add = None
    sub = torch.ops.aten.sub.Tensor(arg0_1, div);  arg0_1 = div = None
    return sub""",
        )

    @supported_platform
    @dtypes(*device_configs["cpu"].dtypes_fast)
    @dtypesIfCUDA(*device_configs["cuda"].dtypes_fast)
    @dtypesIfXPU(*device_configs["xpu"].dtypes_fast)
    def test_silu_on_score(self, device, dtype):
        def silu_score(score, b, h, q, kv):
            return torch.nn.functional.silu(score)

        self.run_test(silu_score, dtype, device=device)
        self.run_test_with_paged_attention(silu_score, dtype, device=device)

    @supported_platform
    @dtypes(*device_configs["cpu"].dtypes_fast)
    @dtypesIfCUDA(*device_configs["cuda"].dtypes_fast)
    @dtypesIfXPU(*device_configs["xpu"].dtypes_fast)
    def test_padded_dense_causal(self, device, dtype):
        seq_len = torch.arange(B, device=device, dtype=torch.int32) + 1

        def create_padded_dense_wrapper(orig_score_mod):
            def njt_score_mod(qk, b, h, q, kv):
                return torch.where(
                    qk <= seq_len[b], orig_score_mod(qk, b, h, q, kv), -float("inf")
                )

            return njt_score_mod

        causal_njt = create_padded_dense_wrapper(_causal)

        self.run_test(causal_njt, dtype, device=device)

    @supported_platform
    @dtypes(*device_configs["cpu"].dtypes_fast)
    @dtypesIfCUDA(*device_configs["cuda"].dtypes_fast)
    @dtypesIfXPU(*device_configs["xpu"].dtypes_fast)
    def test_captured_scale(self, device, dtype):
        scale = torch.ones((), device=device, dtype=torch.int32)

        def score_mod_scale(qk, b, h, q, kv):
            return qk + scale

        self.run_test(score_mod_scale, dtype, device=device)
        self.run_test_with_paged_attention(score_mod_scale, dtype, device=device)

    @supported_platform
    @dtypes(*device_configs["cpu"].dtypes_fast)
    @dtypesIfCUDA(*device_configs["cuda"].dtypes_fast)
    @dtypesIfXPU(*device_configs["xpu"].dtypes_fast)
    def test_recompile_changed_score_mod(self, device, dtype):
        scale = torch.ones((), device=device, dtype=torch.int32)
        ADD = True

        def score_mod_scale(qk, b, h, q, kv):
            if ADD:
                return qk + scale
            else:
                return qk * scale

        self.run_test(score_mod_scale, dtype, device=device)
        self.run_test_with_paged_attention(score_mod_scale, dtype, device=device)

        ADD = False
        self.run_test(score_mod_scale, dtype, device=device)
        self.run_test_with_paged_attention(score_mod_scale, dtype, device=device)

    @supported_platform
    @expectedFailure  # If we capture a tensor then we can perform a reduction on it, and that shouldn't be allowed
    @dtypes(*device_configs["cpu"].dtypes_fast)
    @dtypesIfCUDA(*device_configs["cuda"].dtypes_fast)
    @dtypesIfXPU(*device_configs["xpu"].dtypes_fast)
    def test_captured_reduction(self, device, dtype):
        scale = torch.randn((B, 8), device=device)

        def score_mod_scale(qk, b, h, q, kv):
            return qk + scale[b].sum(dim=-1)

        self.run_test(score_mod_scale, dtype, device=device)

    @supported_platform
    @dtypes(*device_configs["cpu"].dtypes_fast)
    @dtypesIfCUDA(*device_configs["cuda"].dtypes_fast)
    @dtypesIfXPU(*device_configs["xpu"].dtypes_fast)
    @common_utils.parametrize(
        "score_mod", test_score_mods, name_fn=lambda score_mod: score_mod.__name__
    )
    @skip_on_cpu
    def test_return_max(self, device, dtype, score_mod):
        make_tensor = functools.partial(
            torch.randn,
            (2, 2, 243, 16),
            device=device,
            dtype=dtype,
            requires_grad=True,
        )
        query, key, value = make_tensor(), make_tensor(), make_tensor()

        out_only = flex_attention(query, key, value, score_mod)
        out_max, aux_max = flex_attention(
            query,
            key,
            value,
            score_mod,
            return_aux=AuxRequest(max_scores=True),
        )
        out_both, aux_both = flex_attention(
            query,
            key,
            value,
            score_mod,
            return_aux=AuxRequest(lse=True, max_scores=True),
        )

        flex_compile = torch.compile(flex_attention, fullgraph=True)
        out_compiled, aux_compiled = flex_compile(
            query,
            key,
            value,
            score_mod,
            return_aux=AuxRequest(max_scores=True),
        )

        torch.testing.assert_close(out_only, out_max, atol=1e-6, rtol=1e-6)
        torch.testing.assert_close(out_only, out_both, atol=1e-6, rtol=1e-6)
        torch.testing.assert_close(
            aux_max.max_scores, aux_both.max_scores, atol=1e-6, rtol=1e-6
        )

        # we are calculating slightly different scores so add a lil fudge
        # Extra tolerance for squared score_mod with float16 due to limited dynamic range
        if score_mod.__name__ == "_squared" and dtype == torch.float16:
            atol, rtol = 2e-2, 2e-2
        else:
            atol, rtol = 5e-3, 5e-3

        torch.testing.assert_close(out_max, out_compiled, atol=atol, rtol=rtol)
        torch.testing.assert_close(
            aux_max.max_scores, aux_compiled.max_scores, atol=atol, rtol=rtol
        )

        B, H, L = query.shape[:3]
        self.assertEqual(aux_max.max_scores.shape, (B, H, L))

        max_score_tensors = [
            aux_max.max_scores,
            aux_both.max_scores,
            aux_compiled.max_scores,
        ]
        for max_tensor in max_score_tensors:
            self.assertFalse(
                max_tensor.requires_grad, "max_scores should not require gradients"
            )
            self.assertEqual(
                max_tensor.dtype, torch.float32, "max_scores should be kept in fp32"
            )

        # Test gradient computation for both eager and compiled versions
        test_cases = [
            ("eager", out_max, "eager mode"),
            ("compiled", out_compiled, "compiled mode"),
        ]

        for mode_name, output, description in test_cases:
            loss = output.sum()
            grads = torch.autograd.grad(loss, (query, key, value))

            # Verify gradients are computed for all inputs
            input_names = ["query", "key", "value"]
            for grad, input_name in zip(grads, input_names):
                self.assertIsNotNone(
                    grad, f"{input_name} should receive gradients in {description}"
                )

    @supported_platform
    @dtypes(*device_configs["cpu"].dtypes_fast)
    @dtypesIfCUDA(*device_configs["cuda"].dtypes_fast)
    @dtypesIfXPU(*device_configs["xpu"].dtypes_fast)
    @common_utils.parametrize(
        "score_mod", test_score_mods, name_fn=lambda score_mod: score_mod.__name__
    )
    @skip_on_cpu
    def test_return_aux(self, device, dtype, score_mod):
        """Test the new return_aux API with AuxRequest/Output"""
        make_tensor = functools.partial(
            torch.randn,
            (2, 2, 243, 16),
            device=device,
            dtype=dtype,
            requires_grad=True,
        )
        query, key, value = make_tensor(), make_tensor(), make_tensor()

        flex_compile = torch.compile(flex_attention, fullgraph=True)
        flex_compile_partial = torch.compile(flex_attention, fullgraph=False)

        # Test 1: No auxiliary outputs (default behavior)
        out_only = flex_compile(query, key, value, score_mod)
        self.assertIsInstance(out_only, torch.Tensor)

        # Test 2: Request only LSE
        out, aux_lse = flex_compile(
            query, key, value, score_mod, return_aux=AuxRequest(lse=True)
        )
        self.assertIsInstance(aux_lse, AuxOutput)
        self.assertIsInstance(aux_lse.lse, torch.Tensor)
        self.assertIsNone(aux_lse.max_scores)
        self.assertEqual(aux_lse.lse.shape, (2, 2, 243))
        self.assertEqual(aux_lse.lse.dtype, torch.float32)

        # Test 3: Request only max_scores
        out, aux_max = flex_compile(
            query,
            key,
            value,
            score_mod,
            return_aux=AuxRequest(max_scores=True),
        )
        self.assertIsInstance(aux_max, AuxOutput)
        self.assertIsNone(aux_max.lse)
        self.assertIsInstance(aux_max.max_scores, torch.Tensor)
        self.assertEqual(aux_max.max_scores.shape, (2, 2, 243))
        self.assertEqual(aux_max.max_scores.dtype, torch.float32)

        # Test 4: Request both auxiliary outputs
        out, aux_both = flex_compile(
            query,
            key,
            value,
            score_mod,
            return_aux=AuxRequest(lse=True, max_scores=True),
        )
        self.assertIsInstance(aux_both, AuxOutput)
        self.assertIsInstance(aux_both.lse, torch.Tensor)
        self.assertIsInstance(aux_both.max_scores, torch.Tensor)
        self.assertEqual(aux_both.lse.shape, (2, 2, 243))
        self.assertEqual(aux_both.max_scores.shape, (2, 2, 243))

        # Test 5: Request no auxiliary outputs explicitly
        out, aux_none = flex_compile(
            query,
            key,
            value,
            score_mod,
            return_aux=AuxRequest(),  # Default is lse=False, max_scores=False
        )
        self.assertIsInstance(aux_none, AuxOutput)
        self.assertIsNone(aux_none.lse)
        self.assertIsNone(aux_none.max_scores)

        # Test 6: Verify outputs are consistent with legacy API, can't fullgraph through warnings
        out_legacy, lse_legacy = flex_compile_partial(
            query, key, value, score_mod, return_lse=True
        )
        torch.testing.assert_close(out_only, out_legacy, atol=1e-6, rtol=1e-6)
        torch.testing.assert_close(aux_lse.lse, lse_legacy, atol=1e-6, rtol=1e-6)

    @supported_platform
    @dtypes(*device_configs["cpu"].dtypes_fast)
    @dtypesIfCUDA(*device_configs["cuda"].dtypes_fast)
    @dtypesIfXPU(*device_configs["xpu"].dtypes_fast)
    @skip_on_cpu
    def test_return_aux_deprecation_warnings(self, device, dtype):
        """Test that deprecation warnings are issued for legacy parameters"""
        import warnings

        make_tensor = functools.partial(
            torch.randn,
            (2, 2, 64, 16),
            device=device,
            dtype=dtype,
        )
        query, key, value = make_tensor(), make_tensor(), make_tensor()

        # Clear shown warnings to ensure we can test them
        original_shown = _WARNINGS_SHOWN.copy()
        _WARNINGS_SHOWN.clear()

        try:
            # Test deprecation warning for return_lse
            with warnings.catch_warnings(record=True) as w:
                warnings.simplefilter("always")
                flex_attention(query, key, value, return_lse=True)
                self.assertTrue(
                    any(
                        "return_lse is deprecated" in str(warning.message)
                        for warning in w
                    )
                )

            # Clear for next test
            _WARNINGS_SHOWN.clear()

            # Test error when both old and new API are used
            with self.assertRaises(ValueError) as cm:
                flex_attention(
                    query,
                    key,
                    value,
                    return_lse=True,
                    return_aux=AuxRequest(lse=True),
                )
            self.assertIn(
                "Cannot specify both return_lse and return_aux", str(cm.exception)
            )

        finally:
            # Restore original warnings state
            _WARNINGS_SHOWN.clear()
            _WARNINGS_SHOWN.update(original_shown)

    @supported_platform
    @dtypes(*device_configs["cpu"].dtypes_fast)
    @dtypesIfCUDA(*device_configs["cuda"].dtypes_fast)
    @dtypesIfXPU(*device_configs["xpu"].dtypes_fast)
    @skip_on_cpu
    def test_dynamic_divisibility_guards(self, device, dtype):
        """Test guards for divisible/non-divisible shape transitions"""
        if device == "cpu" and dtype is torch.float16:
            dtype = torch.float32

        def score_mod(qk, b, h, q, kv):
            return torch.where(q >= kv, qk, -float("inf"))

        def test_shape(S, backend):
            """Test a single shape configuration"""
            block_mask = create_block_mask(noop_mask, 1, 1, S, S, device=device)
            sdpa_partial = create_attention(score_mod, block_mask=block_mask)

            tensors = [
                torch.randn(
                    2, 4, S, 64, dtype=dtype, device=device, requires_grad=False
                )
                for _ in range(3)
            ]

            compiled_sdpa = torch.compile(sdpa_partial, backend=backend)
            out, code = run_and_get_code(compiled_sdpa, *tensors)

            # Check divisibility flag
            is_divisible = S % 128 == 0
            expected_flag = f"IS_DIVISIBLE : tl.constexpr = {is_divisible}"
            self.assertIn(
                expected_flag, str(code), f"S={S} should have {expected_flag}"
            )

            self.assertEqual(out.shape, (2, 4, S, 64))
            return out, code

        torch._dynamo.reset()
        backend = CompileCounterWithBackend("inductor")

        # Test divisible and non-divisible shapes
        test_shapes = [256, 255, 383, 384]
        _ = [test_shape(S, backend) for S in test_shapes]

    @supported_platform
    def test_multiple_score_mod_calls(self, device):
        query = torch.randn((1, 8, 1024, 64), dtype=torch.float32, device=device)
        keys = [
            torch.randn((1, 8, 1024, 64), dtype=torch.float32, device=device)
            for _ in range(2)
        ]
        values = [
            torch.randn((1, 8, 1024, 64), dtype=torch.float32, device=device)
            for _ in range(2)
        ]

        def scoremod_1(qk, b, h, q, kv):
            return qk + (q - kv)

        def scoremod_2(qk, b, h, q, kv):
            return torch.where(q >= kv, qk, -float("inf"))

        def f(q, k1, k2, v1, v2):
            q2 = flex_attention(q, k1, v1, score_mod=scoremod_1)
            return flex_attention(q2, k2, v2, score_mod=scoremod_2)

        out = f(query, *keys, *values)
        out2 = torch.compile(f)(query, *keys, *values)
        tolerance = Tolerances(atol=2e-1, rtol=2e-1)
        torch.testing.assert_close(out, out2, atol=tolerance.atol, rtol=tolerance.rtol)

    @supported_platform
    @skip_on_cpu
    @skip_on_rocm  # TODO: Investigate
    def test_multiple_mask_calls(self, device):
        make_tensor = functools.partial(
            torch.randn,
            (1, 4, 512, 64),
            dtype=torch.float32,
            device=device,
            requires_grad=True,
        )
        query, key, value = make_tensor(), make_tensor(), make_tensor()

        window_size = 32

        def causal_mask(b, h, q_idx, kv_idx):
            return q_idx >= kv_idx

        def causal_mask_slidewindow_mod(b, h, q_idx, kv_idx):
            return (q_idx >= kv_idx) & (q_idx <= kv_idx + window_size)

        mask1 = create_block_mask(
            causal_mask, 1, None, 512, 512, _compile=False, device=device
        )
        mask2 = create_block_mask(
            causal_mask_slidewindow_mod,
            1,
            None,
            512,
            512,
            _compile=False,
            device=device,
        )

        def f(q, k, v):
            out1 = flex_attention(q, k, v, block_mask=mask1)
            out2 = flex_attention(q, k, v, block_mask=mask2)
            return out1 + out2

        f_compiled = torch.compile(f, fullgraph=True)

        out = f(query, key, value)
        out_compiled = f_compiled(query, key, value)

        grads = torch.autograd.grad((out,), (query, key, value), torch.ones_like(out))
        grads_compile = torch.autograd.grad(
            (out_compiled,), (query, key, value), torch.ones_like(out_compiled)
        )

        for grad, grad_compiled in zip(grads, grads_compile):
            torch.testing.assert_close(grad, grad_compiled, atol=3e-2, rtol=3e-2)

    @supported_platform
    def test_multiple_score_mod_calls2(self, device):
        query = torch.randn((1, 8, 1024, 64), dtype=torch.float32, device=device)
        keys = [
            torch.randn((1, 8, 1024, 64), dtype=torch.float32, device=device)
            for _ in range(3)
        ]
        values = [
            torch.randn((1, 8, 1024, 64), dtype=torch.float32, device=device)
            for _ in range(3)
        ]

        def scoremod_1(qk, b, h, q, kv):
            return qk + (q - kv)

        def scoremod_2(qk, b, h, q, kv):
            return torch.where(q >= kv, qk, -float("inf"))

        attention1 = functools.partial(flex_attention, score_mod=scoremod_1)

        def f(q, k1, k2, k3, v1, v2, v3):
            q2 = attention1(q, k1, v1)
            q3 = flex_attention(q2, k2, v2, score_mod=scoremod_2)
            return flex_attention(q3, k3, v3, score_mod=scoremod_1)

        out = f(query, *keys, *values)
        out2 = torch.compile(f, fullgraph=True)(query, *keys, *values)
        self.assertTrue((out - out2).abs().mean() < 1e-2)

    @supported_platform
    def test_multiple_score_mod_calls_paged_attention(self, device):
        query = torch.randn((1, 8, 1024, 64), dtype=torch.float32, device=device)
        keys = [
            torch.randn((1, 8, 1024, 64), dtype=torch.float32, device=device)
            for _ in range(2)
        ]
        values = [
            torch.randn((1, 8, 1024, 64), dtype=torch.float32, device=device)
            for _ in range(2)
        ]

        def scoremod_1(qk, b, h, q, kv):
            return qk + (q - kv)

        def scoremod_2(qk, b, h, q, kv):
            return torch.where(q >= kv, qk, -float("inf"))

        def f(q, k1, k2, v1, v2):
            q2 = flex_attention(q, k1, v1, score_mod=scoremod_1)
            return flex_attention(q2, k2, v2, score_mod=scoremod_2)

        eager_out = f(query, *keys, *values)

        block_mask = create_block_mask(noop_mask, 1, 1, 1024, 1024, device=device)

        (
            k_cache1,
            v_cache1,
            converted_block_mask1,
            converted_score_mod1,
        ) = self.preprocess_paged_attention(
            scoremod_1,
            query,
            keys[0],
            values[0],
            block_mask,
            torch.float32,
            device=device,
        )
        (
            k_cache2,
            v_cache2,
            converted_block_mask2,
            converted_score_mod2,
        ) = self.preprocess_paged_attention(
            scoremod_2,
            query,
            keys[1],
            values[1],
            block_mask,
            torch.float32,
            device=device,
        )

        def paged_f(q, k1, k2, v1, v2):
            q2 = flex_attention(
                q,
                k1,
                v1,
                score_mod=converted_score_mod1,
                block_mask=converted_block_mask1,
            )
            return flex_attention(
                q2,
                k2,
                v2,
                score_mod=converted_score_mod2,
                block_mask=converted_block_mask2,
            )

        compiled_out = torch.compile(paged_f, fullgraph=True)(
            query, k_cache1, k_cache2, v_cache1, v_cache2
        )
        tolerance = Tolerances(atol=2e-1, rtol=2e-1)
        torch.testing.assert_close(
            eager_out, compiled_out, atol=tolerance.atol, rtol=tolerance.rtol
        )

    @supported_platform
    def test_multiple_score_mod_calls2_paged_attention(self, device):
        query = torch.randn((1, 8, 1024, 64), dtype=torch.float32, device=device)
        keys = [
            torch.randn((1, 8, 1024, 64), dtype=torch.float32, device=device)
            for _ in range(3)
        ]
        values = [
            torch.randn((1, 8, 1024, 64), dtype=torch.float32, device=device)
            for _ in range(3)
        ]

        def scoremod_1(qk, b, h, q, kv):
            return qk + (q - kv)

        def scoremod_2(qk, b, h, q, kv):
            return torch.where(q >= kv, qk, -float("inf"))

        attention1 = functools.partial(flex_attention, score_mod=scoremod_1)

        def f(q, k1, k2, k3, v1, v2, v3):
            q2 = attention1(q, k1, v1)
            q3 = flex_attention(q2, k2, v2, score_mod=scoremod_2)
            return flex_attention(q3, k3, v3, score_mod=scoremod_1)

        eager_out = f(query, *keys, *values)

        block_mask = create_block_mask(noop_mask, 1, 1, 1024, 1024, device=device)
        (
            k_cache1,
            v_cache1,
            converted_block_mask1,
            converted_score_mod1,
        ) = self.preprocess_paged_attention(
            scoremod_1,
            query,
            keys[0],
            values[0],
            block_mask,
            torch.float32,
            device=device,
        )
        (
            k_cache2,
            v_cache2,
            converted_block_mask2,
            converted_score_mod2,
        ) = self.preprocess_paged_attention(
            scoremod_2,
            query,
            keys[1],
            values[1],
            block_mask,
            torch.float32,
            device=device,
        )
        (
            k_cache3,
            v_cache3,
            converted_block_mask3,
            converted_score_mod3,
        ) = self.preprocess_paged_attention(
            scoremod_1,
            query,
            keys[2],
            values[2],
            block_mask,
            torch.float32,
            device=device,
        )

        paged_attention1 = functools.partial(
            flex_attention,
            score_mod=converted_score_mod1,
            block_mask=converted_block_mask1,
        )

        def paged_f(q, k1, k2, k3, v1, v2, v3):
            q2 = paged_attention1(q, k1, v1)
            q3 = flex_attention(
                q2,
                k2,
                v2,
                score_mod=converted_score_mod2,
                block_mask=converted_block_mask2,
            )
            return flex_attention(
                q3,
                k3,
                v3,
                score_mod=converted_score_mod3,
                block_mask=converted_block_mask3,
            )

        compiled_out = torch.compile(paged_f, fullgraph=True)(
            query, k_cache1, k_cache2, k_cache3, v_cache1, v_cache2, v_cache3
        )
        tolerance = Tolerances(atol=2e-1, rtol=2e-1)
        torch.testing.assert_close(
            eager_out, compiled_out, atol=tolerance.atol, rtol=tolerance.rtol
        )

    @supported_platform
    @skip_on_cpu
    def test_inputs_are_realized(self, device):
        def f(q, k, v):
            x = torch.randn(1024, device=device)
            x = x * 2

            def func(qk, b, h, q, kv):
                return qk + x[q]

            return flex_attention(q.sin(), k, v, score_mod=func).cos()

        q, k, v = (
            torch.randn(1, 8, 1024, 64, device=device, requires_grad=True)
            for _ in range(3)
        )
        ref = f(q, k, v)
        out = torch.compile(f)(q, k, v)
        self.assertTrue((ref - out).abs().mean() < 1e-2)
        gradOut = torch.randn_like(q)

        ref_grads = torch.autograd.grad(ref, (q, k, v), gradOut)
        out_grads = torch.autograd.grad(out, (q, k, v), gradOut)
        for ref, out in zip(ref_grads, out_grads):
            self.assertTrue((ref - out).abs().mean() < 1e-2)

    @supported_platform
    @skip_on_cpu
    def test_make_block_mask(self, device):
        def causal_mask(b, h, q_idx, kv_idx):
            return q_idx >= kv_idx

        block_mask_a = torch.compile(create_block_mask, fullgraph=True)(
            causal_mask, 1, 1, 512, 512, device=device
        )
        block_mask_b = create_block_mask(causal_mask, 1, 1, 512, 512, device=device)
        self.assertEqual(block_mask_a.kv_num_blocks, block_mask_b.kv_num_blocks)
        self.assertEqual(block_mask_a.kv_indices, block_mask_b.kv_indices)
        self.assertEqual(block_mask_a.q_num_blocks, block_mask_b.q_num_blocks)

    @supported_platform
    def test_mask_mod_combiners(self, device):
        def causal_mask(b, h, q, kv):
            return q >= kv

        def neg_causal_mask(b, h, q, kv):
            return q < kv

        def sliding_window(b, h, q, kv):
            return (q - kv) <= 512

        local_s = 2048
        block_mask = create_block_mask(
            and_masks(causal_mask, sliding_window),
            1,
            1,
            local_s,
            local_s,
            device=device,
        )
        self.assertExpectedInline(block_mask.kv_num_blocks.sum().item(), """28""")
        attention = functools.partial(flex_attention, block_mask=block_mask)
        self.run_test_with_call(
            attention, Q_S=local_s, KV_S=local_s, dtype=torch.float16, device=device
        )

        block_mask = create_block_mask(
            and_masks(causal_mask, neg_causal_mask),
            1,
            1,
            local_s,
            local_s,
            device=device,
        )
        self.assertEqual(block_mask.kv_num_blocks.sum(), 0)

        block_mask1 = create_block_mask(
            or_masks(causal_mask, neg_causal_mask),
            1,
            1,
            local_s,
            local_s,
            device=device,
        )
        block_mask2 = create_block_mask(
            noop_mask, 1, 1, local_s, local_s, device=device
        )
        self.assertEqual(block_mask1.sparsity(), block_mask2.sparsity())

    @supported_platform
    @skip_on_cpu
    def test_epilogue_fused(self, device):
        # set so that metrics appear
        torch._logging.set_logs(inductor_metrics=True)

        @torch.compile
        def f(q, k, v):
            out = flex_attention(q, k, v)
            return out.cos()

        q, k, v = (torch.randn(1, 8, 1024, 64, device=device) for _ in range(3))
        metrics.reset()
        _, code = run_and_get_code(f, q, k, v)
        fc = FileCheck()
        fc.check("triton_tem_fused")  # template call
        fc.check_not("poi_fused_cos")  # No cos pointwise operation
        fc.run(code[0])
        accessed_bytes = 1 * 8 * 1024 * 64 * torch.float32.itemsize
        num_accesses = 4  # q, k, v reads, one output.
        # TODO: Get rid of this fudge factor
        # We need this fudge factor for now as we write the extraneous logsumexp
        num_accesses += 1
        self.assertLess(metrics.num_bytes_accessed, accessed_bytes * num_accesses)
        torch._logging.set_logs()

    @supported_platform
    @dtypes(*device_configs["cpu"].dtypes)
    @dtypesIfCUDA(*device_configs["cuda"].dtypes)
    @dtypesIfXPU(*device_configs["xpu"].dtypes)
    def test_njt_causal(self, device, dtype):
        offsets = torch.tensor(
            [0, 1024, 1024 + 512, S], device=device, dtype=torch.int32
        )
        seq_idx = torch.zeros(S, device=device, dtype=torch.int32)
        for idx in range(len(offsets) - 1):
            seq_idx[offsets[idx] : offsets[idx + 1]] = idx

        def create_njt_wrapper(orig_score_mod, offsets, seq_idx):
            def njt_score_mod(qk, b, h, q, kv):
                q_nested = q - offsets[seq_idx[q]]
                kv_nested = kv - offsets[seq_idx[kv]]
                return orig_score_mod(qk, b, h, q_nested, kv_nested)

            return njt_score_mod

        causal_njt = create_njt_wrapper(_causal, offsets, seq_idx)

        self.run_test(causal_njt, dtype, device=device)
        self.run_test_with_paged_attention(causal_njt, dtype, device=device)

    @supported_platform
    def test_mixed_dtypes_fails(self, device):
        query = torch.randn((1, 1, 1024, 64), dtype=torch.float32, device=device)
        key = torch.randn((1, 1, 1024, 64), dtype=torch.float16, device=device)
        value = torch.randn((1, 1, 1024, 64), dtype=torch.float16, device=device)
        with self.assertRaisesRegex(
            ValueError, "Expected query, key, and value to have the same dtype"
        ):
            flex_attention(query, key, value, _identity)

    @supported_platform
    @patch.object(torch._inductor.config, "max_autotune", True)
    def test_max_autotune(self, device):
        def score_mod(score, b, h, m, n):
            return score * 2

        self.run_test(score_mod, dtype=torch.float16, device=device)
        self.run_test_with_paged_attention(
            score_mod, dtype=torch.float16, device=device
        )
        self.run_test_with_paged_attention(
            score_mod=score_mod,
            dtype=torch.bfloat16,
            KV_S=64,
            device=device,
        )

    @supported_platform
    @skip("TODO: Figure out why this is erroring")
    @patch.object(torch._inductor.config, "max_autotune", True)
    def test_max_autotune_with_captured(self, device):
        head_scale = torch.randn(H, device=device)
        batch_scale = torch.randn(B, device=device)
        tok_scale = torch.randn(S, device=device)

        def bias_mod(score, batch, head, token_q, token_kv):
            score = score + tok_scale[token_q]
            score = score + batch_scale[batch]
            score = score + head_scale[head]
            return score

        self.run_test(bias_mod, dtype=torch.float32, device=device)

    @supported_platform
    @common_utils.parametrize("score_mod", test_score_mods)
    @dtypes(*device_configs["cpu"].dtypes)
    @dtypesIfCUDA(*device_configs["cuda"].dtypes)
    @dtypesIfXPU(*device_configs["xpu"].dtypes)
    @common_utils.parametrize("head_dims", [(D, D // 2), (D // 2, D)])
    def test_non_equal_head_dims(self, device, dtype, score_mod, head_dims):
        qk_d, v_d = head_dims
        self.run_test(score_mod, dtype, device, B, H, S, qk_d, B, H, S, V_D=v_d)
        self.run_test_with_paged_attention(
            score_mod, dtype, device, B, H, S, qk_d, B, H, S, V_D=v_d
        )

    @supported_platform
    @skip_on_cpu
    def test_autograd_function_in_score_mod(self, device):
        class ApplyMask(torch.autograd.Function):
            generate_vmap_rule = True

            @staticmethod
            def forward(a, mask):
                return torch.where(mask, a, -float("inf"))

            @staticmethod
            def setup_context(ctx, inputs, output):
                _, mask = inputs
                ctx.mark_non_differentiable(mask)

            @staticmethod
            def backward(ctx, i):
                return i, None

        def score_mod(score, b, h, q, kv):
            return ApplyMask.apply(score, q <= kv)

        func = torch.compile(flex_attention, fullgraph=True)

        q, k, v = (
            torch.randn(1, 8, 1024, 64, device=device, requires_grad=True)
            for _ in range(3)
        )

        # Just checking that it runs
        func(q, k, v)

        # expectedFailure
        # This doesn't work due to vmap + autograd.Function + torch.compile not composing
        # self.run_test(score_mod)

    @supported_platform
    def test_causal_block(self, device):
        def mask_mod(b, h, q, kv):
            return q >= kv

        block_mask = create_block_mask(mask_mod, 1, 1, S, S, device=device)
        attention = functools.partial(flex_attention, block_mask=block_mask)

        self.run_test_with_call(attention, dtype=torch.float16, device=device)

    @supported_platform
    def test_causal_block_paged_attention(self, device):
        def mask_mod(b, h, q, kv):
            return q >= kv

        block_mask = create_block_mask(mask_mod, B, 1, S, S, device=device)
        self.run_test_with_paged_attention(
            score_mod=_identity,
            dtype=torch.float16,
            device=device,
            block_mask=block_mask,
        )

    @supported_platform
    def test_new_empty_mask_mod(self, device):
        S = 128
        q, k, v = (torch.randn(4, 1, S, 64, device=device) for _ in range(3))

        attn_mask = torch.ones(4, 1, S, S, dtype=torch.bool, device=device).tril()

        def score_mod(score, b, h, q_idx, kv_idx):
            h_ = h.new_zeros(h.shape)
            return score + attn_mask[b, h_, q_idx, kv_idx]

        def causal(b, h, q_idx, kv_idx):
            h_ = h.new_zeros(h.shape)
            return attn_mask[b, h_, q_idx, kv_idx]

        block_mask = create_block_mask(
            causal, B=4, H=None, Q_LEN=S, KV_LEN=S, device=device
        )
        torch.compile(flex_attention, fullgraph=True)(
            q, k, v, score_mod, block_mask=block_mask
        )

    @supported_platform
    @common_utils.parametrize("head_dim", [17, 24, 94, 121])
    @dtypes(*device_configs["cpu"].dtypes_fast)
    @dtypesIfCUDA(*device_configs["cuda"].dtypes_fast)
    @dtypesIfXPU(*device_configs["xpu"].dtypes_fast)
    def test_non_pow_2_headdim(self, device, dtype, head_dim):
        self.run_test(_rel_bias, dtype, device, B, H, S, head_dim, B, H, S, head_dim)

    @supported_platform
    def test_GQA_causal_mask(self, device):
        def mask_mod(b, h, q, kv):
            return q >= kv

        block_mask = create_block_mask(mask_mod, B, 1, S // 8, S // 8, device=device)
        attention = functools.partial(
            flex_attention, block_mask=block_mask, enable_gqa=True
        )

        self.run_test_with_call(
            attention,
            torch.float16,
            device,
            B,
            H * 4,  # Hq = 4*Hkv.
            S // 8,
            D,
            B,
            H,
            S // 8,
            D,
        )

        self.run_test_with_paged_attention(
            _identity,
            dtype=torch.float16,
            device=device,
            Q_H=H * 4,
            Q_S=S // 8,
            KV_H=H,
            KV_S=S // 8,
            block_mask=block_mask,
        )

    @supported_platform
    def test_custom_block_mask_generator(self, device):
        def mask_mod(b, h, q, kv):
            return q >= kv

        auto_mask = create_block_mask(mask_mod, 1, 1, S, S, device=device)
        BLOCK_SIZE = 128

        def causal_constructor(S):
            num_blocks = torch.arange(S // BLOCK_SIZE, device=device) + 1
            indices = torch.arange(S // BLOCK_SIZE, device=device).expand(
                S // BLOCK_SIZE, S // BLOCK_SIZE
            )
            num_blocks = num_blocks[None, None, :]
            indices = indices[None, None, :]
            return BlockMask.from_kv_blocks(
                num_blocks, indices, BLOCK_SIZE=BLOCK_SIZE, mask_mod=mask_mod
            )

        manual_mask = causal_constructor(S)
        self.assertEqual(auto_mask.to_dense(), manual_mask.to_dense())

    @supported_platform
    @skip_on_cpu
    @dtypes(*device_configs["cpu"].dtypes)
    @dtypesIfCUDA(*device_configs["cuda"].dtypes)
    @dtypesIfXPU(*device_configs["xpu"].dtypes)
    @common_utils.parametrize("score_mod", [_identity, _causal])
    def test_logsumexp_correctness(self, device, dtype, score_mod):
        make_tensor = functools.partial(
            torch.randn,
            (B, H, S, D),
            dtype=dtype,
            device=device,
            requires_grad=True,
        )
        q, k, v = make_tensor(), make_tensor(), make_tensor()

        @torch.compile
        def sdpa_hop(q, k, v, score_mod):
            return flex_attention(q, k, v, score_mod, return_lse=True)

        @torch.compile(backend="aot_eager")
        def eager_sdpa_hop(q, k, v, score_mod):
            return flex_attention(q, k, v, score_mod, return_lse=True)

        ref_out, ref_lse = eager_sdpa_hop(
            q.to(torch.float64),
            k.to(torch.float64),
            v.to(torch.float64),
            score_mod,
        )
        compiled_out, compiled_lse = sdpa_hop(q, k, v, score_mod)

        self.assertTrue(ref_lse.dtype == torch.float64)
        self.assertTrue(compiled_lse.dtype == torch.float32)

        tolerance = Tolerances(atol=2e-2, rtol=2e-2)
        torch.testing.assert_close(
            ref_out.to(dtype=torch.float32),
            compiled_out.to(dtype=torch.float32),
            atol=tolerance.atol,
            rtol=tolerance.rtol,
        )
        torch.testing.assert_close(
            ref_lse.to(dtype=torch.float32),
            compiled_lse.to(dtype=torch.float32),
            atol=tolerance.atol,
            rtol=tolerance.rtol,
        )

    @supported_platform
    @skip_on_cpu
    def test_logsumexp_only_return(self, device):
        make_tensor = functools.partial(
            torch.randn,
            (B, H, S, D),
            dtype=torch.float32,
            device=device,
            requires_grad=True,
        )
        q, k, v = make_tensor(), make_tensor(), make_tensor()

        @torch.compile
        def func(q, k, v, score_mod):
            _, lse = flex_attention(q, k, v, score_mod, return_lse=True)
            lse_2 = lse * 2
            return lse_2

        _, code = run_and_get_code(func, q, k, v, _identity)
        # Ensure that we're still generating the flexattention kernel
        FileCheck().check_count(".run(primals_1, primals_2, primals_3", 1, True).run(
            code[0]
        )

    @supported_platform
    @skip_on_cpu
    @common_utils.parametrize(
        "score_mod", [_identity, _causal, _times_two, _squared, _trig, _trig2]
    )
    def test_aot_eager_gradcheck(self, device, score_mod):
        make_tensor = functools.partial(
            torch.randn,
            (2, 2, 11, 4),
            device=device,
            dtype=torch.float64,
            requires_grad=True,
        )
        query, key, value = make_tensor(), make_tensor(), make_tensor()

        func = torch.compile(flex_attention, backend="aot_eager", fullgraph=True)

        self.assertTrue(
            torch.autograd.gradcheck(
                func, (query, key, value, score_mod), raise_exception=True
            )
        )

    @supported_platform
    @skip_on_cpu
    def test_eager_backward_strides(self, device):
        class Repro(torch.nn.Module):
            def __init__(self):
                super().__init__()
                self.qkv_proj = torch.nn.Linear(256, 256 * 3)
                self.n_head = 256 // 64
                self.d_attn = 256

            def forward(self, x):
                n_batch, n_ctx, _ = x.shape
                q, k, v = self.qkv_proj(x).split(
                    [self.d_attn, self.d_attn, self.d_attn], dim=2
                )
                q = q.reshape(n_batch, n_ctx, self.n_head, -1)
                k = k.reshape(n_batch, n_ctx, self.n_head, -1)
                v = v.reshape(n_batch, n_ctx, self.n_head, -1)
                q = q.transpose(1, 2)
                k = k.transpose(1, 2)
                v = v.transpose(1, 2)
                x = torch.nn.attention.flex_attention.flex_attention(q, k, v)
                return x

        model = Repro().to(device)
        x = torch.randn((1, 512, 256), device=device, requires_grad=True)
        out = torch.compile(model, backend="aot_eager", fullgraph=True)(x)
        out.backward(torch.ones_like(out))

    @supported_platform
    @skip_on_cpu
    def test_differentiable_logsumexp_gradcheck(self, device):
        make_tensor = functools.partial(
            torch.randn,
            (2, 2, 11, 4),
            device=device,
            dtype=torch.float64,
            requires_grad=True,
        )
        query, key, value = make_tensor(), make_tensor(), make_tensor()

        def flex_attention_lse_only(q, k, v):
            return flex_attention(q, k, v, return_lse=True)[1]

        func = torch.compile(flex_attention_lse_only, backend="aot_eager")

        self.assertTrue(
            torch.autograd.gradcheck(func, (query, key, value), raise_exception=True)
        )

    @supported_platform
    @skip_on_cpu
    def test_differentiable_logsumexp_compiled(self, device):
        make_tensor = functools.partial(
            torch.randn,
            (2, 2, 128, 64),
            device=device,
            dtype=torch.float32,
            requires_grad=True,
        )
        q, k, v = make_tensor(), make_tensor(), make_tensor()
        lse_mask = torch.randn(2, 2, 128, device=device)

        out, lse = flex_attention(q, k, v, return_lse=True)
        (out.mean() + (lse * lse_mask).sum()).backward()
        q_grad, k_grad, v_grad = q.grad, k.grad, v.grad
        q.grad = None
        k.grad = None
        v.grad = None

        out2, lse2 = torch.compile(flex_attention)(q, k, v, return_lse=True)
        (out2.mean() + (lse2 * lse_mask).sum()).backward()
        q_grad2, k_grad2, v_grad2 = q.grad, k.grad, v.grad
        tolerance = Tolerances(atol=1e-1, rtol=1e-1)

        torch.testing.assert_close(out, out2, atol=tolerance.atol, rtol=tolerance.rtol)
        torch.testing.assert_close(lse, lse2, atol=tolerance.atol, rtol=tolerance.rtol)
        torch.testing.assert_close(
            q_grad, q_grad2, atol=tolerance.atol, rtol=tolerance.rtol
        )
        torch.testing.assert_close(
            k_grad, k_grad2, atol=tolerance.atol, rtol=tolerance.rtol
        )
        torch.testing.assert_close(
            v_grad, v_grad2, atol=tolerance.atol, rtol=tolerance.rtol
        )

    # Use weird mask to test reusing block_mask does work well.
    @supported_platform
    @skip_on_cpu
    def _test_block_mask_reuse_with_weird_mask(self, device):
        def mask(b, h, q, kv):
            return (kv < 256) | (kv >= 2048)

        make_tensor = functools.partial(
            torch.randn,
            (4, 4, 4096, 64),
            device=device,
            dtype=torch.float32,
            requires_grad=True,
        )

        block_mask = create_block_mask(mask, None, None, 4096, 4096, device=device)
        # Compile 1st version with q/k/v(seqlen=4096) and block_mask(seqlen=4096)
        torch.compile(flex_attention, dynamic=True, fullgraph=True)(
            make_tensor(), make_tensor(), make_tensor(), block_mask=block_mask
        )

        make_tensor2 = functools.partial(
            torch.randn,
            (4, 4, 2048, 64),
            device=device,
            dtype=torch.float32,
            requires_grad=True,
        )
        q, k, v = make_tensor2(), make_tensor2(), make_tensor2()

        # Compile 2nd version with q/k/v(seqlen=2048) and block_mask(seqlen=4096),
        # The graph includes the BlockMask._adjust part.
        out = torch.compile(flex_attention, dynamic=True, fullgraph=True)(
            q, k, v, block_mask=block_mask
        )
        out.sum().backward()
        q_grad, k_grad, v_grad = q.grad, k.grad, v.grad
        q.grad = None
        k.grad = None
        v.grad = None

        block_mask2 = create_block_mask(mask, None, None, 2048, 2048, device=device)
        # Reuse the 1st version with q/k/v(seqlen=2048) and block_mask(seqlen=2048)
        out2 = torch.compile(flex_attention, dynamic=True, fullgraph=True)(
            q, k, v, block_mask=block_mask2
        )
        out2.sum().backward()
        q_grad2, k_grad2, v_grad2 = q.grad, k.grad, v.grad
        tolerance = Tolerances(atol=1e-3, rtol=1e-3)

        torch.testing.assert_close(out, out2, atol=tolerance.atol, rtol=tolerance.rtol)
        torch.testing.assert_close(
            q_grad, q_grad2, atol=tolerance.atol, rtol=tolerance.rtol
        )
        torch.testing.assert_close(
            k_grad, k_grad2, atol=tolerance.atol, rtol=tolerance.rtol
        )
        torch.testing.assert_close(
            v_grad, v_grad2, atol=tolerance.atol, rtol=tolerance.rtol
        )

    @supported_platform
    @skip_on_cpu
    def test_float32_matmul_precision(self, device):
        make_tensor = functools.partial(
            torch.zeros,
            (2, 2, 128, 32),
            device=device,
            dtype=torch.float32,
            requires_grad=False,
        )
        query, key, value = make_tensor(), make_tensor(), make_tensor()
        query.fill_(0.2)
        key.fill_(0.3)
        value.fill_(0.4)

        query.requires_grad = True
        key.requires_grad = True
        value.requires_grad = True

        def score_mod(score, b, h, q, kv):
            return score * 2

        with temp_float32_matmul_precision("ieee"):
            out_eager = flex_attention(query, key, value, score_mod)
            flex_compiled = torch.compile(flex_attention, fullgraph=True)
            out_compiled = flex_compiled(query, key, value, score_mod)

            grads_eager = torch.autograd.grad(out_eager.sum(), (query, key, value))
            grads_compile = torch.autograd.grad(out_compiled.sum(), (query, key, value))

        torch.testing.assert_close(grads_eager, grads_compile)

    @supported_platform
    @skip_on_cpu
    @common_utils.parametrize("score_mod_name", ["_head_offset"])
    @common_utils.parametrize("mode", ["eager", "aot_eager"])
    def test_captured_score_mod_aot_eager_gradcheck(
        self, device, score_mod_name: str, mode: str
    ):
        make_tensor = functools.partial(
            torch.randn,
            (2, 2, 11, 4),
            device=device,
            dtype=torch.float64,
            requires_grad=True,
        )
        query, key, value = make_tensor(), make_tensor(), make_tensor()

        func = torch.compile(flex_attention, backend=mode, fullgraph=True)
        score_mod = captured_buffers_map[score_mod_name](torch.float64, device)

        self.assertTrue(
            torch.autograd.gradcheck(
                func, (query, key, value, score_mod), raise_exception=True
            )
        )

    @supported_platform
    @skip_on_cpu
    @common_utils.parametrize("mode", ["eager", "aot_eager"])
    def test_document_masking_edge_case(self, device, mode):
        requires_grad = device in DEVICE_SUPPORTS_BACKWARDS
        document_masks = torch.full((2, 128), 0, dtype=torch.int32, device=device)
        document_masks[:, 64:] = 1

        def mask_mod(b, h, q, kv):
            same_doc = document_masks[b, q] == document_masks[b, kv]
            return same_doc

        make_tensor = functools.partial(
            torch.randn,
            (2, 1, 128, 4),
            device=device,
            dtype=torch.float64,
            requires_grad=requires_grad,
        )
        query, key, value = make_tensor(), make_tensor(), make_tensor()
        func = torch.compile(flex_attention, backend=mode, fullgraph=True)

        block_mask = create_block_mask(mask_mod, 2, 1, 128, 128, device=device)
        out = func(query, key, value, block_mask=block_mask)
        if requires_grad:
            out.sum().backward()

    @supported_platform
    @skip_on_cpu
    def test_strided_backwards(self, device):
        shape = (1, 2, 4096, 64)
        Q = torch.randn(shape, requires_grad=True, device=device)
        K = torch.randn(shape, requires_grad=True, device=device)
        V = torch.randn(shape, requires_grad=True, device=device)
        func = torch.compile(flex_attention, dynamic=True, fullgraph=True)

        K_sliced = K[:, :, :-128]
        V_sliced = V[:, :, :-128]

        out_eager = flex_attention(Q, K_sliced, V_sliced)
        out_compiled = func(Q, K_sliced, V_sliced)

        grad = torch.rand_like(out_eager)

        eager_grads = torch.autograd.grad(out_eager, (Q, K, V), grad)
        compiled_grads = torch.autograd.grad(out_compiled, (Q, K, V), grad)

        for eager, compiled in zip(eager_grads, compiled_grads):
            torch.testing.assert_close(eager, compiled, atol=9e-3, rtol=0)

    @supported_platform
    @skip_on_cpu
    @common_utils.parametrize("mode", ["eager", "inductor", "paged_attention"])
    @common_utils.parametrize(
        "permute_order",
        [
            (0, 1, 2, 3),  # Default order
            (1, 0, 2, 3),  # Reverse order
            (0, 2, 1, 3),  # Mixed order
            (2, 0, 1, 3),  # Another mixed order
            (0, 1, 3, 2),  # Non contiguous last dim
        ],
    )
    @common_utils.parametrize("shape", [(2, 1, 128, 16), (4, 2, 64, 16)])
    def test_flex_attention_stride_ordering(self, device, mode, permute_order, shape):
        from torch._inductor.ir import get_stride_order

        if torch.version.hip and mode == "paged_attention":
            raise self.skipTest(
                "TODO: figure out why mode_paged_attention_permute_order3_shape0 on MI200 caused mem fault"
            )

        dtype = torch.float32
        # Setup
        requires_grad = device in DEVICE_SUPPORTS_BACKWARDS
        make_tensor = functools.partial(
            torch.randn,
            shape,
            device=device,
            dtype=dtype,
            requires_grad=False if mode == "paged_attention" else requires_grad,
        )

        # Create and permute tensors
        query, key, value = make_tensor(), make_tensor(), make_tensor()
        query = query.permute(permute_order)
        key = key.permute(permute_order)
        value = value.permute(permute_order)

        if mode == "inductor":
            func = torch.compile(flex_attention, backend=mode, fullgraph=True)
            out = func(query, key, value)
        elif mode == "paged_attention":
            out, _ = self.run_paged_attention(
                _identity, query, key, value, dtype, device=device
            )
        else:
            func = flex_attention
            out = func(query, key, value)

        out_stride_order = get_stride_order(out.stride())
        query_stride_order = get_stride_order(query.stride())

        self.assertEqual(
            out_stride_order,
            query_stride_order,
            f"Stride order mismatch: out {out_stride_order}, query {query_stride_order}",
        )

    @supported_platform
    @skip_on_cpu
    @common_utils.parametrize("mode", ["eager", "inductor"])
    @common_utils.parametrize(
        "permute_order",
        [(0, 1, 2, 3), (1, 0, 2, 3), (0, 2, 1, 3), (2, 0, 1, 3), (0, 1, 3, 2)],
    )
    @common_utils.parametrize("shape", [(2, 5, 128, 16), (4, 2, 64, 16)])
    def test_flex_attention_backward_stride_ordering(
        self, device, mode, permute_order, shape
    ):
        from torch._inductor.ir import get_stride_order

        dtype = torch.float32
        make_tensor = functools.partial(
            torch.randn, shape, device=device, dtype=dtype, requires_grad=False
        )

        query, key, value = make_tensor(), make_tensor(), make_tensor()
        query = query.permute(permute_order)
        key = key.permute(permute_order)
        value = value.permute(permute_order)

        query.requires_grad_()
        key.requires_grad_()
        value.requires_grad_()

        func = (
            torch.compile(flex_attention, backend=mode, fullgraph=True)
            if mode == "inductor"
            else flex_attention
        )
        out = func(query, key, value)
        grad_output = torch.randn_like(out)
        out.backward(grad_output)

        for leaf, grad, name in [
            (query, query.grad, "query"),
            (key, key.grad, "key"),
            (value, value.grad, "value"),
        ]:
            input_stride_order = get_stride_order(grad.stride())
            orig_stride_order = get_stride_order(leaf.stride())
            self.assertEqual(
                input_stride_order,
                orig_stride_order,
                f"Mode: {mode}, Stride order mismatch for {name}: grad {input_stride_order}, input {orig_stride_order}.",
            )

    @supported_platform
    def test_non_contiguous_last_dim(self, device):
        """Test flex_attention with tensors having non contiguous last dimension."""
        B, H, D = 4, 8, 64
        dtype = torch.float16 if device in DEVICE_SUPPORTS_BACKWARDS else torch.float32
        for S in [16, 64]:

            def column_major_tensor():
                tensor = torch.randn(
                    (B, H, S, D),
                    dtype=dtype,
                    device=device,
                )
                # Column major in last 2 dims
                return tensor.transpose(-1, -2).contiguous().transpose(-1, -2)

            q = column_major_tensor()
            k = column_major_tensor()
            v = column_major_tensor()

            requires_grad = device in DEVICE_SUPPORTS_BACKWARDS
            if requires_grad:
                q.requires_grad_(True)
                k.requires_grad_(True)
                v.requires_grad_(True)

            self.assertNotEqual(q.stride()[-1], 1)
            self.assertNotEqual(k.stride()[-1], 1)
            self.assertNotEqual(v.stride()[-1], 1)

            q_ref, k_ref, v_ref = query_key_value_clones(q, k, v)
            q_gold, k_gold, v_gold = query_key_value_clones(q, k, v, torch.float64)

            golden_out = flex_attention(q_gold, k_gold, v_gold)
            ref_out = flex_attention(q_ref, k_ref, v_ref)

            flex_compiled = torch.compile(flex_attention, fullgraph=True, dynamic=True)
            compiled_out = flex_compiled(q, k, v)

            self._check_out(golden_out, ref_out, compiled_out)

            if requires_grad:
                backward_grad = torch.randn_like(ref_out)

                golden_out.backward(backward_grad.to(torch.float64))
                ref_out.backward(backward_grad)
                compiled_out.backward(backward_grad)

                self._check_out_and_grad(
                    golden_out,
                    ref_out,
                    compiled_out,
                    q_gold,
                    q_ref,
                    q,
                    k_gold,
                    k_ref,
                    k,
                    v_gold,
                    v_ref,
                    v,
                )

    @supported_platform
    @common_utils.parametrize("compile", [True, False])
    def test_fully_masked_out_rows_0_check(self, device, compile: bool):
        # Ensure fully masked out rows won't cause NaNs.
        requires_grad = device in DEVICE_SUPPORTS_BACKWARDS
        query = torch.randn(
            (B, H, S, D),
            dtype=torch.float32,
            device=device,
            requires_grad=requires_grad,
        )
        key = torch.randn(
            (B, H, S, D),
            dtype=torch.float32,
            device=device,
            requires_grad=requires_grad,
        )
        value = torch.randn(
            (B, H, S, D),
            dtype=torch.float32,
            device=device,
            requires_grad=requires_grad,
        )

        M = S // 2

        def mask_mod(b, h, q, kv):
            return q < M

        block_mask = create_block_mask(mask_mod, B, 1, S, S, device=device)

        flex = (
            torch.compile(flex_attention, dynamic=False) if compile else flex_attention
        )
        if requires_grad:
            out, lse = flex(query, key, value, block_mask=block_mask, return_lse=True)
            self.assertEqual(out[:, :, M:, :].sum(), 0)
            self.assertTrue((lse[:, :, M:] == -float("inf")).all())

            loss = out.sum() + lse.sum()
            loss.backward()
            self.assertEqual(query.grad[:, :, M:, :].sum(), 0)
        else:
            out = flex(query, key, value, block_mask=block_mask, return_lse=False)

        self.assertEqual(out[:, :, M:, :].sum(), 0)

    @supported_platform
    def test_fully_masked_out_rows(self, device):
        M = S // 2

        def mask_mod(b, h, q, kv):
            return q < M

        block_mask = create_block_mask(mask_mod, B, 1, S, S, device=device)

        def noop_mod(score, b, h, q_idx, kv_idx):
            return score

        self.run_test(
            noop_mod, torch.float32, device, B, H, S, D, B, H, S, D, block_mask
        )

    @supported_platform
    @skip_on_cpu
    def test_kernel_options_argument_is_respected(self, device):
        make_tensor = functools.partial(
            torch.randn,
            (2, 2, 128, 64),
            device=device,
            dtype=torch.float32,
            requires_grad=True,
        )
        q, k, v = make_tensor(), make_tensor(), make_tensor()

        # Ensure we respect user's input kernel options.
        _, code = run_and_get_code(
            torch.compile(flex_attention, fullgraph=True),
            q,
            k,
            v,
            kernel_options={"BLOCK_M": 16},
        )
        FileCheck().check("BLOCK_M : tl.constexpr = 16").run(code[0])

    @supported_platform
    def test_block_mask_non_divisible(self, device):
        seq = torch.arange(1023, device=device) // 128

        def mod(b, h, q, kv):
            return seq[q] == seq[kv]

        block_mask = create_block_mask(mod, None, None, 1023, 1023, device=device)
        torch.compile(create_block_mask)(mod, None, None, 1023, 1023, device=device)
        self.run_test_with_call(
            lambda q, k, v: flex_attention(q, k, v, block_mask=block_mask),
            torch.float16,
            device,
            Q_S=1023,
            KV_S=1023,
        )

    @supported_platform
    def test_causal_block_non_divisible(self, device):
        def mask_mod(b, h, q, kv):
            return q >= kv

        block_mask = create_block_mask(mask_mod, B, 1, S - 1, S - 1, device=device)
        attention = functools.partial(flex_attention, block_mask=block_mask)

        self.run_test_with_call(attention, torch.float16, device, Q_S=S - 1, KV_S=S - 1)

    @supported_platform
    @skip_on_cpu
    def test_modular_indexing(self, device):
        B, H, N, D = 100, 12, 128, 64
        dtype = torch.bfloat16
        device = torch.device(device)

        class Attention(torch.nn.Module):
            def __init__(self):
                super().__init__()
                self.bias = torch.randn(B, N, N, H, device=device, dtype=dtype)

            def forward(
                self, q: torch.Tensor, k: torch.Tensor, v: torch.Tensor
            ) -> torch.Tensor:
                score_mod = generate_score_mod(self.bias)
                o = flex_attention(q, k, v, score_mod=score_mod)
                return o

        def generate_score_mod(bias):
            bias = (2 * bias).view(B, H, N, N).contiguous()

            def score_mod(score, batch, head, q_idx, k_idx):
                attn_bias = bias[batch, head, q_idx, k_idx]
                return score + attn_bias

            return score_mod

        m = Attention().to(device).eval().to(dtype)
        m = torch.compile(m, mode="default", fullgraph=False)

        q = torch.randn(B, H, N, D, device=device, dtype=dtype)
        k = torch.randn(B, H, N, D, device=device, dtype=dtype)
        v = torch.randn(B, H, N, D, device=device, dtype=dtype)

        m(q, k, v)

    @supported_platform
    @skip_on_cpu
    def test_force_write_lse(self, device):
        dtype = torch.float32
        make_tensor = functools.partial(
            torch.randn,
            (2, 2, 128, 16),
            device=device,
            dtype=dtype,
            requires_grad=False,
        )
        query, key, value = make_tensor(), make_tensor(), make_tensor()
        out_eager, lse_eager = flex_attention(query, key, value, return_lse=True)

        flex_compile = torch.compile(flex_attention)
        out_compiled, lse_compiled = flex_compile(query, key, value, return_lse=True)

        out_paged, lse_paged = self.run_paged_attention(
            score_mod=_identity, q=query, k=key, v=value, dtype=dtype, device=device
        )

        torch.testing.assert_close(lse_eager, lse_compiled, atol=3e-3, rtol=0)
        requires_grad = device in DEVICE_SUPPORTS_BACKWARDS
        if requires_grad:
            torch.testing.assert_close(lse_eager, lse_paged, atol=3e-3, rtol=0)

    @supported_platform
    @skip_on_cpu
    @common_utils.parametrize("backend", ["flex_attention", "flex_decode", "eager"])
    def test_lse_masked_output(self, device, backend):
        if backend == "flex_decode":
            kernel_options = {"FORCE_USE_FLEX_ATTENTION": False}
            flex_call = torch.compile(flex_attention, fullgraph=True)
            N_CTX = 96
        elif backend == "flex_attention":
            kernel_options = {"FORCE_USE_FLEX_ATTENTION": True}
            flex_call = torch.compile(flex_attention, fullgraph=True)
            N_CTX = 196
        else:
            kernel_options = {}
            flex_call = flex_attention
            N_CTX = 196

        SLIDING_WINDOW = 64
        make_tensor = functools.partial(
            torch.randn,
            (2, 2, N_CTX, 64),
            device=device,
            dtype=torch.float32,
            requires_grad=True,
        )

        def sliding_window_causal(b, h, q_idx, kv_idx):
            causal_mask = q_idx >= kv_idx
            window_mask = q_idx - kv_idx <= SLIDING_WINDOW
            return causal_mask & window_mask

        def global_causal(b, h, q_idx, kv_idx):
            causal_mask = q_idx >= kv_idx
            window_mask = q_idx - kv_idx > SLIDING_WINDOW
            return causal_mask & window_mask

        sliding_window_causal = torch.nn.attention.flex_attention.create_block_mask(
            sliding_window_causal,
            B=None,
            H=None,
            Q_LEN=N_CTX,
            KV_LEN=N_CTX,
            device=device,
        )
        global_causal = torch.nn.attention.flex_attention.create_block_mask(
            global_causal, B=None, H=None, Q_LEN=N_CTX, KV_LEN=N_CTX, device=device
        )

        local_attn = functools.partial(
            flex_call,
            block_mask=sliding_window_causal,
            return_lse=True,
            kernel_options=kernel_options,
        )
        global_attn = functools.partial(
            flex_call,
            block_mask=global_causal,
            return_lse=True,
            kernel_options=kernel_options,
        )
        q, k, v = make_tensor(), make_tensor(), make_tensor()
        gradOut = make_tensor(requires_grad=False)

        x_local, lse_local = local_attn(q, k, v)
        x_global, lse_global = global_attn(q, k, v)

        max_lse = torch.maximum(lse_local, lse_global)
        lse_global = lse_global - max_lse
        lse_local = lse_local - max_lse
        lse_global = torch.exp(lse_global)
        lse_local = torch.exp(lse_local)
        x = ((x_local * lse_local[..., None]) + (x_global * lse_global[..., None])) / (
            lse_global[..., None] + lse_local[..., None]
        )
        x.backward(gradOut)
        flex_q_grad, flex_k_grad, flex_v_grad = q.grad, k.grad, v.grad
        q.grad = None
        k.grad = None
        v.grad = None

        out = torch.nn.functional.scaled_dot_product_attention(q, k, v, is_causal=True)
        out.backward(gradOut)

        torch.testing.assert_close(x, out, atol=3e-3, rtol=2e-3)
        torch.testing.assert_close(flex_q_grad, q.grad, atol=3e-3, rtol=2e-3)
        torch.testing.assert_close(flex_k_grad, k.grad, atol=3e-3, rtol=2e-3)
        torch.testing.assert_close(flex_v_grad, v.grad, atol=3e-3, rtol=2e-3)

    @supported_platform
    @skip_on_cpu
    def test_mixed_device_error_message(self, device):
        # Create tensors on different devices
        cpu_tensor = torch.randn(2, 2, 128, 16, device="cpu")
        gpu_tensor = torch.randn(2, 2, 128, 16, device=device)

        # Use different devices for query, key, and value
        query, key, value = cpu_tensor, gpu_tensor, cpu_tensor

        expected_error_message = (
            "Expected query, key, and value to have the same device type, "
            f"but got query.device: {query.device}, key.device: {key.device}, "
            f"and value.device: {value.device} instead."
        )

        with self.assertRaisesRegex(ValueError, expected_error_message):
            flex_attention(query, key, value)

    @supported_platform
    @skip_on_cpu
    def test_captured_wrong_device_error_message(self, device):
        means = torch.randn(64, 3, device=device)
        length_scales = torch.logspace(0.001, 0.1, 8, device="cpu")

        def euclidean_dist_pos_embed(score, b, h, q_idx, k_idx):
            q_pos = means[q_idx]
            k_pos = means[k_idx]
            dist = (q_pos - k_pos).pow(2).sum(-1).sqrt()
            scale = length_scales[h]
            inv_dist = torch.exp(-dist / scale)
            return inv_dist * score

        expected_error_message = "Buffers cannot be created"

        q, k, v = (torch.randn(1, 8, 64, 64, device=device) for _ in range(3))
        with self.assertRaisesRegex(RuntimeError, expected_error_message):
            torch.compile(flex_attention)(q, k, v, score_mod=euclidean_dist_pos_embed)

    @supported_platform
    @skip_on_cpu
    def test_cant_lower_error_message(self, device):
        # We can't lower a 256-element reduction inside a pointwise reduction
        means = torch.randn(64, 256, device=device)
        length_scales = torch.logspace(0.001, 0.1, 8, device=device)

        def euclidean_dist_pos_embed(score, b, h, q_idx, k_idx):
            q_pos = means[q_idx]
            k_pos = means[k_idx]
            dist = (q_pos - k_pos).pow(2).sum(-1).sqrt()
            scale = length_scales[h]
            inv_dist = torch.exp(-dist / scale)
            return inv_dist * score

        expected_error_message = "Buffers cannot be created"

        q, k, v = (torch.randn(1, 8, 64, 64, device=device) for _ in range(3))
        with self.assertRaisesRegex(RuntimeError, expected_error_message):
            torch.compile(flex_attention)(q, k, v, score_mod=euclidean_dist_pos_embed)

    @supported_platform
    @skip_on_cpu
    def test_reduction_unrolled(self, device):
        # We can't lower a 256-element reduction inside a pointwise reduction
        means = torch.randn(S, 3, device=device)
        length_scales = torch.logspace(0.001, 0.1, H, device=device)

        def euclidean_dist_pos_embed(score, b, h, q_idx, k_idx):
            q_pos = means[q_idx]
            k_pos = means[k_idx]
            dist = (q_pos - k_pos).pow(2).sum(-1).sqrt()
            scale = length_scales[h]
            inv_dist = torch.exp(-dist / scale)
            return inv_dist * score

        self.run_test(euclidean_dist_pos_embed, torch.bfloat16, device=device)

    @supported_platform
    @skip_on_cpu
    def test_invalid_block_size(self, device):
        # Create tensors on different devices
        q, k, v = (torch.randn(1, 8, 128, 64, device=device) for _ in range(3))

        expected_error_message = (
            "ValueError: Q and KV block size must be divisible by BLOCK_M and BLOCK_N."
        )
        block_mask = create_block_mask(
            noop_mask, 1, 8, 128, 128, BLOCK_SIZE=96, device=device
        )

        with self.assertRaisesRegex(RuntimeError, expected_error_message):
            torch.compile(flex_attention)(q, k, v, block_mask=block_mask)

    @supported_platform
    @skip_on_cpu
    def test_small_q_kv_len(self, device):
        make_tensor = functools.partial(
            torch.ones,
            (1, 1, 1, 16),
            device=device,
            dtype=torch.float32,
            requires_grad=True,
        )
        query, key, value = make_tensor(), make_tensor(), make_tensor()
        kernel_options = {"FORCE_USE_FLEX_ATTENTION": True}
        out_eager, lse_eager = flex_attention(
            query, key, value, return_lse=True, kernel_options=kernel_options
        )

        flex_compile = torch.compile(flex_attention, fullgraph=True)
        out_compiled, lse_compiled = flex_compile(
            query, key, value, return_lse=True, kernel_options=kernel_options
        )

        assert torch.equal(out_eager, out_compiled)
        assert torch.equal(lse_eager, lse_compiled)

        grads_eager = torch.autograd.grad(out_eager.sum(), (query, key, value))
        grads_compile = torch.autograd.grad(out_compiled.sum(), (query, key, value))

        torch.testing.assert_close(grads_eager, grads_compile)

    @supported_platform
    @skip_on_cpu
    def test_dynamic_shapes_bug_dynamic_batch(self, device):
        def _flex_attention_mask(b, h, q_idx, kv_idx, input_lengths):
            padding_condition = (q_idx < input_lengths[b]) & (kv_idx < input_lengths[b])
            return padding_condition

        counter = CompileCounterWithBackend("inductor")

        class Model(torch.nn.Module):
            def __init__(self, dim=1024):
                super().__init__()
                self.subsampler = torch.nn.Conv1d(256, 256, 5)
                self.projector = torch.nn.Linear(256, dim)
                self.num_heads = 4

            def forward(self, x, input_lengths):
                x = self.subsampler(x.transpose(-1, -2)).transpose(-1, -2)
                x = self.projector(x).transpose(0, 1)
                head_dim = x.size(-1) // self.num_heads
                x = x.view(-1, x.size(1), self.num_heads, head_dim)
                x = x.permute(1, 2, 0, 3)

                max_time = x.size(-2)
                mask = torch.compile(create_block_mask, dynamic=True, fullgraph=False)(
                    functools.partial(
                        _flex_attention_mask,
                        input_lengths=input_lengths,
                    ),
                    B=input_lengths.size(0),
                    H=None,
                    Q_LEN=max_time,
                    KV_LEN=max_time,
                    device=device,
                )

                x = torch.compile(
                    flex_attention, dynamic=True, fullgraph=True, backend=counter
                )(
                    query=x,
                    key=x,
                    value=x,
                    block_mask=mask,
                )
                return x

        model = Model(128).to(device)
        B, F, T = 16, 256, 12
        for _ in range(5):
            x = torch.randn(B, T, F, device=device)
            l = torch.randint(0, T, (B,), device=device)
            model(x, l)

        assert counter.frame_count == 1, (
            f"Expected 1 graph, but got {counter.frame_count} graphs"
        )

    @supported_platform
    @skip_on_cpu
    def test_dynamic_shapes_with_custom_kernel_options(self, device):
        make_tensor = functools.partial(
            torch.ones,
            (8, 8, 1024, 64),
            device=device,
            dtype=torch.bfloat16,
        )
        query, key, value = make_tensor(), make_tensor(), make_tensor()
        kernel_options = {"BLOCK_M": 64, "BLOCK_N": 64}
        out_eager = flex_attention(query, key, value, kernel_options=kernel_options)

        flex_compile = torch.compile(flex_attention, fullgraph=True, dynamic=True)
        out_compiled = flex_compile(query, key, value, kernel_options=kernel_options)

        torch.testing.assert_close(out_eager, out_compiled, atol=3e-3, rtol=2e-3)

    @supported_platform
    def test_dynamic_shapes_with_max_autotune(self, device):
        make_tensor = functools.partial(
            torch.ones,
            (8, 8, 1024, 64),
            device=device,
            dtype=torch.float if device == "cpu" else torch.bfloat16,
        )
        query, key, value = make_tensor(), make_tensor(), make_tensor()
        block_mask = create_block_mask(
            _causal_mask, None, None, 1024, 1024, device=device
        )

        out_eager = flex_attention(query, key, value, block_mask=block_mask)

        flex_compile = torch.compile(
            flex_attention, fullgraph=True, dynamic=True, mode="max-autotune"
        )
        out_compiled = flex_compile(query, key, value, block_mask=block_mask)

        torch.testing.assert_close(out_eager, out_compiled, atol=3e-3, rtol=2e-3)

    @supported_platform
    @skip_on_cpu
    def test_zero_length_sequence_error(self, device):
        make_tensor = functools.partial(
            torch.ones,
            (8, 8, 0, 64),  # Zero in sequence dimension
            device=device,
            dtype=torch.bfloat16,
        )
        query, key, value = make_tensor(), make_tensor(), make_tensor()

        # Test compiled mode - should also raise assertion error
        flex_compile = torch.compile(flex_attention, fullgraph=True)
        with self.assertRaisesRegex(
            torch._inductor.exc.InductorError, "Query length must be greater than 0"
        ):
            flex_compile(query, key, value)

    @supported_platform
    def test_causal_block_non_divisible_with_captured_buffer(
        self,
        device,
    ):
        Q_S = S - 3
        KV_S = S - 3
        offset_q = torch.randn(Q_S, device=device, dtype=torch.bfloat16)
        offset_kv = torch.randn(KV_S, device=device, dtype=torch.bfloat16)

        def score_mod(score, b, h, q, kv):
            return score + offset_q[q] + offset_kv[kv]

        def mask_mod(b, h, q, kv):
            return q >= kv

        block_mask = create_block_mask(mask_mod, B, 1, Q_S, KV_S, device=device)

        attention = functools.partial(flex_attention, block_mask=block_mask)

        self.run_test_with_call(
            attention, Q_S=Q_S, KV_S=KV_S, dtype=torch.bfloat16, device=device
        )

    @supported_platform
    def test_non_divisible_with_captured_buffer(self, device):
        Q_S = S + 3
        KV_S = S + 3

        multiplier = torch.randn(Q_S, device=device, dtype=torch.bfloat16)

        def apply_multiplicative_bias(score, b, h, q_idx, kv_idx):
            return score * multiplier[q_idx]

        attention = functools.partial(
            flex_attention, score_mod=apply_multiplicative_bias
        )

        self.run_test_with_call(
            attention, Q_S=Q_S, KV_S=KV_S, dtype=torch.bfloat16, device=device
        )

    @supported_platform
    def test_num_warps_8_error(self, device):
        attention = functools.partial(flex_attention, score_mod=_identity)
        self.run_test_with_call(
            attention,
            dtype=torch.float16,
            device=device,
            Q_S=128,
            KV_S=128,
            Q_D=128,
            V_D=128,
        )

    @supported_platform
    @unittest.skipIf(not TEST_MULTIGPU, "detected only one GPU")
    def test_qkv_and_block_mask_on_the_same_device(self, device):
        make_tensor = functools.partial(
            torch.ones,
            (2, 2, 256, 32),
            device="cuda:0",
            dtype=torch.float32,
            requires_grad=True,
        )
        query, key, value = make_tensor(), make_tensor(), make_tensor()

        def mask_mod(b, h, q, kv):
            return q >= kv

        block_mask = create_block_mask(mask_mod, 1, 1, 256, 256, device="cuda:1")
        with self.assertRaisesRegex(
            RuntimeError, "Expect q/k/v and block_mask to be on the same device"
        ):
            torch.compile(flex_attention)(query, key, value, block_mask=block_mask)

    @supported_platform
    @skip_on_cpu
    def test_free_symbol_dynamic(self, device):
        def batch_flip_causal(b, h, q_idx, kv_idx):
            return (q_idx >= kv_idx) & (b % 2 == 0)

        class SimpleAttention(torch.nn.Module):
            def __init__(self, dim=512, n_head=8):
                super().__init__()
                self.qkv = torch.nn.Linear(dim, 3 * dim)
                self.n_head = n_head
                self.head_dim = dim // n_head

            def forward(self, x, block_mask=None):
                B, T, C = x.size()
                qkv = self.qkv(x).view(B, T, 3, self.n_head, self.head_dim)
                qkv = qkv.permute(2, 0, 3, 1, 4)
                q, k, v = qkv
                y = flex_attention(
                    q,
                    k,
                    v,
                    block_mask=block_mask,
                )
                return y.transpose(1, 2).contiguous().view(B, T, C)

        model = SimpleAttention().to(device)
        model.compile(mode="default", dynamic=True)
        sequence_len = 256

        # Test different batch shapes with dense masks
        torch._dynamo.reset()
        for batch_shape in [4, 16, 32]:
            # Create dense mask
            rand_mask = torch.randint(
                0, 2, (batch_shape, sequence_len), device=device
            ).bool()
            block_mask = torch.compile(create_block_mask, dynamic=True)(
                B=batch_shape,
                BLOCK_SIZE=128,
                mask_mod=lambda b, h, q_idx, kv_idx: ~rand_mask[b, q_idx],
                H=None,
                Q_LEN=sequence_len,
                KV_LEN=sequence_len,
                device=device,
            )

            # Run forward pass
            x = torch.randn(batch_shape, sequence_len, 512, device=device)
            model(x, block_mask=block_mask)

        self.assertEqual(torch._dynamo.utils.counters["aot_autograd"]["ok"], 2)

    @supported_platform
    @skip_on_cpu
    def test_symbol_closure_in_score_mod(self, device):
        class SimpleAttention(torch.nn.Module):
            def __init__(self, dim=512, n_head=8):
                super().__init__()
                self.qkv = torch.nn.Linear(dim, 3 * dim)
                self.n_head = n_head
                self.head_dim = dim // n_head

            def forward(self, x, block_mask=None):
                B, T, C = x.size()
                qkv = self.qkv(x).view(B, T, 3, self.n_head, self.head_dim)
                qkv = qkv.permute(2, 0, 3, 1, 4)
                q, k, v = qkv
                return flex_attention(
                    q,
                    k,
                    v,
                    score_mod=lambda s, b, h, q, k: s + B,
                    block_mask=block_mask,
                )

        model = SimpleAttention().to(device)
        from torch._dynamo.testing import EagerAndRecordGraphs

        backend = EagerAndRecordGraphs()
        model.compile(mode="default", dynamic=True, backend=backend)
        sequence_len = 256

        torch._dynamo.reset()
        for batch_shape in [4, 16, 32]:
            x = torch.randn(batch_shape, sequence_len, 512, device=device)
            model(x)
        self.assertEqual(len(backend.graphs), 1)
        self.assertExpectedInline(
            backend.graphs[0].score_mod_0.code.strip(),
            """\
def forward(self, child : torch.Tensor, child_1 : torch.Tensor, child_2 : torch.Tensor, child_3 : torch.Tensor, child_4 : torch.Tensor, getitem : torch.SymInt):
    add = child + getitem;  child = getitem = None
    return add""",
        )

    @supported_platform
    @skip_on_cpu
    def test_fw_bw_graph_correctness(self, device):
        cnt = CompileCounterWithBackend("aot_eager")
        make_tensor = functools.partial(
            torch.randn,
            (2, 2, 128, 4),
            device=device,
            dtype=torch.float64,
            requires_grad=True,
        )
        query, key, value = make_tensor(), make_tensor(), make_tensor()

        def causal_mask(b, h, q_idx, kv_idx):
            return q_idx >= kv_idx

        block_mask = create_block_mask(causal_mask, 1, 1, 128, 128, device=device)

        func = torch.compile(flex_attention, backend=cnt, fullgraph=True)
        out = func(query, key, value, _squared, block_mask=block_mask)
        out.sum().backward()
        self.assertEqual(cnt.frame_count, 1)
        self.assertEqual(len(cnt.graphs), 1)
        graph = cnt.graphs[0]
        norm_graph = normalize_gm(graph.print_readable(print_output=False))
        self.assertExpectedInline(
            norm_graph,
            """\
class GraphModule(torch.nn.Module):
    def forward(self, L_query_: "f64[2, 2, 128, 4]", L_key_: "f64[2, 2, 128, 4]", L_value_: "f64[2, 2, 128, 4]", L_block_mask_kv_indices: "i32[1, 1, 1, 1]", L_block_mask_kv_num_blocks: "i32[1, 1, 1]", L_block_mask_full_kv_num_blocks: "i32[1, 1, 1]", L_block_mask_full_kv_indices: "i32[1, 1, 1, 1]", L_block_mask_q_num_blocks: "i32[1, 1, 1]", L_block_mask_q_indices: "i32[1, 1, 1, 1]", L_block_mask_full_q_num_blocks: "i32[1, 1, 1]", L_block_mask_full_q_indices: "i32[1, 1, 1, 1]"):
        l_query_ = L_query_
        l_key_ = L_key_
        l_value_ = L_value_
        l_block_mask_kv_indices = L_block_mask_kv_indices
        l_block_mask_kv_num_blocks = L_block_mask_kv_num_blocks
        l_block_mask_full_kv_num_blocks = L_block_mask_full_kv_num_blocks
        l_block_mask_full_kv_indices = L_block_mask_full_kv_indices
        l_block_mask_q_num_blocks = L_block_mask_q_num_blocks
        l_block_mask_q_indices = L_block_mask_q_indices
        l_block_mask_full_q_num_blocks = L_block_mask_full_q_num_blocks
        l_block_mask_full_q_indices = L_block_mask_full_q_indices

        score_mod_0 = self.score_mod_0
        mask_fn_0 = self.mask_fn_0
        flex_attention = torch.ops.higher_order.flex_attention(l_query_, l_key_, l_value_, score_mod_0, (128, 128, l_block_mask_kv_num_blocks, l_block_mask_kv_indices, l_block_mask_full_kv_num_blocks, l_block_mask_full_kv_indices, l_block_mask_q_num_blocks, l_block_mask_q_indices, l_block_mask_full_q_num_blocks, l_block_mask_full_q_indices, 128, 128, mask_fn_0), 0.5, {'PRESCALE_QK': False, 'ROWS_GUARANTEED_SAFE': False, 'BLOCKS_ARE_CONTIGUOUS': False, 'WRITE_DQ': True, 'OUTPUT_LOGSUMEXP': True, 'OUTPUT_MAX': False}, (), ());  l_query_ = l_key_ = l_value_ = score_mod_0 = l_block_mask_kv_num_blocks = l_block_mask_kv_indices = l_block_mask_full_kv_num_blocks = l_block_mask_full_kv_indices = l_block_mask_q_num_blocks = l_block_mask_q_indices = l_block_mask_full_q_num_blocks = l_block_mask_full_q_indices = mask_fn_0 = None
        out: "f64[2, 2, 128, 4]" = flex_attention[0];  flex_attention = None
        return (out,)

    class score_mod_0(torch.nn.Module):
        def forward(self, child: "f64[]", child_1: "i32[]", child_2: "i32[]", child_3: "i32[]", child_4: "i32[]"):
            mul: "f64[]" = child * child;  child = None
            return mul

    class mask_fn_0(torch.nn.Module):
        def forward(self, child: "i32[]", child_1: "i32[]", child_2: "i32[]", child_3: "i32[]"):
            ge: "b8[]" = child_2 >= child_3;  child_2 = child_3 = None
            return ge
""",  # noqa: B950
        )
        # Save the AOT graphs
        aot_graphs = []
        from torch._inductor import compile_fx

        def debug_compile_fx_inner(graph, example_inputs, *args, **kwargs):
            aot_graphs.append(graph)
            return graph

        backend = functools.partial(
            compile_fx.compile_fx, inner_compile=debug_compile_fx_inner
        )
        func = torch.compile(func, backend=backend, fullgraph=True)
        out = func(query, key, value, _squared)
        out.sum().backward()

        joint_graph = normalize_gm(aot_graphs[1].print_readable(print_output=False))
        self.assertExpectedInline(
            joint_graph,
            """\
class GraphModule(torch.nn.Module):
    def forward(self, primals_1: "f64[2, 2, 128, 4]", primals_2: "f64[2, 2, 128, 4]", primals_3: "f64[2, 2, 128, 4]", full: "i32[1, 1, 1]", full_default: "i32[1, 1, 1, 1]", convert_element_type: "i32[1, 1, 1]", convert_element_type_1: "i32[1, 1, 1, 1]", getitem_2: "f64[2, 2, 128, 4]", getitem_3: "f32[2, 2, 128]", tangents_1: "f64[2, 2, 128, 4]"):
        full_default_4: "f32[2, 2, 128]" = torch.ops.aten.full.default([2, 2, 128], 0, dtype = torch.float32, layout = torch.strided, device = device(type='GPU_TYPE', index=0), pin_memory = False)
        fw_graph0 = self.fw_graph0
        joint_graph0 = self.joint_graph0
        mask_graph0 = self.mask_graph0
        flex_attention_backward = torch.ops.higher_order.flex_attention_backward(primals_1, primals_2, primals_3, getitem_2, getitem_3, tangents_1, full_default_4, fw_graph0, joint_graph0, (1, 1, full, full_default, None, None, convert_element_type, convert_element_type_1, None, None, 1073741824, 1073741824, mask_graph0), 0.5, {'PRESCALE_QK': False, 'ROWS_GUARANTEED_SAFE': False, 'BLOCKS_ARE_CONTIGUOUS': False, 'WRITE_DQ': True, 'OUTPUT_LOGSUMEXP': True, 'OUTPUT_MAX': False}, (), ());  primals_1 = primals_2 = primals_3 = getitem_2 = getitem_3 = tangents_1 = full_default_4 = fw_graph0 = joint_graph0 = full = full_default = convert_element_type = convert_element_type_1 = mask_graph0 = None
        getitem_5: "f64[2, 2, 128, 4]" = flex_attention_backward[0]
        getitem_6: "f64[2, 2, 128, 4]" = flex_attention_backward[1]
        getitem_7: "f64[2, 2, 128, 4]" = flex_attention_backward[2];  flex_attention_backward = None
        return (getitem_5, getitem_6, getitem_7)

    class fw_graph0(torch.nn.Module):
        def forward(self, arg0_1: "f64[]", arg1_1: "i32[]", arg2_1: "i32[]", arg3_1: "i32[]", arg4_1: "i32[]"):
            mul: "f64[]" = torch.ops.aten.mul.Tensor(arg0_1, arg0_1);  arg0_1 = None
            return mul

    class joint_graph0(torch.nn.Module):
        def forward(self, arg0_1: "f64[]", arg1_1: "i32[]", arg2_1: "i32[]", arg3_1: "i32[]", arg4_1: "i32[]", arg5_1: "f64[]"):
            mul_1: "f64[]" = torch.ops.aten.mul.Tensor(arg5_1, arg0_1)
            mul_2: "f64[]" = torch.ops.aten.mul.Tensor(arg5_1, arg0_1);  arg5_1 = arg0_1 = None
            add: "f64[]" = torch.ops.aten.add.Tensor(mul_2, mul_1);  mul_2 = mul_1 = None
            return [add, None, None, None, None]

    class mask_graph0(torch.nn.Module):
        def forward(self, arg0_1: "i32[]", arg1_1: "i32[]", arg2_1: "i32[]", arg3_1: "i32[]"):
            full_default: "b8[]" = torch.ops.aten.full.default([], True, dtype = torch.bool, layout = torch.strided, device = device(type='GPU_TYPE', index=0), pin_memory = False)
            return full_default
""".replace(  # noqa: B950
                "GPU_TYPE", torch.device(device).type
            ),
        )

    @supported_platform
    def test_tensor_subclass_dispatch_order(self, device):
        """Test that tensor subclasses get proper dispatch priority over modes.

        This test verifies the fix that allows tensor subclasses' pyimpl to run before
        FakeTensorMode/FunctionalTensorMode implementations, preventing issues
        where subclasses that error on as_strided would fail in flex_attention.
        """
        import torch.utils._pytree as pytree
        from torch.utils._python_dispatch import return_and_correct_aliasing

        class AsStridedErrorTensor(torch.Tensor):
            @staticmethod
            def __new__(cls, elem):
                assert isinstance(elem, torch.Tensor)
                return torch.Tensor._make_wrapper_subclass(
                    cls,
                    elem.shape,
                    strides=elem.stride(),
                    storage_offset=elem.storage_offset(),
                    dtype=elem.dtype,
                    layout=elem.layout,
                    device=elem.device,
                    requires_grad=elem.requires_grad,
                )

            def __init__(self, elem):
                self.elem = elem

            def __repr__(self):
                return f"AsStridedErrorTensor({self.elem})"

            def __tensor_flatten__(self):
                return ["elem"], None

            @staticmethod
            def __tensor_unflatten__(inner_tensors, meta, outer_size, outer_stride):
                assert meta is None
                elem = inner_tensors["elem"]
                return AsStridedErrorTensor(elem)

            @classmethod
            def __torch_dispatch__(cls, func, types, args, kwargs=None):
                # Error if as_strided is called
                if func is torch.ops.aten.as_strided.default:
                    raise RuntimeError("as_strided was called on AsStridedErrorTensor!")

                if kwargs is None:
                    kwargs = {}
                args_elem = pytree.tree_map_only(
                    AsStridedErrorTensor, lambda x: x.elem, args
                )
                kwargs_elem = pytree.tree_map_only(
                    AsStridedErrorTensor, lambda x: x.elem, kwargs
                )

                out = func(*args_elem, **kwargs_elem)

                def wrap_output(x):
                    if isinstance(x, torch.Tensor):
                        return AsStridedErrorTensor(x)
                    return x

                out_wrapped = pytree.tree_map(wrap_output, out)
                return return_and_correct_aliasing(func, args, kwargs, out_wrapped)

        from torch._higher_order_ops.flex_attention import (
            flex_attention as flex_attention_hop,
        )

        @flex_attention_hop.py_impl(AsStridedErrorTensor)
        def flex_attention_as_strided_error_tensor(
            query: torch.Tensor,
            key: torch.Tensor,
            value: torch.Tensor,
            score_mod,
            block_mask,
            scale,
            kernel_options,
            score_mod_other_buffers=(),
            mask_mod_other_buffers=(),
        ):
            inner_q, inner_k, inner_v = query.elem, key.elem, value.elem
            out, lse, max_scores = flex_attention_hop(
                inner_q,
                inner_k,
                inner_v,
                score_mod,
                block_mask,
                scale,
                kernel_options,
                score_mod_other_buffers,
                mask_mod_other_buffers,
            )
            return (
                AsStridedErrorTensor(out),
                AsStridedErrorTensor(lse),
                AsStridedErrorTensor(max_scores),
            )

        # Test setup
        B, H, S, D = 2, 1, 128, 16
        dtype = torch.float32

        # Create regular tensors
        query_elem = torch.randn(B, H, S, D, device=device, dtype=dtype)
        key_elem = torch.randn(B, H, S, D, device=device, dtype=dtype)
        value_elem = torch.randn(B, H, S, D, device=device, dtype=dtype)

        # Test 1: Verify as_strided raises error when called directly on AsStridedErrorTensor
        test_tensor = AsStridedErrorTensor(query_elem)
        with self.assertRaisesRegex(
            RuntimeError, "as_strided was called on AsStridedErrorTensor!"
        ):
            torch.as_strided(
                test_tensor, size=(B, H, S, D), stride=test_tensor.stride()
            )

        # Test 2: Run flex_attention with normal tensors first
        compiled_fn = torch.compile(flex_attention, backend="aot_eager")
        normal_out, normal_lse = compiled_fn(
            query_elem, key_elem, value_elem, return_lse=True
        )

        # Test 3: Wrap in our subclass
        query = AsStridedErrorTensor(query_elem)
        key = AsStridedErrorTensor(key_elem)
        value = AsStridedErrorTensor(value_elem)

        # This should NOT error with as_strided after the fix
        # Before the fix, it would error because FakeTensorMode would directly
        # call flex_attention_fake_impl which uses as_strided
        out, lse = compiled_fn(query, key, value, return_lse=True)
        # Verify we got valid output
        self.assertIsInstance(out, AsStridedErrorTensor)
        self.assertIsInstance(lse, AsStridedErrorTensor)
        self.assertEqual(out.shape, (B, H, S, D))
        self.assertEqual(lse.shape, (B, H, S))

        # Test 4: Compare outputs between normal tensors and subclassed tensors
        torch.testing.assert_close(out.elem, normal_out, rtol=1e-5, atol=1e-5)
        torch.testing.assert_close(lse.elem, normal_lse, rtol=1e-5, atol=1e-5)

    @supported_platform
    @skip_on_cuda
    def test_cpu_error_message_return_lse(self, device):
        make_tensor = functools.partial(
            torch.randn,
            (2, 2, 128, 16),
            device="cpu",
            dtype=torch.float32,
            requires_grad=False,
        )
        query, key, value = make_tensor(), make_tensor(), make_tensor()
        attention = torch.compile(flex_attention)
        with self.assertRaisesRegex(
            torch._inductor.exc.InductorError,
            r"NotImplementedError: torch.compile on CPU only supports inference and `return_lse` is not supported yet.",
        ):
            attention(query, key, value, return_lse=True)

    @unittest.skipIf(not TEST_MULTIGPU, "detected only one GPU")
    def test_device_cuda_1(self, device):
        class TestModule(torch.nn.Module):
            def forward(self, q, k, v, block_mask):
                return flex_attention(q, k, v, block_mask=block_mask)

        q = torch.randn(1, 1, 256, 32, device="cuda:1", dtype=torch.bfloat16)
        k = torch.randn(1, 1, 256, 32, device="cuda:1", dtype=torch.bfloat16)
        v = torch.randn(1, 1, 256, 32, device="cuda:1", dtype=torch.bfloat16)
        mask = create_block_mask(
            lambda b, h, q_idx, kv_idx: q_idx >= kv_idx,
            B=None,
            H=None,
            Q_LEN=256,
            KV_LEN=256,
            device="cuda:1",
        )
        mod = torch.compile(TestModule())
        attn_output = mod(q, k, v, mask)
        self.assertEqual(attn_output.device, torch.device("cuda:1"))

    @supported_platform
    @skip_on_cpu
    @common_utils.parametrize(
        "ops_to_save",
        [
            [
                torch.ops.aten.mm.default,
            ],
            [
                flex_attention_hop,
            ],
            [torch.ops.aten.mm.default, flex_attention_hop],
        ],
    )
    def test_selective_ac(self, device, ops_to_save):
        class FlexAttentionModule(nn.Module):
            def __init__(self, hidden_size, num_heads):
                super().__init__()
                self.hidden_size = hidden_size
                self.num_heads = num_heads
                self.head_dim = hidden_size // num_heads

                # In-projections (query, key, value)
                self.q_proj = nn.Linear(hidden_size, hidden_size)
                self.k_proj = nn.Linear(hidden_size, hidden_size)
                self.v_proj = nn.Linear(hidden_size, hidden_size)

                # Out-projection
                self.out_proj = nn.Linear(hidden_size, hidden_size)

            def forward(self, x):
                batch_size, seq_len, _ = x.size()

                # Project queries, keys, and values
                q = (
                    self.q_proj(x)
                    .view(batch_size, seq_len, self.num_heads, self.head_dim)
                    .transpose(1, 2)
                )
                k = (
                    self.k_proj(x)
                    .view(batch_size, seq_len, self.num_heads, self.head_dim)
                    .transpose(1, 2)
                )
                v = (
                    self.v_proj(x)
                    .view(batch_size, seq_len, self.num_heads, self.head_dim)
                    .transpose(1, 2)
                )

                # Apply flex attention
                attn_output = flex_attention(
                    q,
                    k,
                    v,
                )

                # Reshape output
                attn_output = (
                    attn_output.transpose(1, 2)
                    .contiguous()
                    .view(batch_size, seq_len, self.hidden_size)
                )

                # Out projection
                output = self.out_proj(attn_output)

                return output

        from torch.utils.checkpoint import (
            checkpoint,
            create_selective_checkpoint_contexts,
        )

        context_fn = functools.partial(
            create_selective_checkpoint_contexts, ops_to_save
        )

        # Define a model that uses FlexAttention with selective activation checkpointing
        class SacModule(nn.Module):
            def __init__(self, hidden_size, num_heads, context_fn):
                super().__init__()
                self.flex_attn = FlexAttentionModule(hidden_size, num_heads)
                self.context_fn = context_fn

            def forward(self, x):
                def flex_attn_fn(x):
                    return self.flex_attn(x)

                output = checkpoint(
                    flex_attn_fn,
                    x,
                    use_reentrant=False,
                    context_fn=self.context_fn,
                )

                return output

        flex_module = SacModule(hidden_size=512, num_heads=8, context_fn=context_fn).to(
            device, dtype=torch.bfloat16
        )
        x = torch.ones(8, 1024, 512, device=device, dtype=torch.bfloat16)

        # Run without compilation
        output_module = flex_module(x)
        compiled_module = torch.compile(flex_module)
        output_compiled = compiled_module(x)

        torch.testing.assert_close(output_module, output_compiled, rtol=1e-2, atol=1e-2)

        # Calculate gradients and compare them
        x.requires_grad_(True)
        output_module = flex_module(x)
        output_compiled = compiled_module(x)
        grad_output = torch.ones_like(output_module)

        grad_module = torch.autograd.grad(
            outputs=output_module, inputs=x, grad_outputs=grad_output, retain_graph=True
        )[0]

        grad_compiled = torch.autograd.grad(
            outputs=output_compiled, inputs=x, grad_outputs=grad_output
        )[0]

        torch.testing.assert_close(grad_module, grad_compiled, rtol=1e-2, atol=1e-2)

    @supported_platform
    @skip_on_cpu
    def test_validate_small_embedding_size_error_message(self, device):
        # eager support for small embedding size
        q, k, v = [torch.randn(2, 2, 128, 8, device=device) for _ in range(3)]
        flex_attention(q, k, v)

        # compiled cpu support for small embedding size
        q, k, v = [torch.randn(2, 2, 128, 8, device=device) for _ in range(3)]
        flex_attention(q, k, v)

        # compiled gpu kernel does not support small embedding size
        q, k, v = [torch.randn(2, 2, 128, 8, device=device) for _ in range(3)]
        compiled_fa = torch.compile(flex_attention)

        with self.assertRaisesRegex(
            torch._inductor.exc.InductorError,
            "NYI: embedding dimension of the query, key, and value must be "
            "at least 16 but got E=8 and Ev=8",
        ):
            compiled_fa(q, k, v)

        # compiled gpu kernel supports large embedding size
        q, k, v = [torch.randn(2, 2, 128, 16, device=device) for _ in range(3)]
        compiled_fa = torch.compile(flex_attention)

    @unittest.skipIf(
        not has_triton() or not HAS_WARP_SPEC,
        reason="FBCODE Triton is required for this test",
    )
    def test_triton_template_warp_specialization(self, device):
        def make_tensor():
            return torch.rand(4, 16, 4096, 64, device=device, dtype=torch.bfloat16)

        q, k, v = make_tensor(), make_tensor(), make_tensor()
        flex_compiled = torch.compile(flex_attention, fullgraph=True)

        positional_args = (q, k, v)
        keyword_args = {
            "kernel_options": {
                "num_warps": 4,
                "num_consumer_groups": 2,
                "num_buffers_warp_spec": 3,
            }
        }

        # Check if kernel code contains warp specialization parameters
        _, kernel_code = run_and_get_code(
            flex_compiled,
            *positional_args,
            **keyword_args,
        )
        assert kernel_code is not None, "Failed to retrieve compiled kernel code"
        assert "num_consumer_groups" in kernel_code[0], (
            "num_consumer_groups missing in kernel definition"
        )
        assert "num_buffers_warp_spec" in kernel_code[0], (
            "num_buffers_warp_spec missing in kernel definition"
        )

        # Validate correctness
        C1 = flex_compiled(q, k, v)
        C2 = flex_attention(q, k, v)

        assert torch.allclose(C1, C2, atol=1e-2, rtol=1e-2), (
            "Warp specialized kernel result differs from reference"
        )

    @supported_platform
    @skip_on_cpu
    @skipCUDAIf(not has_triton_tma_device(), "Requires TMA enabled CUDA device")
    def test_tma_with_customer_kernel_options(self, device):
        make_tensor = functools.partial(
            torch.ones,
            (1, 1, 256, 128),
            device=device,
            dtype=torch.bfloat16,
        )
        query, key, value = make_tensor(), make_tensor(), make_tensor()

        kernel_options_1 = {
            "BLOCK_M": 128,
            "BLOCK_N": 128,
            "USE_TMA": False,
        }
        kernel_options_2 = {"BLOCK_M": 128, "BLOCK_N": 128, "USE_TMA": True}

        flex_compile = torch.compile(flex_attention, fullgraph=True, dynamic=True)
        out_compiled = flex_compile(query, key, value, kernel_options=kernel_options_1)
        out_tma_compiled = flex_compile(
            query, key, value, kernel_options=kernel_options_2
        )

        # vanilla compiled vs TMA compiled
        torch.testing.assert_close(out_tma_compiled, out_compiled, atol=2e-1, rtol=2e-1)

    @supported_platform
    @skip_on_cpu
    def test_large_batch_heads_grid_dimension(self, device):
        B, H, S, D = 22720, 3, 64, 32

        make_tensor = functools.partial(
            torch.randn,
            (B, H, S, D),
            device=device,
            dtype=torch.float16,
            requires_grad=True,
        )

        query, key, value = make_tensor(), make_tensor(), make_tensor()

        flex_compile = torch.compile(flex_attention, fullgraph=True, dynamic=True)
        out_compiled = flex_compile(query, key, value)

        self.assertEqual(out_compiled.shape, (B, H, S, D))

        grad_output = torch.randn_like(out_compiled)
        out_compiled.backward(grad_output)

        self.assertIsNotNone(query.grad)
        self.assertIsNotNone(key.grad)
        self.assertIsNotNone(value.grad)
        self.assertEqual(query.grad.shape, query.shape)
        self.assertEqual(key.grad.shape, key.shape)
        self.assertEqual(value.grad.shape, value.shape)

    @supported_platform
    def test_debug_flag_disables_internal_compilation(self, device):
        """Test that _FLEX_ATTENTION_DISABLE_COMPILE_DEBUG flag bypasses internal compilation."""
        import torch.nn.attention.flex_attention as fa

        original_flag = fa._FLEX_ATTENTION_DISABLE_COMPILE_DEBUG
        original_warnings_shown = fa._WARNINGS_SHOWN.copy()

        try:
            B, H, S, D = 1, 1, 128, 64
            query = torch.randn(B, H, S, D, device=device, dtype=torch.float32)
            key = torch.randn(B, H, S, D, device=device, dtype=torch.float32)
            value = torch.randn(B, H, S, D, device=device, dtype=torch.float32)

            def simple_score_mod(score, b, h, q_idx, kv_idx):
                return score

            # Test with debug flag False - should warn
            fa._FLEX_ATTENTION_DISABLE_COMPILE_DEBUG = False
            fa._WARNINGS_SHOWN.clear()

            with self.assertWarns(UserWarning) as cm:
                out_compiled = fa.flex_attention(
                    query, key, value, score_mod=simple_score_mod
                )

            self.assertIn(
                "flex_attention called without torch.compile", str(cm.warning)
            )

            # Test with debug flag True - should NOT warn
            fa._FLEX_ATTENTION_DISABLE_COMPILE_DEBUG = True

            # Should not error
            with warnings.catch_warnings():
                warnings.simplefilter("error")
                out_debug = fa.flex_attention(
                    query, key, value, score_mod=simple_score_mod
                )

            torch.testing.assert_close(out_compiled, out_debug, rtol=1e-4, atol=1e-4)

        finally:
            fa._FLEX_ATTENTION_DISABLE_COMPILE_DEBUG = original_flag
            fa._WARNINGS_SHOWN = original_warnings_shown


class TestBlockMask(InductorTestCase):
    def setUp(self):
        super().setUp()

    @supported_platform
    def test_block_mask_attributes(self, device):
        offset = torch.zeros(8, device=device)

        def causal_mask(b, h, q, kv):
            return (q + (offset[b] * 128)) >= kv

        block_mask = create_block_mask(causal_mask, 4, 2, 2048, 2048, device=device)
        self.assertEqual(block_mask.shape, (4, 2, 2048, 2048))
        self.assertEqual(block_mask[0].shape, (2, 2048, 2048))
        self.assertEqual(block_mask[0, 0].shape, (2048, 2048))
        self.assertEqual(block_mask.numel(), 4 * 2 * 2048 * 2048)
        self.assertEqual(block_mask.sparsity(), 46.875)
        self.assertEqual(block_mask[0].sparsity(), 46.875)
        self.assertEqual(block_mask[1, 0].sparsity(), 46.875)
        self.assertEqual(block_mask.sparsity(), block_mask[1].sparsity())

        offset = torch.arange(8, device=device)
        block_mask = create_block_mask(causal_mask, 8, 1, 2048, 2048, device=device)
        self.assertEqual(block_mask.sparsity(), 29.1015625)
        self.assertTrue(block_mask.sparsity() < block_mask[0].sparsity())
        self.assertTrue(block_mask[0].sparsity() > block_mask[1].sparsity())

    @supported_platform
    @common_utils.parametrize("BLOCK_SIZE", [32, 64, 128, 256, (32, 64), (64, 32)])
    def test_block_size_changes(self, device, BLOCK_SIZE: Union[int, tuple[int, int]]):
        B, H, Q_LEN, KV_LEN = 4, 2, 2048, 2048

        if isinstance(BLOCK_SIZE, int):
            Q_BLOCK_SIZE = BLOCK_SIZE
            KV_BLOCK_SIZE = BLOCK_SIZE
        else:
            Q_BLOCK_SIZE, KV_BLOCK_SIZE = BLOCK_SIZE

        block_mask = create_block_mask(
            noop_mask, B, H, Q_LEN, KV_LEN, BLOCK_SIZE=BLOCK_SIZE, device=device
        )

        self.assertEqual(block_mask.BLOCK_SIZE, (Q_BLOCK_SIZE, KV_BLOCK_SIZE))
        self.assertEqual(block_mask.shape, (B, H, Q_LEN, KV_LEN))

    @supported_platform
    def test_getitem(self, device):
        offset = torch.zeros(8, device=device)

        def causal_mask(b, h, q, kv):
            return (q + (offset[b] * 128)) >= kv

        block_mask = create_block_mask(causal_mask, 4, 2, 512, 512, device=device)
        assert block_mask.kv_num_blocks.shape == (4, 2, 4)
        assert block_mask.kv_indices.shape == (4, 2, 4, 4)

        # Index on batch dimension
        new_block_mask = block_mask[0]
        assert new_block_mask.kv_num_blocks.shape == (2, 4)
        assert new_block_mask.kv_indices.shape == (2, 4, 4)

        # Index on batch and head dimension
        new_block_mask = block_mask[0, 1]
        assert new_block_mask.kv_num_blocks.shape == (4,)
        assert new_block_mask.kv_indices.shape == (4, 4)

        # slicing on batch and head dimension
        new_block_mask = block_mask[0:2, 1:2]
        assert new_block_mask.kv_num_blocks.shape == (2, 1, 4)
        assert new_block_mask.kv_indices.shape == (2, 1, 4, 4)

        # slicing on batch, head, and query dimension
        new_block_mask = block_mask[0:2, 1:2, torch.tensor([1], dtype=torch.int32)]
        assert new_block_mask.kv_num_blocks.shape == (2, 1, 1)
        assert new_block_mask.kv_indices.shape == (2, 1, 1, 4)

        # slicing on batch, head, and query dimension
        q_index = torch.tensor([0], dtype=torch.int32)
        new_block_mask = block_mask[:, :, q_index]

        self.assertEqual(new_block_mask.kv_num_blocks.ndim, 3)
        self.assertEqual(new_block_mask.kv_indices.ndim, 4)
        torch.testing.assert_close(
            new_block_mask.kv_num_blocks,
            block_mask.kv_num_blocks[:, :, q_index],
        )
        torch.testing.assert_close(
            new_block_mask.kv_indices, block_mask.kv_indices[:, :, q_index, :]
        )

        if block_mask.full_kv_num_blocks is not None:
            assert new_block_mask.full_kv_num_blocks is not None
            assert new_block_mask.full_kv_indices is not None
            torch.testing.assert_close(
                new_block_mask.full_kv_num_blocks,
                block_mask.full_kv_num_blocks[:, :, q_index],
            )
            torch.testing.assert_close(
                new_block_mask.full_kv_indices,
                block_mask.full_kv_indices[:, :, q_index, :],
            )

    @supported_platform
    def test_block_mask_device_change(self, device):
        device = torch.device(device)
        offset = torch.zeros(8, device=device)

        def causal_mask(b, h, q, kv):
            return (q + (offset[b] * 128)) >= kv

        block_mask = create_block_mask(causal_mask, 1, 1, 512, 512, device=device)
        assert block_mask.kv_indices.device.type == device.type
        assert block_mask.kv_num_blocks.device.type == device.type
        assert block_mask.q_indices.device.type == device.type
        assert block_mask.q_num_blocks.device.type == device.type

        block_mask = block_mask.to("cpu")
        assert block_mask.kv_indices.is_cpu
        assert block_mask.kv_num_blocks.is_cpu
        assert block_mask.q_indices.is_cpu
        assert block_mask.q_num_blocks.is_cpu

        block_mask = block_mask.to(device)
        assert block_mask.kv_indices.device.type == device.type
        assert block_mask.kv_num_blocks.device.type == device.type
        assert block_mask.q_indices.device.type == device.type
        assert block_mask.q_num_blocks.device.type == device.type

    @supported_platform
    def test_compiling_create_block_mask(self, device):
        seq = torch.arange(512, device=device) // 127

        def mask_mod(b, h, q, kv):
            return (q >= kv) & (seq[q] == seq[kv])

        block_mask = torch.compile(create_block_mask, fullgraph=True)(
            mask_mod, 1, 1, 512, 512, device=device
        )
        self.assertIsInstance(block_mask, BlockMask)
        self.assertEqual(block_mask.kv_num_blocks.shape, torch.Size((1, 1, 4)))
        self.assertEqual(block_mask.kv_indices.shape, torch.Size((1, 1, 4, 4)))

    @supported_platform
    def test_compiling_create_block_mask_no_recompile(self, device):
        def mask_mod(b, h, q, kv):
            return q >= kv

        torch._dynamo.reset()
        block_mask = torch.compile(create_block_mask)(
            mask_mod, 2, 4, 1024, 1024, device=device
        )
        self.assertIsInstance(block_mask, BlockMask)
        self.assertEqual(block_mask.kv_num_blocks.shape, torch.Size((2, 4, 8)))
        self.assertEqual(block_mask.kv_indices.shape, torch.Size((2, 4, 8, 8)))
        self.assertEqual(torch._dynamo.utils.counters["aot_autograd"]["ok"], 1)

        # automatic dynamic shapes triggered and recompilation.
        block_mask = torch.compile(create_block_mask)(
            mask_mod, 4, 8, 2048, 2048, device=device
        )
        self.assertIsInstance(block_mask, BlockMask)
        self.assertEqual(block_mask.kv_num_blocks.shape, torch.Size((4, 8, 16)))
        self.assertEqual(block_mask.kv_indices.shape, torch.Size((4, 8, 16, 16)))
        self.assertEqual(torch._dynamo.utils.counters["aot_autograd"]["ok"], 2)

        # no recompilation.
        block_mask = torch.compile(create_block_mask)(
            mask_mod, 6, 16, 3072, 3072, device=device
        )
        self.assertIsInstance(block_mask, BlockMask)
        self.assertEqual(block_mask.kv_num_blocks.shape, torch.Size((6, 16, 24)))
        self.assertEqual(block_mask.kv_indices.shape, torch.Size((6, 16, 24, 24)))
        self.assertEqual(torch._dynamo.utils.counters["aot_autograd"]["ok"], 2)

    @supported_platform
    def test_block_mask_viz(self, device):
        def causal_mask(b, h, q, kv):
            return q >= kv

        block_mask = create_block_mask(causal_mask, 1, 1, 2048, 2048, device=device)

        def replace_non_printable(s):
            def replace(c):
                if c not in string.printable:
                    return "@"
                elif c == " ":
                    return "s"
                return c

            return "".join(replace(c) for c in s)

        self.assertExpectedInline(
            replace_non_printable(str(block_mask)),
            """\
BlockMask(shape=(1,s1,s2048,s2048),ssparsity=46.88%,s
(0,s0)
@@ssssssssssssssssssssssssssssss
@@@@ssssssssssssssssssssssssssss
@@@@@@ssssssssssssssssssssssssss
@@@@@@@@ssssssssssssssssssssssss
@@@@@@@@@@ssssssssssssssssssssss
@@@@@@@@@@@@ssssssssssssssssssss
@@@@@@@@@@@@@@ssssssssssssssssss
@@@@@@@@@@@@@@@@ssssssssssssssss
@@@@@@@@@@@@@@@@@@ssssssssssssss
@@@@@@@@@@@@@@@@@@@@ssssssssssss
@@@@@@@@@@@@@@@@@@@@@@ssssssssss
@@@@@@@@@@@@@@@@@@@@@@@@ssssssss
@@@@@@@@@@@@@@@@@@@@@@@@@@ssssss
@@@@@@@@@@@@@@@@@@@@@@@@@@@@ssss
@@@@@@@@@@@@@@@@@@@@@@@@@@@@@@ss
@@@@@@@@@@@@@@@@@@@@@@@@@@@@@@@@
)""",
        )

        offset = torch.arange(8, device=device)

        def causal_offset_mask(b, h, q, kv):
            return (q + offset[b] * 128) >= kv

        block_mask = create_block_mask(
            causal_offset_mask, 8, 1, 2048, 2048, device=device
        )
        str_block_mask = str(block_mask)
        self.assertTrue("sparsity=29.10" in str_block_mask)

    def generate_test_inputs(self, full_seq_len: bool, device):
        if full_seq_len:
            kv_num_blocks = torch.tensor([1], dtype=torch.int32, device=device).view(
                1, 1, 1
            )
            kv_indices = torch.tensor([1, -1], dtype=torch.int32, device=device).view(
                1, 1, 1, 2
            )
            full_kv_num_blocks = torch.tensor(
                [1], dtype=torch.int32, device=device
            ).view(1, 1, 1)
            full_kv_indices = torch.tensor(
                [0, -1], dtype=torch.int32, device=device
            ).view(1, 1, 1, 2)
        else:
            kv_num_blocks = torch.tensor([2], dtype=torch.int32, device=device).view(
                1, 1, 1
            )
            kv_indices = torch.tensor([0, 1], dtype=torch.int32, device=device).view(
                1, 1, 1, 2
            )
            full_kv_indices = None
            full_kv_num_blocks = None
        return kv_num_blocks, kv_indices, full_kv_num_blocks, full_kv_indices

    @supported_platform
    @common_utils.parametrize("full_indices", [False, True])
    def test_from_kv_blocks(self, device, full_indices: bool):
        (
            kv_num_blocks,
            kv_indices,
            full_kv_num_blocks,
            full_kv_indices,
        ) = self.generate_test_inputs(full_indices, device=device)

        block_mask = BlockMask.from_kv_blocks(
            kv_num_blocks, kv_indices, full_kv_num_blocks, full_kv_indices
        )

        self.assertIsInstance(block_mask, BlockMask)
        torch.testing.assert_close(block_mask.kv_num_blocks, kv_num_blocks)
        torch.testing.assert_close(block_mask.kv_indices, kv_indices)

        if full_indices:
            torch.testing.assert_close(
                block_mask.full_kv_num_blocks, full_kv_num_blocks
            )
            torch.testing.assert_close(block_mask.full_kv_indices, full_kv_indices)
            torch.testing.assert_close(
                block_mask.q_num_blocks,
                torch.tensor([0, 1], dtype=torch.int32, device=device).view(1, 1, 2),
            )
            torch.testing.assert_close(
                block_mask.q_indices,
                torch.tensor([0, 0], dtype=torch.int32, device=device).view(1, 1, 2, 1),
            )
            torch.testing.assert_close(
                block_mask.full_q_num_blocks,
                torch.tensor([1, 0], dtype=torch.int32, device=device).view(1, 1, 2),
            )
            torch.testing.assert_close(
                block_mask.full_q_indices,
                torch.tensor([0, 0], dtype=torch.int32, device=device).view(1, 1, 2, 1),
            )

        else:
            torch.testing.assert_close(
                block_mask.q_num_blocks,
                torch.tensor([1, 1], dtype=torch.int32, device=device).view(1, 1, 2),
            )
            torch.testing.assert_close(
                block_mask.q_indices,
                torch.tensor([0, 0], dtype=torch.int32, device=device).view(1, 1, 2, 1),
            )
            self.assertIsNone(block_mask.full_kv_num_blocks)
            self.assertIsNone(block_mask.full_kv_indices)
            self.assertIsNone(block_mask.full_q_num_blocks)
            self.assertIsNone(block_mask.full_q_indices)

    @supported_platform
    def test_block_size(self, device):
        kv_num_blocks, kv_indices, _, _ = self.generate_test_inputs(False, device)
        block_mask = BlockMask.from_kv_blocks(kv_num_blocks, kv_indices)
        self.assertEqual(
            block_mask.BLOCK_SIZE,
            (_DEFAULT_SPARSE_BLOCK_SIZE, _DEFAULT_SPARSE_BLOCK_SIZE),
        )

        custom_block_size = (64, 64)
        block_mask_custom = BlockMask.from_kv_blocks(
            kv_num_blocks, kv_indices, BLOCK_SIZE=custom_block_size
        )
        self.assertEqual(block_mask_custom.BLOCK_SIZE, custom_block_size)

    @supported_platform
    def test_upcast_appropriately(self, device):
        q = torch.randn((1, 1, 128, 16), dtype=torch.float16, device=device)
        k = torch.randn((1, 1, 128, 16), dtype=torch.float16, device=device)
        v = torch.randn((1, 1, 128, 16), dtype=torch.float16, device=device)
        mass = torch.ones((1), dtype=torch.float16, device=device)

        def score_mod(score, b, h, q_idx, kv_idx):
            return score + torch.log(mass[0])

        torch.compile(flex_attention)(q, k, v, score_mod=score_mod)

    @supported_platform
    def test_init_mismatched_full_kv(self, device):
        kv_num_blocks, kv_indices, full_kv_num_blocks, _ = self.generate_test_inputs(
            True, device
        )

        with self.assertRaises(AssertionError):
            BlockMask(
                kv_num_blocks=kv_num_blocks,
                kv_indices=kv_indices,
                full_kv_num_blocks=full_kv_num_blocks,
                full_kv_indices=None,  # Mismatched, should raise error
                q_num_blocks=kv_num_blocks,
                q_indices=kv_indices,
                full_q_num_blocks=None,
                full_q_indices=None,
                BLOCK_SIZE=(64, 64),
                mask_mod=noop_mask,
                seq_lengths=(1, 1),
            )

    @supported_platform
    def test_init_mismatched_full_q(self, device):
        kv_num_blocks, kv_indices, _, _ = self.generate_test_inputs(False, device)

        with self.assertRaises(AssertionError):
            BlockMask(
                kv_num_blocks=kv_num_blocks,
                kv_indices=kv_indices,
                full_kv_num_blocks=None,
                full_kv_indices=None,
                q_num_blocks=kv_num_blocks,
                q_indices=kv_indices,
                full_q_num_blocks=kv_num_blocks,
                full_q_indices=None,  # Mismatched, should raise error
                BLOCK_SIZE=(64, 64),
                mask_mod=noop_mask,
                seq_lengths=(1, 1),
            )

    @supported_platform
    def test_doc_mask_clamped_repro(self, device):
        def _offsets_to_doc_ids_tensor(offsets):
            device = offsets.device
            counts = offsets[1:] - offsets[:-1]
            return torch.repeat_interleave(
                torch.arange(len(counts), device=device, dtype=torch.int32), counts
            )

        def length_to_offsets(
            lengths: list[int], device: Union[str, torch.device]
        ) -> Tensor:
            offsets = [0]
            offsets.extend(lengths)
            offsets = torch.tensor(offsets, device=device, dtype=torch.int32)
            offsets = torch.cumsum(offsets, dim=-1)
            return offsets

        def generate_doc_mask_mod(offsets: Tensor) -> _mask_mod_signature:
            document_id = _offsets_to_doc_ids_tensor(offsets)

            def doc_mask_mod(b, h, q_idx, kv_idx):
                same_doc = document_id[q_idx] == document_id[kv_idx]
                return same_doc

            return doc_mask_mod

        random.seed(0)

        def generate_random_lengths(total_length, num_documents):
            lengths = [1] * num_documents
            remaining_length = total_length - num_documents
            for _ in range(remaining_length):
                index = random.randint(0, num_documents - 1)
                lengths[index] += 1
            return lengths

        max_seq_len, doc_count = 128, 4
        SEQ_LEN = max_seq_len

        lengths = generate_random_lengths(max_seq_len, doc_count)
        offsets = length_to_offsets(lengths, device)

        document_causal_mask = generate_doc_mask_mod(offsets)
        block_mask_compiled = torch.compile(create_block_mask)(
            document_causal_mask,
            1,
            1,
            SEQ_LEN,
            SEQ_LEN,
            device=device,
        )
        block_mask = torch.compile(create_block_mask)(
            document_causal_mask,
            1,
            1,
            SEQ_LEN,
            SEQ_LEN,
            device=device,
        )
        self.assertEqual(block_mask_compiled.kv_indices, block_mask.kv_indices)
        self.assertEqual(
            block_mask_compiled.full_kv_indices, block_mask.full_kv_indices
        )
        for i in range(5):
            lengths = generate_random_lengths(1024 + i, 5)
            offsets = length_to_offsets(lengths, device)
            doc_ids = _offsets_to_doc_ids_tensor(offsets)

            def doc_mask_mod(b, h, q_idx, kv_idx):
                return (
                    doc_ids[q_idx.clamp(0, doc_ids.shape[0] - 1)]
                    == doc_ids[kv_idx.clamp(0, doc_ids.shape[0] - 1)]
                )

            q, k, v = (
                torch.randn(1, 12, 1024 + i, 64, device=device) for _ in range(3)
            )
            block_mask = create_block_mask(
                doc_mask_mod, None, None, 1024 + i, 1024 + i, device=device
            )
            torch.compile(flex_attention)(q, k, v, block_mask=block_mask)

    @supported_platform
    def test_eager_tracing_correctness(self, device):
        qk_dims = 64
        v_dims = 128
        q_heads = 4
        kv_heads = 2
        seq_len = 256
        batch_size = 1

        make_tensor = functools.partial(torch.randn, device=device, dtype=torch.float16)
        q = make_tensor(*(batch_size, q_heads, seq_len, qk_dims))
        k = make_tensor(*(batch_size, kv_heads, seq_len, qk_dims))
        v = make_tensor(*(batch_size, kv_heads, seq_len, v_dims))

        def flex_attention_fn():
            out = flex_attention(q, k, v, enable_gqa=True)
            return out.view(batch_size, q_heads, seq_len, 2, 64)

        # Run with compilation
        compiled_fn = torch.compile(flex_attention_fn, fullgraph=True)
        result = compiled_fn()

        # Assert expected output shape
        expected_shape = (batch_size, q_heads, seq_len, 2, 64)
        self.assertEqual(
            result.shape,
            expected_shape,
            f"Expected output shape {expected_shape}, but got {result.shape}",
        )

    @supported_platform
    @skip_on_xpu
    def test_create_is_cuda_graphable(self, device):
        def mask_mod(b, h, q, kv):
            return q >= kv

        g = torch.cuda.CUDAGraph()

        with torch.cuda.graph(g):
            create_block_mask(mask_mod, None, None, 256, 256)

        g.replay()

    @common_utils.parametrize("compile", [False, True])
    @supported_platform
    def test_block_mask_vs_sequence_lengths(self, device, compile):
        if compile:
            flex_attention_call = torch.compile(flex_attention)
        else:
            flex_attention_call = flex_attention

        def mask_mod(b, h, q_idx, kv_idx):
            return q_idx >= kv_idx

        def create_inputs(S):
            q, k, v = (
                torch.randn(
                    1, 8, S, 64, dtype=torch.float16, requires_grad=True, device=device
                )
                for _ in range(3)
            )
            return q, k, v

        block_mask = create_block_mask(mask_mod, None, None, 1024, 1024, device=device)
        flex_attention_call(*create_inputs(1024), block_mask=block_mask)
        with self.assertRaisesRegex(ValueError, "block_mask was created for"):
            flex_attention_call(*create_inputs(2048), block_mask=block_mask)

        block_mask = create_block_mask(mask_mod, None, None, 1023, 1023, device=device)
        with self.assertRaisesRegex(ValueError, "block_mask was created for"):
            flex_attention_call(*create_inputs(1024), block_mask=block_mask)

    @supported_platform
    @common_utils.parametrize("full_indices", [False, True])
    def test_from_kv_blocks_without_q_computation(self, device, full_indices: bool):
        (
            kv_num_blocks,
            kv_indices,
            full_kv_num_blocks,
            full_kv_indices,
        ) = self.generate_test_inputs(full_indices, device=device)

        block_mask = BlockMask.from_kv_blocks(
            kv_num_blocks,
            kv_indices,
            full_kv_num_blocks,
            full_kv_indices,
            compute_q_blocks=False,
        )

        self.assertIsInstance(block_mask, BlockMask)
        self.assertEqual(block_mask.kv_num_blocks, kv_num_blocks)
        self.assertEqual(block_mask.kv_indices, kv_indices)

        self.assertIsNone(block_mask.q_num_blocks)
        self.assertIsNone(block_mask.q_indices)
        self.assertIsNone(block_mask.full_q_num_blocks)
        self.assertIsNone(block_mask.full_q_indices)

        if full_indices:
            self.assertEqual(block_mask.full_kv_num_blocks, full_kv_num_blocks)
            self.assertEqual(block_mask.full_kv_indices, full_kv_indices)
        else:
            self.assertIsNone(block_mask.full_kv_num_blocks)
            self.assertIsNone(block_mask.full_kv_indices)

    @supported_platform
    @skip_on_cpu
    def test_backward_error_with_none_q_indices(self, device):
        N_BLOCKS = 4
        B, H, S, D = 1, 1, 128, 64
        S_KV = N_BLOCKS * S

        kv_num_blocks = torch.tensor([[[N_BLOCKS]]], dtype=torch.int32, device=device)
        kv_indices = torch.tensor([[[[0, 1, 2, 3]]]], dtype=torch.int32, device=device)

        block_mask = BlockMask.from_kv_blocks(
            kv_num_blocks, kv_indices, compute_q_blocks=False
        )

        q = torch.randn(
            B, H, S, D, dtype=torch.float16, device=device, requires_grad=True
        )
        k = torch.randn(
            B, H, S_KV, D, dtype=torch.float16, device=device, requires_grad=True
        )
        v = torch.randn(
            B, H, S_KV, D, dtype=torch.float16, device=device, requires_grad=True
        )

        flex_compile = torch.compile(flex_attention, fullgraph=True)

        with torch.no_grad():
            out_no_grad = flex_compile(q, k, v, block_mask=block_mask)
            self.assertEqual(out_no_grad.shape, (B, H, S, D))

        # Forward pass with grad enabled should error immediately
        with self.assertRaisesRegex(
            RuntimeError,
            "BlockMask q_indices is None. Backward pass requires q_indices to be computed. "
            "Please create the BlockMask with compute_q_blocks=True",
        ):
            flex_compile(q, k, v, block_mask=block_mask)

    @supported_platform
    @skip_on_cpu
    def test_flex_attention_poisoned_rel_logits(self, device):
        B = 1
        H = 1
        S = 1025
        D = 64
        q, k, v = [
            torch.randn(B, H, S, D, requires_grad=True, device=device) for _ in range(3)
        ]
        rel_logits = torch.randn(2 * B, H, S, S, device=device)
        rel_logits[B:] = float("nan")

        def score_mod(score, b, h, q, kv):
            return score + rel_logits[b, h, q, kv]

        def causal(
            b: torch.Tensor, h: torch.Tensor, q: torch.Tensor, kv: torch.Tensor
        ) -> torch.Tensor:
            return q >= kv

        block_mask = create_block_mask(causal, B, H, S, S, device=device)
        out = torch.compile(flex_attention)(
            q, k, v, score_mod=score_mod, block_mask=block_mask
        )
        out.sum().backward()

        assert out.isfinite().all().item()
        assert q.grad.isfinite().all().item()
        assert k.grad.isfinite().all().item()
        assert v.grad.isfinite().all().item()

    @supported_platform
    @skip_on_cpu
    def test_flex_attention_poison_mod_fwd(self, device):
        """Div by score should cause our edge case handiling to NaN"""
        B = 1
        H = 1
        S = 257
        D = 16
        q, k, v = [
            torch.randn(B, H, S, D, requires_grad=True, device=device) for _ in range(3)
        ]

        def score_mod(score, b, h, q, kv):
            return 1 / score

        def causal(
            b: torch.Tensor, h: torch.Tensor, q: torch.Tensor, kv: torch.Tensor
        ) -> torch.Tensor:
            return q >= kv

        block_mask = create_block_mask(causal, B, H, S, S, device=device)
        out = torch.compile(flex_attention, backend="inductor")(
            q, k, v, score_mod=score_mod, block_mask=block_mask
        )
        out.sum().backward()
        assert out.isfinite().all().item()
        assert q.grad.isfinite().all().item()
        # assert k.grad.isfinite().all().item()
        assert v.grad.isfinite().all().item()

    @supported_platform
    @skip_on_cpu
    def test_flex_attention_poison_mod_bwd(self, device):
        """log score should cause our edge case handiling for NaN in grad score"""
        B = 1
        H = 1
        S = 257
        D = 16
        q, k, v = [
            torch.randn(B, H, S, D, requires_grad=True, device=device) for _ in range(3)
        ]

        def score_mod(score, b, h, q, kv):
            return torch.where(score > 0, torch.log(score), score)

        def causal(
            b: torch.Tensor, h: torch.Tensor, q: torch.Tensor, kv: torch.Tensor
        ) -> torch.Tensor:
            return q >= kv

        block_mask = create_block_mask(causal, B, H, S, S, device=device)
        out = torch.compile(flex_attention, backend="inductor")(
            q, k, v, score_mod=score_mod, block_mask=block_mask
        )
        out.sum().backward()
        assert out.isfinite().all().item()
        assert q.grad.isfinite().all().item()
        # assert k.grad.isfinite().all().item()
        assert v.grad.isfinite().all().item()

    @supported_platform
    @skip_on_cpu
    def test_forward_pass_with_none_q_indices(self, device):
        N_BLOCKS = 4
        B, H, S, D = 1, 1, 128, 64
        S_KV = N_BLOCKS * S

        kv_num_blocks = torch.tensor([[[N_BLOCKS]]], dtype=torch.int32, device=device)
        kv_indices = torch.tensor([[[[0, 1, 2, 3]]]], dtype=torch.int32, device=device)

        block_mask = BlockMask.from_kv_blocks(
            kv_num_blocks, kv_indices, compute_q_blocks=False
        )

        q = torch.randn(
            B,
            H,
            S,
            D,
            dtype=torch.float16,
            device=device,
        )
        k = torch.randn(
            B,
            H,
            S_KV,
            D,
            dtype=torch.float16,
            device=device,
        )
        v = torch.randn(
            B,
            H,
            S_KV,
            D,
            dtype=torch.float16,
            device=device,
        )

        flex_compile = torch.compile(flex_attention, fullgraph=True)
        out = flex_compile(q, k, v, block_mask=block_mask)

        self.assertEqual(out.shape, (B, H, S, D))
        self.assertIsInstance(out, torch.Tensor)
        self.assertEqual(out.dtype, torch.float16)

    @supported_platform
    def test_block_mask_operations_with_none_q_indices(self, device):
        kv_num_blocks = torch.tensor([[[4]]], dtype=torch.int32, device=device)
        kv_indices = torch.tensor([[[[0, 1, 2, 3]]]], dtype=torch.int32, device=device)

        block_mask = BlockMask.from_kv_blocks(
            kv_num_blocks, kv_indices, compute_q_blocks=False
        )
        self.assertEqual(block_mask.shape, (1, 1, 128, 512))
        self.assertEqual(block_mask.BLOCK_SIZE, (128, 128))

        sliced_mask = block_mask[0]
        self.assertEqual(sliced_mask.shape, (1, 128, 512))
        self.assertIsNone(sliced_mask.q_indices)
        self.assertIsNone(sliced_mask.q_num_blocks)

        # Test device movement
        if device != "cpu":
            cpu_mask = block_mask.to("cpu")
            self.assertEqual(cpu_mask.kv_num_blocks.device.type, "cpu")
            self.assertIsNone(cpu_mask.q_indices)


@large_tensor_test_class("2GB", device=test_device[0])
class TestPagedAttention(InductorTestCase):
    def setUp(self):
        super().setUp()
        skipCPUIf(
            LONG_COMPILATION_ON_CPU,
            "skip UT for CPU due to long compilation time found in CI",
        )

    def _check_equal(
        self,
        golden_out: torch.Tensor,
        ref_out: torch.Tensor,
        compiled_out: torch.Tensor,
        fudge_factor: float,
        tensor_name: Optional[str] = None,
    ):
        compiled_error = (golden_out - compiled_out).abs().mean()
        ref_error = (golden_out - ref_out).abs().mean()
        if torch.isnan(compiled_error).any() or torch.isnan(ref_error).any():
            self.assertTrue(False, "Output/Grad with NaN")
        if compiled_error > ref_error * fudge_factor:
            name = tensor_name if tensor_name is not None else ""
            msg = f"{name} Compiled error {compiled_error} is greater than ref error {ref_error} by more than {fudge_factor}X."
            self.assertTrue(False, msg)

    def allocate_page_cache(self, n_pages: int, page_size: int, device: str):
        max_batch_size = 3
        paged_cache = PagedAttention(n_pages, page_size, max_batch_size, device=device)
        return paged_cache

    def cdiv(self, x, y):
        return (x + y - 1) // y

    def roundup(self, x, y):
        return (x + y - 1) // y * y

    @supported_platform
    def test_page_allocation(self, device):
        n_pages, page_size = 12, 4
        paged_cache = self.allocate_page_cache(n_pages, page_size, device=device)

        batch_reserve(paged_cache, torch.tensor([8, 24, 16]))

        with self.assertRaisesRegex(
            AssertionError, "requested 2 pages but there are only 0 empty pages"
        ):
            paged_cache.reserve(
                torch.tensor([0], device=device),
                torch.tensor([16], device=device),
            )

        paged_cache.erase(torch.tensor([1], device=device))
        paged_cache.reserve(
            torch.tensor([0], device=device),
            torch.tensor([16], device=device),
        )

    @supported_platform
    def test_allocate(self, device):
        n_pages, page_size = 12, 4
        paged_cache = self.allocate_page_cache(n_pages, page_size, device=device)

        target_seq_len = torch.tensor([3, 11, 8])
        batch_reserve(paged_cache, target_seq_len)

        expected_allocated_pages = self.cdiv(target_seq_len, page_size).sum()
        self.assertEqual(paged_cache.capacity, self.roundup(target_seq_len, page_size))
        self.assertEqual(
            len(paged_cache.empty_pages), n_pages - expected_allocated_pages
        )

        # deallocate batch 1
        paged_cache.erase(torch.tensor([1], device=device))
        target_seq_len = torch.tensor([3, 0, 8])
        expected_allocated_pages = self.cdiv(target_seq_len, page_size).sum()
        self.assertEqual(paged_cache.capacity, self.roundup(target_seq_len, page_size))
        self.assertEqual(
            len(paged_cache.empty_pages), n_pages - expected_allocated_pages
        )

        # re-allocate
        target_seq_len = torch.tensor([7, 2, 10])
        batch_reserve(paged_cache, target_seq_len)
        expected_allocated_pages = self.cdiv(target_seq_len, page_size).sum()
        self.assertEqual(paged_cache.capacity, self.roundup(target_seq_len, page_size))
        self.assertEqual(
            len(paged_cache.empty_pages), n_pages - expected_allocated_pages
        )

        # deallocate all batches
        paged_cache.erase(torch.tensor([0, 1, 2]))
        self.assertEqual(paged_cache.capacity, torch.tensor([0, 0, 0]))
        self.assertEqual(len(paged_cache.empty_pages), n_pages)

    @supported_platform
    def test_convert_logical_block_mask(self, device):
        n_pages, page_size, max_batch_size, max_seq_len = 8, 128, 2, 512
        paged_cache = PagedAttention(n_pages, page_size, max_batch_size, device=device)

        batch_reserve(paged_cache, torch.tensor([100, 200], device=device))
        batch_reserve(paged_cache, torch.tensor([150, 300], device=device))
        batch_reserve(paged_cache, torch.tensor([300, 512], device=device))
        batch_reserve(paged_cache, torch.tensor([512, 512], device=device))

        expected_page_table = torch.tensor(
            [[0, 3, 5, 7, -1, -1, -1, -1], [2, 1, 4, 6, -1, -1, -1, -1]],
            device=device,
        )
        self.assertEqual(
            paged_cache.capacity,
            torch.tensor([512, 512], device=device),
        )
        self.assertEqual(paged_cache.page_table, expected_page_table)

        # Get a block mask
        def causal_mask(b, h, q, kv):
            return q >= kv

        block_mask = create_block_mask(
            causal_mask, max_batch_size, 1, max_seq_len, max_seq_len, device=device
        )
        kv_len_tensor = torch.full(
            (max_batch_size,), max_seq_len, device=device, dtype=torch.int64
        )
        new_block_mask = paged_cache.convert_logical_block_mask(
            block_mask, kv_len=kv_len_tensor
        )

        zeros = [0, 0, 0, 0]
        # Check that the new block mask is correct
        expected_kv_num_blocks = torch.tensor(
            [[[1, 1, 1, 1]], [[1, 1, 1, 1]]], device=device, dtype=torch.int32
        )
        expected_kv_indices = torch.tensor(
            [
                [
                    [
                        [0, 3, 5, 7, *zeros],
                        [3, 0, 5, 7, *zeros],
                        [5, 0, 3, 7, *zeros],
                        [7, 0, 3, 5, *zeros],
                    ]
                ],
                [
                    [
                        [2, 1, 4, 6, *zeros],
                        [1, 2, 4, 6, *zeros],
                        [4, 2, 1, 6, *zeros],
                        [6, 2, 1, 4, *zeros],
                    ]
                ],
            ],
            device=device,
            dtype=torch.int32,
        )
        expected_full_kv_num_blocks = torch.tensor(
            [[[0, 1, 2, 3]], [[0, 1, 2, 3]]], device=device, dtype=torch.int32
        )
        expected_full_kv_indices = torch.tensor(
            [
                [
                    [
                        [0, 3, 5, 7, *zeros],
                        [0, 3, 5, 7, *zeros],
                        [0, 3, 5, 7, *zeros],
                        [0, 3, 5, 7, *zeros],
                    ]
                ],
                [
                    [
                        [2, 1, 4, 6, *zeros],
                        [2, 1, 4, 6, *zeros],
                        [2, 1, 4, 6, *zeros],
                        [2, 1, 4, 6, *zeros],
                    ]
                ],
            ],
            device=device,
            dtype=torch.int32,
        )
        self.assertEqual(new_block_mask.kv_num_blocks, expected_kv_num_blocks)
        self.assertEqual(new_block_mask.kv_indices, expected_kv_indices)
        self.assertEqual(new_block_mask.full_kv_num_blocks, expected_full_kv_num_blocks)
        self.assertEqual(new_block_mask.full_kv_indices, expected_full_kv_indices)

    @supported_platform
    def test_convert_mask_mod(self, device):
        n_pages, page_size, max_batch_size = 8, 128, 2
        paged_cache = PagedAttention(n_pages, page_size, max_batch_size, device=device)

        batch_reserve(paged_cache, torch.tensor([100, 200], device=device))
        batch_reserve(paged_cache, torch.tensor([150, 300], device=device))
        batch_reserve(paged_cache, torch.tensor([300, 512], device=device))
        batch_reserve(paged_cache, torch.tensor([512, 512], device=device))

        expected_page_table = torch.tensor(
            [[0, 3, 5, 7, -1, -1, -1, -1], [2, 1, 4, 6, -1, -1, -1, -1]],
            device=device,
        )
        self.assertEqual(
            paged_cache.capacity,
            torch.tensor([512, 512], device=device),
        )
        self.assertEqual(paged_cache.page_table, expected_page_table)

        expected_physical_to_logical = torch.tensor(
            [[0, -1, -1, 1, -1, 2, -1, 3], [-1, 1, 0, -1, 2, -1, 3, -1]],
            device=device,
        )
        self.assertEqual(paged_cache.physical_to_logical, expected_physical_to_logical)

        # Get a block mask
        def causal_mask(b, h, q, kv):
            return q >= kv

        converted_causal_mask = paged_cache.get_mask_mod(causal_mask)

        # Equivalent to: causal_mask(0, 0, 256, 128)
        self.assertEqual(converted_causal_mask(0, 0, 256, 384), True)
        # Equivalent to: causal_mask(0, 1, 256, 128)
        self.assertEqual(converted_causal_mask(0, 1, 256, 384), True)
        # Not found corresponding logical block
        self.assertEqual(converted_causal_mask(1, 0, 256, 384), False)
        # Equivalent to: causal_mask(1, 0, 64, 14)
        self.assertEqual(converted_causal_mask(1, 0, 64, 270), True)

    @supported_platform
    def test_update(self, device):
        dtype = torch.float32

        n_pages, page_size, max_batch_size, max_seq_len = 6, 2, 2, 6
        paged_cache = PagedAttention(n_pages, page_size, max_batch_size, device=device)

        n_heads, head_dim = 2, 3
        cache_shape = (1, n_heads, n_pages * page_size, head_dim)
        k_cache = torch.zeros(cache_shape, dtype=dtype, device=device)

        batch_reserve(paged_cache, torch.tensor([1, 3], device=device))
        batch_reserve(paged_cache, torch.tensor([4, 5], device=device))
        batch_reserve(paged_cache, torch.tensor([6, 6], device=device))

        expected_page_table = torch.tensor(
            [[0, 3, 5, -1, -1, -1], [2, 1, 4, -1, -1, -1]],
            device=device,
        )
        self.assertEqual(paged_cache.page_table, expected_page_table)

        batch_idx = torch.arange(max_batch_size, device=device, dtype=torch.int32)
        input_pos = (
            torch.arange(max_seq_len, device=device, dtype=torch.int32)
            .unsqueeze(0)
            .expand(max_batch_size, max_seq_len)
        )
        k = torch.arange(
            max_batch_size * n_heads * max_seq_len * head_dim,
            device=device,
            dtype=dtype,
        ).view(max_batch_size, n_heads, max_seq_len, head_dim)

        v = k.detach().clone()
        v_cache = k_cache.detach().clone()

        paged_cache.assign(batch_idx, input_pos, k, v, k_cache, v_cache)

        expected_cache = torch.tensor(
            [
                [
                    # h = 0
                    [
                        # page = 0
                        [0.0, 1.0, 2.0],
                        [3.0, 4.0, 5.0],
                        # page = 1
                        [42.0, 43.0, 44.0],
                        [45.0, 46.0, 47.0],
                        # page = 2
                        [36.0, 37.0, 38.0],
                        [39.0, 40.0, 41.0],
                        # page = 3
                        [6.0, 7.0, 8.0],
                        [9.0, 10.0, 11.0],
                        # page = 4
                        [48.0, 49.0, 50.0],
                        [51.0, 52.0, 53.0],
                        # page = 5
                        [12.0, 13.0, 14.0],
                        [15.0, 16.0, 17.0],
                    ],
                    # h = 1
                    [
                        # page = 0
                        [18.0, 19.0, 20.0],
                        [21.0, 22.0, 23.0],
                        # page = 1
                        [60.0, 61.0, 62.0],
                        [63.0, 64.0, 65.0],
                        # page = 2
                        [54.0, 55.0, 56.0],
                        [57.0, 58.0, 59.0],
                        # page = 3
                        [24.0, 25.0, 26.0],
                        [27.0, 28.0, 29.0],
                        # page = 4
                        [66.0, 67.0, 68.0],
                        [69.0, 70.0, 71.0],
                        # page = 5
                        [30.0, 31.0, 32.0],
                        [33.0, 34.0, 35.0],
                    ],
                ]
            ],
            device=device,
            dtype=dtype,
        )
        self.assertEqual(k_cache, expected_cache)

    @supported_platform
    @dtypes(*device_configs["cpu"].dtypes)
    @dtypesIfCUDA(*device_configs["cuda"].dtypes)
    @dtypesIfXPU(*device_configs["xpu"].dtypes)
    @common_utils.parametrize("score_mod", test_score_mods)
    def test_paged_builtin_score_mods(
        self, device, dtype: torch.dtype, score_mod: Callable
    ):
        n_pages, page_size, max_batch_size, max_seq_len = 32, 128, 4, 512
        n_heads, head_dim = 4, 16

        def causal_mask(b, h, q, kv):
            return q >= kv

        block_mask = create_block_mask(
            causal_mask, max_batch_size, 1, max_seq_len, max_seq_len, device=device
        )
        q = torch.randn(
            max_batch_size,
            n_heads,
            max_seq_len,
            head_dim,
            device=device,
            dtype=dtype,
            requires_grad=False,
        )
        k = torch.randn(
            max_batch_size,
            n_heads,
            max_seq_len,
            head_dim,
            device=device,
            dtype=dtype,
            requires_grad=False,
        )
        v = torch.randn(
            max_batch_size,
            n_heads,
            max_seq_len,
            head_dim,
            device=device,
            dtype=dtype,
            requires_grad=False,
        )

        q_ref, k_ref, v_ref = query_key_value_clones(q, k, v)
        q_gold, k_gold, v_gold = query_key_value_clones(q, k, v, torch.float64)

        sdpa_partial = create_attention(score_mod, block_mask, enable_gqa=False)

        golden_out = sdpa_partial(q_gold, k_gold, v_gold)
        ref_out = sdpa_partial(q_ref, k_ref, v_ref)

        MAX_CACHED_SEQ_LEN = n_pages * page_size
        k_cache = torch.zeros(
            1,
            n_heads,
            MAX_CACHED_SEQ_LEN,
            head_dim,
            device=device,
            dtype=dtype,
        )
        v_cache = torch.zeros(
            1,
            n_heads,
            MAX_CACHED_SEQ_LEN,
            head_dim,
            device=device,
            dtype=dtype,
        )

        paged_cache = PagedAttention(n_pages, page_size, max_batch_size, device=device)
        batch_reserve(paged_cache, torch.tensor([100, 200, 50, 300], device=device))
        batch_reserve(paged_cache, torch.tensor([100, 512, 300, 300], device=device))
        batch_reserve(paged_cache, torch.tensor([512, 512, 300, 300], device=device))
        batch_reserve(paged_cache, torch.tensor([512, 512, 512, 300], device=device))
        batch_reserve(paged_cache, torch.tensor([512, 512, 512, 512], device=device))

        batch_idx = torch.arange(max_batch_size, device=device, dtype=torch.int32)
        input_pos = (
            torch.arange(max_seq_len, device=device, dtype=torch.int32)
            .unsqueeze(0)
            .expand(max_batch_size, max_seq_len)
        )
        paged_cache.assign(batch_idx, input_pos, k, v, k_cache, v_cache)

        kv_len_tensor = torch.full(
            (max_batch_size,), max_seq_len, device=device, dtype=torch.int64
        )
        new_block_mask = paged_cache.convert_logical_block_mask(
            block_mask, kv_len=kv_len_tensor
        )

        compiled_sdpa = torch.compile(
            create_attention(
                paged_cache.get_score_mod(score_mod, kv_len=kv_len_tensor),
                block_mask,
                enable_gqa=False,
            )
        )
        paged_out = compiled_sdpa(q, k_cache, v_cache, block_mask=new_block_mask)

        with torch.no_grad():
            dtype = ref_out.dtype
            if dtype == torch.float32:
                fudge_factor = 10.0
            else:
                fudge_factor = 1.1

            # Checkout output
            self._check_equal(golden_out, ref_out, paged_out, fudge_factor, "Out")


@dataclass
class Params:
    batch_size: int
    num_heads: int
    seq_length: int
    head_dim: int
    dtype: torch.dtype
    config_str: Optional[str] = None

    def __str__(self):
        return f"batch:{self.batch_size}_head:{self.num_heads}_seq_len:{self.seq_length}_headdim:{self.head_dim}_dtype:{str(self.dtype).split('.')[-1]}"


def get_params(dtypes: list[torch.dtype]) -> list[Params]:
    params = []
    seq_lengths = [37, 256, 277]
    for seq_len, dtype in product(seq_lengths, dtypes):
        params.append(
            Params(
                batch_size=2, num_heads=4, seq_length=seq_len, head_dim=16, dtype=dtype
            )
        )
    return params


supports_learnable_bias = unittest.skipUnless(
    (
        (torch.cuda.is_available() and has_triton())
        and (torch.cuda.get_device_capability() >= (8, 0) or torch.version.hip)
    ),
    "Requires Triton + A100 or Triton + ROCm",
)


@supports_learnable_bias
@large_tensor_test_class("2GB", device=test_device[0])
class TestLearnableBiases(InductorTestCase):
    def setUp(self):
        super().setUp()
        skipCPUIf(
            LONG_COMPILATION_ON_CPU,
            "skip UT for CPU due to long compilation time found in CI",
        )
        self.dtype = torch.float32
        self.atol = 3e-2
        self.rtol = 3e-2

    def _init_tensors(self, params: Params, device: str):
        make_tensor = functools.partial(
            torch.randn,
            (params.batch_size, params.num_heads, params.seq_length, params.head_dim),
            device=device,
            dtype=params.dtype,
            requires_grad=True,
        )
        return (make_tensor(), make_tensor(), make_tensor())

    @torch.no_grad()
    def _gold_check(self, eager, compiled, gold, tensor_name, fudge_factor=1.35):
        ref_error = rmse(eager, gold)
        comp_error = rmse(compiled, gold)
        # Note: This has been carefully tested that FlexAttention is within
        # 20% of the average error of SDPA! Do not bump this tolerance
        # unless you are absolutely sure you are not worsening the accuracy
        # of FlexAttention!
        if eager.dtype == torch.float32:
            fudge_factor = 10.0 * fudge_factor

        comp_error = comp_error.item()
        ref_error = ref_error.item() * fudge_factor

        if (
            tensor_name == "out"
            and eager.dtype == torch.float32
            and comp_error > ref_error
        ):
            self.skipTest("Compiled FlexAttention is less accurate than eager in fp32")

        self.assertLessEqual(
            comp_error,
            (ref_error * fudge_factor),
            f"\nTensor: {tensor_name}\nCompiled error ({comp_error:.8f}) exceeds "
            f"reference error ({ref_error:.8f}) * fudge_factor ({fudge_factor})",
        )

    def _check_outputs_and_grads(
        self, out_eager, out_compiled, out_gold, tensors, names=None
    ):
        backwards_grad = torch.randn_like(out_eager, device="cpu").to(out_eager.device)
        grads_eager = torch.autograd.grad((out_eager,), tensors, backwards_grad)
        grads_compiled = torch.autograd.grad((out_compiled,), tensors, backwards_grad)
        grads_gold = torch.autograd.grad((out_gold,), tensors, backwards_grad)

        tensor_names = (
            ["out", "grad_query", "grad_key", "grad_value", "grad_bias"]
            if names is None
            else names
        )

        eager_tensors = (out_eager, *grads_eager)
        compiled_tensors = (out_compiled, *grads_compiled)
        gold_tensors = (out_gold, *grads_gold)

        for eager, compiled, gold, name in zip(
            eager_tensors, compiled_tensors, gold_tensors, tensor_names, strict=True
        ):
            self._gold_check(eager, compiled, gold, name)

    @skip_on_cpu
    @common_utils.parametrize(
        "params", get_params(device_configs["cuda"].dtypes), name_fn=lambda x: f"{x}"
    )
    @common_utils.parametrize("mode", ["default", "max-autotune-no-cudagraphs"])
    def test_relative_1d_bias(self, device, params, mode: str):
        query, key, value = self._init_tensors(params, device=device)
        bias = torch.randn(
            2 * params.seq_length,
            device=device,
            dtype=params.dtype,
            requires_grad=True,
        )

        def bias_func(score, b, h, q_idx, kv_idx):
            return score + bias[torch.abs(q_idx - kv_idx)]

        flex_compiled = torch.compile(flex_attention, mode=mode)
        out_eager = flex_attention(query, key, value, score_mod=bias_func)
        out_compiled = flex_compiled(query, key, value, score_mod=bias_func)
        out_gold = flex_attention(
            query.to(torch.float64),
            key.to(torch.float64),
            value.to(torch.float64),
            score_mod=bias_func,
        )

        self._check_outputs_and_grads(
            out_eager,
            out_compiled,
            out_gold,
            (query, key, value, bias),
        )

    @skip_on_cpu
    @common_utils.parametrize(
        "params", get_params(device_configs["cuda"].dtypes), name_fn=lambda x: f"{x}"
    )
    def test_absolute_2d_bias(self, device, params):
        query, key, value = self._init_tensors(params, device=device)
        bias = torch.randn(
            params.seq_length,
            params.seq_length,
            device=device,
            dtype=params.dtype,
            requires_grad=True,
        )

        def bias_func(score, b, h, q_idx, kv_idx):
            return score + bias[q_idx, kv_idx]

        flex_compiled = torch.compile(flex_attention)
        out_eager = flex_attention(query, key, value, score_mod=bias_func)
        out_compiled = flex_compiled(query, key, value, score_mod=bias_func)
        out_gold = flex_attention(
            query.to(torch.float64),
            key.to(torch.float64),
            value.to(torch.float64),
            score_mod=bias_func,
        )

        self._check_outputs_and_grads(
            out_eager,
            out_compiled,
            out_gold,
            (query, key, value, bias),
        )

    @skip_on_cpu
    @common_utils.parametrize(
        "params", get_params(device_configs["cuda"].dtypes), name_fn=lambda x: f"{x}"
    )
    def test_head_specific_bias(self, device, params):
        query, key, value = self._init_tensors(params, device=device)
        bias = torch.randn(
            params.num_heads,
            params.seq_length,
            params.seq_length,
            device=device,
            dtype=params.dtype,
            requires_grad=True,
        )

        def bias_func(score, b, h, q_idx, kv_idx):
            return score + bias[h, q_idx, kv_idx]

        flex_compiled = torch.compile(flex_attention)
        out_eager = flex_attention(query, key, value, score_mod=bias_func)
        out_compiled = flex_compiled(query, key, value, score_mod=bias_func)
        out_gold = flex_attention(
            query.to(torch.float64),
            key.to(torch.float64),
            value.to(torch.float64),
            score_mod=bias_func,
        )

        self._check_outputs_and_grads(
            out_eager,
            out_compiled,
            out_gold,
            (query, key, value, bias),
        )

    @skip_on_cpu
    @common_utils.parametrize(
        "params", get_params(device_configs["cuda"].dtypes), name_fn=lambda x: f"{x}"
    )
    def test_batch_head_bias(self, device, params):
        query, key, value = self._init_tensors(params, device=device)
        bias = torch.randn(
            params.batch_size,
            params.num_heads,
            params.seq_length,
            params.seq_length,
            device=device,
            dtype=params.dtype,
            requires_grad=True,
        )

        def bias_func(score, b, h, q_idx, kv_idx):
            return score + bias[b, h, q_idx, kv_idx]

        flex_compiled = torch.compile(flex_attention)
        out_eager = flex_attention(query, key, value, score_mod=bias_func)
        out_compiled = flex_compiled(query, key, value, score_mod=bias_func)
        out_gold = flex_attention(
            query.to(torch.float64),
            key.to(torch.float64),
            value.to(torch.float64),
            score_mod=bias_func,
        )

        self._check_outputs_and_grads(
            out_eager,
            out_compiled,
            out_gold,
            (query, key, value, bias),
        )

    @skip_on_cpu
    @common_utils.parametrize(
        "params", get_params(device_configs["cuda"].dtypes), name_fn=lambda x: f"{x}"
    )
    def test_multiplicative_bias(self, device, params):
        query, key, value = self._init_tensors(params, device=device)
        bias = torch.randn(
            params.seq_length,
            device=device,
            dtype=params.dtype,
            requires_grad=True,
        )

        def bias_func(score, b, h, q_idx, kv_idx):
            return score * bias[q_idx]

        flex_compiled = torch.compile(flex_attention)
        out_eager = flex_attention(query, key, value, score_mod=bias_func)
        out_compiled = flex_compiled(query, key, value, score_mod=bias_func)
        out_gold = flex_attention(
            query.to(torch.float64),
            key.to(torch.float64),
            value.to(torch.float64),
            score_mod=bias_func,
        )

        self._check_outputs_and_grads(
            out_eager,
            out_compiled,
            out_gold,
            (query, key, value, bias),
        )

    @skip_on_cpu
    @common_utils.parametrize(
        "params", get_params(device_configs["cuda"].dtypes), name_fn=lambda x: f"{x}"
    )
    def test_local_window_bias(self, device, params):
        query, key, value = self._init_tensors(params, device=device)
        window_size = 8
        bias = torch.randn(
            2 * window_size + 1,
            device=device,
            dtype=params.dtype,
            requires_grad=True,
        )

        def bias_func(score, b, h, q_idx, kv_idx):
            window_idx = torch.clamp(q_idx - kv_idx + window_size, 0, 2 * window_size)
            return score + bias[window_idx]

        flex_compiled = torch.compile(flex_attention)
        out_eager = flex_attention(query, key, value, score_mod=bias_func)
        out_compiled = flex_compiled(query, key, value, score_mod=bias_func)
        out_gold = flex_attention(
            query.to(torch.float64),
            key.to(torch.float64),
            value.to(torch.float64),
            score_mod=bias_func,
        )

        self._check_outputs_and_grads(
            out_eager,
            out_compiled,
            out_gold,
            (query, key, value, bias),
        )

    @skip_on_cpu
    @common_utils.parametrize(
        "params", get_params(device_configs["cuda"].dtypes), name_fn=lambda x: f"{x}"
    )
    def test_global_tokens_bias(self, device, params):
        query, key, value = self._init_tensors(params, device=device)
        bias = torch.randn(
            params.seq_length,
            device=device,
            dtype=params.dtype,
            requires_grad=True,
        )

        def bias_func(score, b, h, q_idx, kv_idx):
            return score + bias[kv_idx]

        flex_compiled = torch.compile(flex_attention)
        out_eager = flex_attention(query, key, value, score_mod=bias_func)
        out_compiled = flex_compiled(query, key, value, score_mod=bias_func)
        out_gold = flex_attention(
            query.to(torch.float64),
            key.to(torch.float64),
            value.to(torch.float64),
            score_mod=bias_func,
        )

        self._check_outputs_and_grads(
            out_eager,
            out_compiled,
            out_gold,
            (query, key, value, bias),
        )

    @skip_on_cpu
    @common_utils.parametrize(
        "params", get_params(device_configs["cuda"].dtypes), name_fn=lambda x: f"{x}"
    )
    def test_weird_bias(self, device, params):
        query, key, value = self._init_tensors(params, device=device)
        bias = torch.randn(
            params.batch_size,
            params.num_heads,
            4,
            params.seq_length,
            device=device,
            dtype=params.dtype,
            requires_grad=True,
        )
        which_bias = torch.tensor(0, device=device)

        def bias_func(score, b, h, q_idx, kv_idx):
            return score + bias[b, h, which_bias, q_idx]

        flex_compiled = torch.compile(flex_attention)
        out_eager = flex_attention(query, key, value, score_mod=bias_func)
        out_compiled = flex_compiled(query, key, value, score_mod=bias_func)
        out_gold = flex_attention(
            query.to(torch.float64),
            key.to(torch.float64),
            value.to(torch.float64),
            score_mod=bias_func,
        )

        self._check_outputs_and_grads(
            out_eager,
            out_compiled,
            out_gold,
            (query, key, value, bias),
        )

    @skip_on_cpu
    @common_utils.parametrize(
        "params", get_params(device_configs["cuda"].dtypes), name_fn=lambda x: f"{x}"
    )
    def test_indirect_bias(self, device, params):
        query, key, value = self._init_tensors(params, device=device)
        bias = torch.randn(
            params.seq_length,
            device=device,
            dtype=params.dtype,
            requires_grad=True,
        )

        offset = torch.randint(
            0,
            params.seq_length,
            (params.seq_length,),
            device=device,
        )

        def bias_func(score, b, h, q_idx, kv_idx):
            return score + bias[offset[q_idx]]

        flex_compiled = torch.compile(flex_attention)
        out_eager = flex_attention(query, key, value, score_mod=bias_func)
        out_compiled = flex_compiled(query, key, value, score_mod=bias_func)
        out_gold = flex_attention(
            query.to(torch.float64),
            key.to(torch.float64),
            value.to(torch.float64),
            score_mod=bias_func,
        )

        self._check_outputs_and_grads(
            out_eager,
            out_compiled,
            out_gold,
            (query, key, value, bias),
        )

    @skip_on_cpu
    @common_utils.parametrize(
        "params", get_params(device_configs["cuda"].dtypes), name_fn=lambda x: f"{x}"
    )
    @common_utils.parametrize("mode", ["default", "max-autotune-no-cudagraphs"])
    def test_symmetric_bias(self, device, params, mode: str):
        query, key, value = self._init_tensors(params, device=device)
        bias = torch.randn(
            params.seq_length,
            device=device,
            dtype=params.dtype,
            requires_grad=True,
        )

        def bias_func(score, b, h, q_idx, kv_idx):
            return score + bias[q_idx] + bias[kv_idx]

        flex_compiled = torch.compile(flex_attention, mode=mode)
        out_eager = flex_attention(query, key, value, score_mod=bias_func)
        out_compiled = flex_compiled(query, key, value, score_mod=bias_func)
        out_gold = flex_attention(
            query.to(torch.float64),
            key.to(torch.float64),
            value.to(torch.float64),
            score_mod=bias_func,
        )
        # Error in backwards
        with self.assertRaisesRegex(
            torch._inductor.exc.LoweringException,
            "Using multiple indexing operations on the same tensor that requires gradients",
        ):
            self._check_outputs_and_grads(
                out_eager,
                out_compiled,
                out_gold,
                (query, key, value, bias),
            )

    @skip_on_cpu
    @common_utils.parametrize(
        "params", get_params(device_configs["cuda"].dtypes), name_fn=lambda x: f"{x}"
    )
    def test_flipped_indexed_bias(self, device, params):
        query, key, value = self._init_tensors(params, device=device)
        bias = torch.randn(
            params.seq_length,
            params.seq_length,
            device=device,
            dtype=params.dtype,
            requires_grad=True,
        )

        def bias_func(score, b, h, q_idx, kv_idx):
            return score + bias[kv_idx, q_idx]

        flex_compiled = torch.compile(flex_attention)
        out_eager = flex_attention(query, key, value, score_mod=bias_func)
        out_compiled = flex_compiled(query, key, value, score_mod=bias_func)
        out_gold = flex_attention(
            query.to(torch.float64),
            key.to(torch.float64),
            value.to(torch.float64),
            score_mod=bias_func,
        )

        self._check_outputs_and_grads(
            out_eager,
            out_compiled,
            out_gold,
            (query, key, value, bias),
        )

    @skip_on_cpu
    @common_utils.parametrize(
        "params", get_params(device_configs["cuda"].dtypes), name_fn=lambda x: f"{x}"
    )
    @common_utils.parametrize("mode", ["default", "max-autotune-no-cudagraphs"])
    def test_head_specific_gate(self, device, params, mode: str):
        query, key, value = self._init_tensors(params, device=device)
        gate_score = torch.randn(
            params.num_heads,
            device=device,
            dtype=params.dtype,
            requires_grad=True,
        )

        def bias_func(score, b, h, q_idx, kv_idx):
            return score * torch.sigmoid(gate_score[h].to(torch.float32))

        flex_compiled = torch.compile(flex_attention, mode=mode)
        out_eager = flex_attention(query, key, value, score_mod=bias_func)
        out_compiled = flex_compiled(query, key, value, score_mod=bias_func)
        out_gold = flex_attention(
            query.to(torch.float64),
            key.to(torch.float64),
            value.to(torch.float64),
            score_mod=bias_func,
        )

        self._check_outputs_and_grads(
            out_eager,
            out_compiled,
            out_gold,
            (query, key, value, gate_score),
        )

    @skip_on_cpu
    @common_utils.parametrize(
        "params", get_params(device_configs["cuda"].dtypes), name_fn=lambda x: f"{x}"
    )
    def test_distinct_biases(self, device, params):
        query, key, value = self._init_tensors(params, device=device)
        # Create two separate bias tensors
        bias1 = torch.randn(
            params.seq_length,
            device=device,
            dtype=params.dtype,
            requires_grad=True,
        )
        bias2 = torch.randn(
            params.seq_length,
            device=device,
            dtype=params.dtype,
            requires_grad=True,
        )

        def bias_func(score, b, h, q_idx, kv_idx):
            return score + bias1[q_idx] + bias2[kv_idx]

        flex_compiled = torch.compile(flex_attention)
        out_eager = flex_attention(query, key, value, score_mod=bias_func)
        out_compiled = flex_compiled(query, key, value, score_mod=bias_func)
        out_gold = flex_attention(
            query.to(torch.float64),
            key.to(torch.float64),
            value.to(torch.float64),
            score_mod=bias_func,
        )

        # Include both bias tensors in the tuple for gradient checking
        self._check_outputs_and_grads(
            out_eager,
            out_compiled,
            out_gold,
            (query, key, value, bias1, bias2),
            names=[
                "out",
                "grad_query",
                "grad_key",
                "grad_value",
                "grad_bias1",
                "grad_bias2",
            ],
        )

    @skip_on_cpu
    @common_utils.parametrize(
        "params", get_params(device_configs["cuda"].dtypes), name_fn=lambda x: f"{x}"
    )
    @torch.compile
    def test_learnable_bias_global_compiled(self, device, params):
        batch_size = 1
        num_heads = 1
        seq_len = 128
        head_dim = 16
        d_model = num_heads * head_dim

        query = torch.randn(batch_size, num_heads, seq_len, head_dim, device=device)
        key = torch.randn(batch_size, num_heads, seq_len, head_dim, device=device)
        value = torch.randn(batch_size, num_heads, seq_len, head_dim, device=device)

        out_proj = nn.Linear(d_model, d_model, device=device)

        query.requires_grad = True
        key.requires_grad = True
        value.requires_grad = True

        bias = torch.randn(
            batch_size,
            num_heads,
            seq_len,
            seq_len,
            device=device,
            requires_grad=True,
        )

        def bias_mod(score, b, h, q_idx, kv_idx):
            return score + bias[b, h, q_idx, kv_idx]

        out = flex_attention(
            query=query,
            key=key,
            value=value,
            score_mod=bias_mod,
        )
        out = out.transpose(1, 2).contiguous().view(batch_size, seq_len, d_model)

        attn_output = out_proj(out)
        random_target = torch.randn(batch_size, seq_len, d_model, device=device)
        loss = torch.nn.functional.mse_loss(attn_output, random_target)
        loss.backward()

        assert bias.grad, "No gradient computed for bias"
        assert torch.any(bias.grad != 0), "Gradient for bias is 0"

    @skip_on_cpu
    @common_utils.parametrize(
        "params", get_params(device_configs["cuda"].dtypes), name_fn=lambda x: f"{x}"
    )
    def test_relative_1d_bias_only_grad(self, device, params):
        query, key, value = self._init_tensors(params, device=device)
        query = query.detach().requires_grad_(False)
        key = key.detach().requires_grad_(False)
        value = value.detach().requires_grad_(False)

        # Only bias requires gradients
        bias = torch.randn(
            2 * params.seq_length,
            device=device,
            dtype=params.dtype,
            requires_grad=True,  # Only bias needs gradients
        )

        def bias_func(score, b, h, q_idx, kv_idx):
            return score + bias[torch.abs(q_idx - kv_idx)]

        flex_compiled = torch.compile(flex_attention)
        out_eager = flex_attention(query, key, value, score_mod=bias_func)
        out_compiled = flex_compiled(query, key, value, score_mod=bias_func)

        out_gold = flex_attention(
            query.to(torch.float64),
            key.to(torch.float64),
            value.to(torch.float64),
            score_mod=bias_func,
        )

        # For gradient checking, we only pass the bias tensor since it's the only one requiring gradients
        self._check_outputs_and_grads(
            out_eager, out_compiled, out_gold, (bias,), names=["out", "bias"]
        )

    def _test_flex_attention_with_dynamic_max_autotune(self, device):
        query = torch.randn(2, 16, 512, 64, device=device)
        key = torch.randn(2, 16, 512, 64, device=device)
        value = torch.randn(2, 16, 512, 64, device=device)
        query.requires_grad = True
        key.requires_grad = True
        value.requires_grad = True

        shape = (2, 16, 512, 16, 512, 64)
        B, Hq, M, Hkv, N, D = shape

        score_mod = _generate_alibi_bias(8)

        def causal(b, h, m, n):
            return m >= n

        mask_shape = (1, 1, M, N)
        block_mask = torch.compile(create_block_mask)(
            causal, *mask_shape, device=device
        )

        compiled_sdpa = torch.compile(
            flex_attention, dynamic=True, mode="max-autotune-no-cudagraphs"
        )

        out = compiled_sdpa(
            query=query,
            key=key,
            value=value,
            score_mod=score_mod,
            block_mask=block_mask,
            enable_gqa=True,
            kernel_options=None,
        )
        out.sum().backward()

        self.assertEqual(
            out.shape, query.shape, f"Expected shape {query.shape}, got {out.shape}"
        )

    @skip_on_cpu
    def test_flex_attention_with_dynamic_max_autotune(self, device):
        self._test_flex_attention_with_dynamic_max_autotune(device)

    @skip_on_cpu
    @torch._inductor.config.patch("graph_partition", True)
    def test_flex_attention_with_dynamic_max_autotune_graph_partition(self, device):
        self._test_flex_attention_with_dynamic_max_autotune(device)

    @skip_on_cpu
    def test_inspect_bug(self, device):
        # https://github.com/pytorch/pytorch/issues/139374
        def sliding_window(b, h, q_idx, kv_idx, val):
            return (q_idx - kv_idx).abs() < val

        sliding_window2 = functools.partial(
            sliding_window, val=torch.randn((), device=device)
        )
        opt_fn = torch.compile(create_block_mask, fullgraph=True)
        create_block_mask(sliding_window2, None, None, 1024, 1024, device=device)
        # checks that the compile is working
        opt_fn(sliding_window2, None, None, 1024, 1024, device=device)

    @supported_platform
    @skip_on_cpu
    def test_head_bias_req_grad(self, device):
        B, H, S, D = 1, 4, 256, 64
        bias = torch.randn(H, device=device, dtype=torch.float16, requires_grad=True)

        bias_flex = bias.detach().clone().requires_grad_(True)

        def head_bias(score, b, h, q_idx, kv_idx):
            return score + bias_flex[h]

        bias_sdpa_ref = bias.detach().clone().requires_grad_(True)
        implicit_bias_sdpa_ref = bias_sdpa_ref
        implicit_bias_sdpa_ref = implicit_bias_sdpa_ref.view(H, 1, 1).expand(H, S, S)
        bias_sdpa_gold = (
            bias.detach().clone().to(dtype=torch.float64).requires_grad_(True)
        )
        implicit_bias_sdpa_gold = bias_sdpa_gold
        implicit_bias_sdpa_gold = implicit_bias_sdpa_gold.view(H, 1, 1).expand(H, S, S)

        self._test_learnable_bias_inner(
            B,
            H,
            S,
            D,
            head_bias,
            bias_flex,
            implicit_bias_sdpa_ref,
            bias_sdpa_ref,
            implicit_bias_sdpa_gold,
            bias_sdpa_gold,
            device,
        )

    @supported_platform
    @skip_on_cpu
    def test_comparison_vs_sdpa_with_learnable_bias(self, device):
        # 1-dimensional bias:
        B, H, S, D = 1, 1, 256, 64
        bias = torch.randn(
            2 * S, device=device, dtype=torch.float16, requires_grad=True
        )

        bias_flex = bias.detach().clone().requires_grad_(True)

        def rel_pos_1d(score, b, h, q_idx, kv_idx):
            return score + bias_flex[q_idx + kv_idx]

        bias_indices = torch.arange(S)[:, None] + torch.arange(S)
        bias_sdpa_ref = bias.detach().clone().requires_grad_(True)
        implicit_bias_sdpa_ref = bias_sdpa_ref[bias_indices]
        bias_sdpa_gold = (
            bias.detach().clone().to(dtype=torch.float64).requires_grad_(True)
        )
        implicit_bias_sdpa_gold = bias_sdpa_gold[bias_indices]

        self._test_learnable_bias_inner(
            B,
            H,
            S,
            D,
            rel_pos_1d,
            bias_flex,
            implicit_bias_sdpa_ref,
            bias_sdpa_ref,
            implicit_bias_sdpa_gold,
            bias_sdpa_gold,
            device,
        )

        # 2-dimensional bias:
        B, H, S, D = 1, 1, 256, 64
        bias = torch.randn(S, S, device=device, dtype=torch.float16, requires_grad=True)

        bias_flex = bias.detach().clone().requires_grad_(True)

        def rel_pos_2d(score, b, h, q_idx, kv_idx):
            return score + bias_flex[q_idx, kv_idx]

        bias_sdpa_ref = bias.detach().clone().requires_grad_(True)
        implicit_bias_sdpa_ref = bias_sdpa_ref
        bias_sdpa_gold = (
            bias.detach().clone().to(dtype=torch.float64).requires_grad_(True)
        )
        implicit_bias_sdpa_gold = bias_sdpa_gold

        self._test_learnable_bias_inner(
            B,
            H,
            S,
            D,
            rel_pos_2d,
            bias_flex,
            implicit_bias_sdpa_ref,
            bias_sdpa_ref,
            implicit_bias_sdpa_gold,
            bias_sdpa_gold,
            device,
        )

        # 2-dimensional bias + index multiple
        B, H, S, D = 1, 1, 256, 64
        bias = torch.randn(S, S, device=device, dtype=torch.float16, requires_grad=True)

        bias_flex = bias.detach().clone().requires_grad_(True)

        def rel_pos_2d(score, b, h, q_idx, kv_idx):
            return score + bias_flex[q_idx][kv_idx]

        bias_sdpa_ref = bias.detach().clone().requires_grad_(True)
        implicit_bias_sdpa_ref = bias_sdpa_ref
        bias_sdpa_gold = (
            bias.detach().clone().to(dtype=torch.float64).requires_grad_(True)
        )
        implicit_bias_sdpa_gold = bias_sdpa_gold

        self._test_learnable_bias_inner(
            B,
            H,
            S,
            D,
            rel_pos_2d,
            bias_flex,
            implicit_bias_sdpa_ref,
            bias_sdpa_ref,
            implicit_bias_sdpa_gold,
            bias_sdpa_gold,
            device,
        )

        # 2-dimensional bias + transposed:
        B, H, S, D = 1, 1, 256, 64
        bias = torch.randn(S, S, device=device, dtype=torch.float16, requires_grad=True)

        bias_flex = bias.detach().clone().requires_grad_(True)

        def rel_pos_2d_transposed(score, b, h, q_idx, kv_idx):
            return score + bias_flex[kv_idx, q_idx]

        bias_sdpa_ref = bias.detach().clone().requires_grad_(True)
        implicit_bias_sdpa_ref = bias_sdpa_ref.transpose(-1, -2)
        bias_sdpa_gold = (
            bias.detach().clone().to(dtype=torch.float64).requires_grad_(True)
        )
        implicit_bias_sdpa_gold = bias_sdpa_gold.transpose(-1, -2)

        self._test_learnable_bias_inner(
            B,
            H,
            S,
            D,
            rel_pos_2d_transposed,
            bias_flex,
            implicit_bias_sdpa_ref,
            bias_sdpa_ref,
            implicit_bias_sdpa_gold,
            bias_sdpa_gold,
            device,
        )

        # 3-dimensional bias + transposed
        B, H, S, D = 4, 8, 256, 64
        bias = torch.randn(
            H, S, S, device=device, dtype=torch.float16, requires_grad=True
        )

        bias_flex = bias.detach().clone().requires_grad_(True)

        def rel_pos_3d_transposed(score, b, h, q_idx, kv_idx):
            return score + bias_flex[h, kv_idx, q_idx]

        bias_sdpa_ref = bias.detach().clone().requires_grad_(True)
        implicit_bias_sdpa_ref = bias_sdpa_ref.transpose(-1, -2)
        bias_sdpa_gold = (
            bias.detach().clone().to(dtype=torch.float64).requires_grad_(True)
        )
        implicit_bias_sdpa_gold = bias_sdpa_gold.transpose(-1, -2)

        self._test_learnable_bias_inner(
            B,
            H,
            S,
            D,
            rel_pos_3d_transposed,
            bias_flex,
            implicit_bias_sdpa_ref,
            bias_sdpa_ref,
            implicit_bias_sdpa_gold,
            bias_sdpa_gold,
            device,
        )

    def _test_learnable_bias_inner(
        self,
        B,
        H,
        S,
        D,
        score_mod,
        bias_flex,
        implicit_bias_sdpa_ref,
        bias_sdpa_ref,
        implicit_bias_sdpa_gold,
        bias_sdpa_gold,
        device,
    ):
        make_tensor = functools.partial(
            torch.ones,
            (B, H, S, D),
            device=device,
            dtype=torch.float16,
            requires_grad=True,
        )
        q_ref, k_ref, v_ref = make_tensor(), make_tensor(), make_tensor()
        q_gold, k_gold, v_gold = query_key_value_clones(
            q_ref, k_ref, v_ref, torch.float64
        )
        q_flex, k_flex, v_flex = query_key_value_clones(q_ref, k_ref, v_ref)

        out_ref = torch.nn.functional.scaled_dot_product_attention(
            q_ref, k_ref, v_ref, attn_mask=implicit_bias_sdpa_ref
        )
        out_ref.sum().backward()
        out_gold = torch.nn.functional.scaled_dot_product_attention(
            q_gold, k_gold, v_gold, attn_mask=implicit_bias_sdpa_gold
        )
        out_gold.sum().backward()
        out_flex = flex_attention(q_flex, k_flex, v_flex, score_mod=score_mod)
        out_flex.sum().backward()

        name = score_mod.__name__
        for ref, flex, gold in [
            (out_ref, out_flex, out_gold),
            (q_ref.grad, q_flex.grad, q_gold.grad),
            (k_ref.grad, k_flex.grad, k_gold.grad),
            (v_ref.grad, v_flex.grad, v_gold.grad),
            (bias_sdpa_ref.grad, bias_flex.grad, bias_sdpa_gold.grad),
        ]:
            ref_error = rmse(ref, gold)
            flex_error = rmse(flex, gold)
            self.assertTrue(
                ref_error * 1.2 >= flex_error,
                f"{name} -> Ref error: {ref_error}, Flex eager Error: {flex_error}",
            )


instantiate_device_type_tests(
    TestFlexAttention, globals(), only_for=test_device, allow_xpu=True
)
instantiate_device_type_tests(
    TestPagedAttention, globals(), only_for=test_device, allow_xpu=True
)
instantiate_device_type_tests(
    TestBlockMask,
    globals(),
    only_for=(test_device[0] if HAS_GPU else "cuda",),
    allow_xpu=True,
)
instantiate_device_type_tests(
    TestLearnableBiases, globals(), only_for=test_device, allow_xpu=True
)


if __name__ == "__main__":
    from torch._inductor.test_case import run_tests

    run_tests()<|MERGE_RESOLUTION|>--- conflicted
+++ resolved
@@ -98,14 +98,6 @@
     Args:
     precision (str): The precision to set (`ieee`, `tf32).
     """
-<<<<<<< HEAD
-    original_precision = torch.backends.cuda.matmul.fp32_precision
-    try:
-        torch.backends.cuda.matmul.fp32_precision = precision
-        yield
-    finally:
-        torch.backends.cuda.matmul.fp32_precision = original_precision
-=======
 
     def set_float32_matmul_precision_xpu(precision: str):
         if precision == "highest":
@@ -123,7 +115,12 @@
         torch.set_float32_matmul_precision(original_precision)
         if TEST_ON_XPU:
             set_float32_matmul_precision_xpu(original_precision)
->>>>>>> d58d6ccd
+
+    # try:
+    #     torch.backends.cuda.matmul.fp32_precision = precision
+    #     yield
+    # finally:
+    #     torch.backends.cuda.matmul.fp32_precision = original_precision
 
 
 def skip_on_cpu(test_func):
