# Owner(s): ["module: higher order operators"]
# flake8: noqa: B950


import functools
import unittest
from contextlib import contextmanager, ExitStack
from typing import Any, Callable, Optional

import torch
import torch._dynamo
import torch._functorch
import torch._inductor
import torch._inductor.decomposition
import torch.fx.traceback as fx_traceback
import torch.nn.functional as F
from torch import nn
from torch._dynamo.variables.higher_order_ops import LocalMapWrappedHigherOrderVariable
from torch._functorch.aot_autograd import aot_export_joint_with_descriptors
from torch._subclasses.fake_tensor import FakeTensorMode
<<<<<<< HEAD
from torch.fx.experimental.symbolic_shapes import ShapeEnv
=======
from torch.fx.experimental.proxy_tensor import make_fx
>>>>>>> 7d0b1e3c
from torch.nn.attention import sdpa_kernel, SDPBackend
from torch.utils.checkpoint import create_selective_checkpoint_contexts


if torch.distributed.is_available():
    from torch.distributed._tensor.experimental import local_map
    from torch.distributed.tensor.placement_types import Replicate, Shard

from torch.testing._internal.common_utils import (
    run_tests,
    TEST_WITH_CROSSREF,
    TEST_WITH_TORCHDYNAMO,
    TEST_WITH_TORCHINDUCTOR,
    TestCase,
)


nested_compile_region = torch.compiler.nested_compile_region


@contextmanager
def enable_local_map_wrapping():
    from torch._dynamo.variables.higher_order_ops import (
        LocalMapWrappedHigherOrderVariable as vt_cls,
    )
    from torch._higher_order_ops import local_map as local_map_module

    with vt_cls.enable(), local_map_module.defer_inlining():
        yield


def _export(model: torch.nn.Module, inputs: tuple[Any]) -> torch.nn.Module:
    from torch._dynamo.functional_export import _dynamo_graph_capture_for_export
    from torch.export._trace import _restore_state_dict

    """
    Thin wrapper around graph capture output that restores the
    original calling convention and attribute fqn. TODO:
    1) Use bytecode for calling convention instead of pytree for more
       seamless UX.
    2) Attach guards
    3) Be more careful about tensor constants names.
    """
    with torch._dynamo.config.patch(install_free_tensors=True):
        gm = _dynamo_graph_capture_for_export(model)(*inputs)
        _restore_state_dict(model, gm)
        return gm


def ap_style_initial_capture(
    model: torch.nn.Module, inputs_fn: Callable
) -> torch.nn.Module:
    """
    Similar to AP's initial capture, but:
    - no dtype casting
    - no AP decomps
    - no inductor
    """
    fake_mode = FakeTensorMode()
    fake_mode.shape_env = ShapeEnv()
    fake_mode.static_shapes = False

    with fake_mode:
        inputs = inputs_fn()
    assert isinstance(inputs, tuple)

    with (
        enable_local_map_wrapping(),
        torch._dynamo.utils._disable_saved_tensors_hooks_during_tracing(),
    ):
        torch_ir_with_fqn = _export(model, inputs)
        unused = ExitStack()
        joint_with_descriptors = aot_export_joint_with_descriptors(
            unused,
            torch_ir_with_fqn,
            inputs,
            decompositions=torch._inductor.decomposition.select_decomp_table(),
        )
        unused.close()
    return joint_with_descriptors.graph_module


def get_skip_reasons():
    msg = ""
    if not torch.distributed.is_available():
        msg += "Torch distributed not available. "
    if TEST_WITH_TORCHINDUCTOR or TEST_WITH_TORCHDYNAMO:
        msg += "Already manually torch.compile'd. "

    return msg != "", msg


class MyTransform(torch.autograd.Function):
    @staticmethod
    def forward(ctx, x):
        return x + 100

    @staticmethod
    def backward(ctx, grad):
        return grad + 100


def context_parallel_attention(query, key, value):
    out = F.scaled_dot_product_attention(
        query=query, key=key, value=value, is_causal=False
    )
    return out


# NOTE: we use this function directly in the node checks
def save_scalar_muls(ctx, op, *args, **kwargs):
    if op == torch.ops.aten.mul.Scalar:
        return torch.utils.checkpoint.CheckpointPolicy.MUST_SAVE
    return torch.utils.checkpoint.CheckpointPolicy.MUST_RECOMPUTE


def save_mm(ctx, op, *args, **kwargs):
    if op == torch.ops.aten.mm.default:
        return torch.utils.checkpoint.CheckpointPolicy.MUST_SAVE
    return torch.utils.checkpoint.CheckpointPolicy.MUST_RECOMPUTE


def create_model(attention_fn, nheads, dim1, dim2, sac_policy=None):
    class LocalMapTransformerBlock(nn.Module):
        def __init__(self, nheads, dim1, dim2):
            super().__init__()
            self.nheads = nheads
            bias = False
            self.wq = nn.Linear(dim1, dim1, bias=bias)
            self.wk = nn.Linear(dim1, dim1, bias=bias)
            self.wv = nn.Linear(dim1, dim1, bias=bias)
            self.wo = nn.Linear(dim1, dim1, bias=bias)
            self.w1 = nn.Linear(dim1, dim2, bias=bias)
            self.w2 = nn.Linear(dim2, dim1, bias=bias)
            if sac_policy:
                self.sac_context_fn = functools.partial(
                    create_selective_checkpoint_contexts, sac_policy
                )
            else:
                self.sac_context_fn = None

        def _forward(self, x):
            q = self.wq(x)
            k = self.wk(x)
            v = self.wv(x)

            q = q.unflatten(-1, (self.nheads, -1)).permute(0, 2, 1, 3)
            k = k.unflatten(-1, (self.nheads, -1)).permute(0, 2, 1, 3)
            v = v.unflatten(-1, (self.nheads, -1)).permute(0, 2, 1, 3)

            o = attention_fn(q, k, v)
            o = o.permute(0, 2, 1, 3).flatten(-2)

            o = self.wo(o)

            o0 = o + x

            o = self.w1(o0)
            o = torch.nn.functional.relu(o)
            o = self.w2(o)

            o = o0 + o
            return o

        def forward(self, x):
            if self.sac_context_fn is not None:
                return torch.utils.checkpoint.checkpoint(
                    self._forward,
                    x,
                    use_reentrant=False,
                    context_fn=self.sac_context_fn,
                )
            return self._forward(x)

    return LocalMapTransformerBlock(nheads, dim1, dim2)


def get_local_mapped_functions(mesh):
    assert torch.distributed.is_available()

    @local_map(
        out_placements=((Shard(0), Shard(1), Shard(2)),),
        in_placements=(
            (Shard(0), Shard(1), Shard(2)),  # query
            (Shard(0), Shard(1), Replicate()),  # key
            (Shard(0), Shard(1), Replicate()),  # value
        ),
        redistribute_inputs=True,
        in_grad_placements=None,
        device_mesh=mesh,
    )
    def cp_decorated(query, key, value):
        return context_parallel_attention(query, key, value)

    cp_function = local_map(
        context_parallel_attention,
        out_placements=((Shard(0), Shard(1), Shard(2)),),
        in_placements=(
            (Shard(0), Shard(1), Shard(2)),  # query
            (Shard(0), Shard(1), Replicate()),  # key
            (Shard(0), Shard(1), Replicate()),  # value
        ),
        redistribute_inputs=True,
        in_grad_placements=None,
        device_mesh=mesh,
    )

    return cp_decorated, cp_function


class TestLocalMap(TestCase):
    def setUp(self):
        torch._dynamo.reset()
        self.exit_stack = ExitStack()
        self.exit_stack.enter_context(sdpa_kernel(backends=[SDPBackend.MATH]))
        if torch.distributed.is_available():
            from torch.testing._internal.distributed.fake_pg import FakeStore

            self.fake_store = FakeStore()
            self.world_size = 2048
            torch.distributed.init_process_group(
                "fake", store=self.fake_store, rank=0, world_size=self.world_size
            )
            self.mesh = torch.distributed.device_mesh.init_device_mesh(
                "cpu",
                (8, 8, 4, 8),
                mesh_dim_names=(
                    "dp",
                    "tp",
                    "cp",
                    "ep",
                ),
            )

    def tearDown(self):
        self.exit_stack.close()
        if torch.distributed.is_available():
            torch.distributed.destroy_process_group()

    @unittest.skipIf(*get_skip_reasons())
    def test_simple(self):
        cp_decorated, cp_function = get_local_mapped_functions(self.mesh)
        bs = 8 * 1
        dim1 = 96
        dim2 = dim1 * 4
        nheads = 16
        seq_len = 16

        from torch._dynamo.testing import EagerAndRecordGraphs, normalize_gm

        backend = EagerAndRecordGraphs()

        model = create_model(cp_decorated, nheads, dim1, dim2)
        inputs = (torch.randn(bs, seq_len, dim1, requires_grad=True),)
        with LocalMapWrappedHigherOrderVariable.enable():
            out = torch.compile(model, backend=backend)(*inputs)
        out.sum().backward()

        model = create_model(cp_function, nheads, dim1, dim2)
        inputs = (torch.randn(bs, seq_len, dim1, requires_grad=True),)
        with LocalMapWrappedHigherOrderVariable.enable():
            out = torch.compile(model, backend=backend)(*inputs)
        out.sum().backward()

        if not TEST_WITH_CROSSREF:
            self.assertEqual(len(backend.graphs), 2)
            self.assertEqual(
                normalize_gm(backend.graphs[0].print_readable(print_output=False)),
                normalize_gm(backend.graphs[1].print_readable(print_output=False)),
            )
            self.assertExpectedInline(
                normalize_gm(backend.graphs[0].print_readable(print_output=False)),
                """\
class GraphModule(torch.nn.Module):
    def forward(self, L_self_modules_wq_parameters_weight_: "f32[96, 96]", L_x_: "f32[8, 16, 96]", L_self_modules_wk_parameters_weight_: "f32[96, 96]", L_self_modules_wv_parameters_weight_: "f32[96, 96]", L_self_modules_wo_parameters_weight_: "f32[96, 96]", L_self_modules_w1_parameters_weight_: "f32[384, 96]", L_self_modules_w2_parameters_weight_: "f32[96, 384]"):
        l_self_modules_wq_parameters_weight_ = L_self_modules_wq_parameters_weight_
        l_x_ = L_x_
        l_self_modules_wk_parameters_weight_ = L_self_modules_wk_parameters_weight_
        l_self_modules_wv_parameters_weight_ = L_self_modules_wv_parameters_weight_
        l_self_modules_wo_parameters_weight_ = L_self_modules_wo_parameters_weight_
        l_self_modules_w1_parameters_weight_ = L_self_modules_w1_parameters_weight_
        l_self_modules_w2_parameters_weight_ = L_self_modules_w2_parameters_weight_

        q: "f32[8, 16, 96]" = torch._C._nn.linear(l_x_, l_self_modules_wq_parameters_weight_, None);  l_self_modules_wq_parameters_weight_ = None

        k: "f32[8, 16, 96]" = torch._C._nn.linear(l_x_, l_self_modules_wk_parameters_weight_, None);  l_self_modules_wk_parameters_weight_ = None

        v: "f32[8, 16, 96]" = torch._C._nn.linear(l_x_, l_self_modules_wv_parameters_weight_, None);  l_self_modules_wv_parameters_weight_ = None

        unflatten: "f32[8, 16, 16, 6]" = q.unflatten(-1, (16, -1));  q = None
        q_1: "f32[8, 16, 16, 6]" = unflatten.permute(0, 2, 1, 3);  unflatten = None

        unflatten_1: "f32[8, 16, 16, 6]" = k.unflatten(-1, (16, -1));  k = None
        k_1: "f32[8, 16, 16, 6]" = unflatten_1.permute(0, 2, 1, 3);  unflatten_1 = None

        unflatten_2: "f32[8, 16, 16, 6]" = v.unflatten(-1, (16, -1));  v = None
        v_1: "f32[8, 16, 16, 6]" = unflatten_2.permute(0, 2, 1, 3);  unflatten_2 = None

        subgraph_0 = self.subgraph_0
        local_map_hop = torch.ops.higher_order.local_map_hop(subgraph_0, q_1, k_1, v_1);  subgraph_0 = q_1 = k_1 = v_1 = None
        o: "f32[8, 16, 16, 6]" = local_map_hop[0];  local_map_hop = None

        permute_3: "f32[8, 16, 16, 6]" = o.permute(0, 2, 1, 3);  o = None
        o_1: "f32[8, 16, 96]" = permute_3.flatten(-2);  permute_3 = None

        o_2: "f32[8, 16, 96]" = torch._C._nn.linear(o_1, l_self_modules_wo_parameters_weight_, None);  o_1 = l_self_modules_wo_parameters_weight_ = None

        o0: "f32[8, 16, 96]" = o_2 + l_x_;  o_2 = l_x_ = None

        o_3: "f32[8, 16, 384]" = torch._C._nn.linear(o0, l_self_modules_w1_parameters_weight_, None);  l_self_modules_w1_parameters_weight_ = None

        o_4: "f32[8, 16, 384]" = torch.nn.functional.relu(o_3);  o_3 = None

        o_5: "f32[8, 16, 96]" = torch._C._nn.linear(o_4, l_self_modules_w2_parameters_weight_, None);  o_4 = l_self_modules_w2_parameters_weight_ = None

        o_6: "f32[8, 16, 96]" = o0 + o_5;  o0 = o_5 = None
        return (o_6,)

    class subgraph_0(torch.nn.Module):
        def forward(self, q_1: "f32[1, 2, 4, 6]", k_1: "f32[1, 2, 16, 6]", v_1: "f32[1, 2, 16, 6]"):
            out: "f32[1, 2, 4, 6]" = torch._C._nn.scaled_dot_product_attention(query = q_1, key = k_1, value = v_1, is_causal = False);  q_1 = k_1 = v_1 = None
            return (out,)
""",
            )

    @unittest.skipIf(*get_skip_reasons())
    def test_sac(self):
        cp_decorated, cp_function = get_local_mapped_functions(self.mesh)
        bs = 8 * 1
        dim1 = 96
        dim2 = dim1 * 4
        nheads = 16
        seq_len = 16

        from torch._dynamo.testing import AotEagerAndRecordGraphs, normalize_gm

        backend = AotEagerAndRecordGraphs()

        model = create_model(
            cp_decorated, nheads, dim1, dim2, sac_policy=save_scalar_muls
        )
        inputs = (torch.randn(bs, seq_len, dim1, requires_grad=True),)
        with LocalMapWrappedHigherOrderVariable.enable():
            out = torch.compile(model, backend=backend)(*inputs)
        out.sum().backward()

        model = create_model(
            cp_function, nheads, dim1, dim2, sac_policy=save_scalar_muls
        )
        inputs = (torch.randn(bs, seq_len, dim1, requires_grad=True),)
        with LocalMapWrappedHigherOrderVariable.enable():
            out = torch.compile(model, backend=backend)(*inputs)
        out.sum().backward()

        if not TEST_WITH_CROSSREF:
            self.assertEqual(len(backend.graphs), 2)
            self.assertEqual(
                normalize_gm(backend.graphs[0].print_readable(print_output=False)),
                normalize_gm(backend.graphs[1].print_readable(print_output=False)),
            )
            self.assertEqual(
                normalize_gm(backend.fw_graphs[0].print_readable(print_output=False)),
                normalize_gm(backend.fw_graphs[1].print_readable(print_output=False)),
            )
            self.assertEqual(
                normalize_gm(backend.bw_graphs[0].print_readable(print_output=False)),
                normalize_gm(backend.bw_graphs[1].print_readable(print_output=False)),
            )
            self.assertEqual(
                len(
                    backend.graphs[0].graph.find_nodes(
                        op="call_function",
                        target=torch._higher_order_ops.wrap.tag_activation_checkpoint,
                    )
                ),
                1,
            )
            # TODO: add joint to the testing compile backend
            fw_outs = {
                n.name
                for n in backend.fw_graphs[0].graph.find_nodes(op="output")[0].args[0]
            }
            bw_ins = {
                n.name for n in backend.bw_graphs[0].graph.find_nodes(op="placeholder")
            }
            for node in backend.fw_graphs[0].graph.nodes:
                if "recompute" in node.meta:
                    expected = save_scalar_muls(None, node.target, None, None)
                    actual = node.meta["recompute"]
                    self.assertEqual(expected, actual)
                    if actual == torch.utils.checkpoint.CheckpointPolicy.MUST_SAVE:
                        self.assertTrue(node.name in fw_outs and node.name in bw_ins)
                    elif (
                        actual == torch.utils.checkpoint.CheckpointPolicy.MUST_RECOMPUTE
                    ):
                        # can still be in fw_outs for post-graph bytecode
                        self.assertFalse(node.name in bw_ins)

    @unittest.skipIf(*get_skip_reasons())
    def test_sac_deferred(self):
        # This test is in a bit of a weird state, it needs compositional compile API
        # so that we can defer inlining for up until AOTAutograd stage 1.
        # Then we should be inlined by stage 2. But we can't do that today.

        cp_decorated, cp_function = get_local_mapped_functions(self.mesh)
        bs = 8 * 1
        dim1 = 128
        dim2 = dim1 * 4
        nheads = 16
        seq_len = 16

        from torch._dynamo.testing import AotEagerAndRecordGraphs, normalize_gm

        backend = AotEagerAndRecordGraphs()

        model = create_model(
            cp_decorated, nheads, dim1, dim2, sac_policy=save_scalar_muls
        ).to(torch.bfloat16)
        inputs = (
            torch.randn(bs, seq_len, dim1, requires_grad=True, dtype=torch.bfloat16),
        )
        try:
            with enable_local_map_wrapping():
                out = torch.compile(model, backend=backend)(*inputs)
            out.sum().backward()
        except AttributeError as e:
            # TODO: get rid of this when we can install as a subgraph
            self.assertTrue(
                "module 'torch._higher_order_ops.local_map' has no attribute 'call_local_map'"
                in str(e)
            )

        model = create_model(
            cp_function, nheads, dim1, dim2, sac_policy=save_scalar_muls
        ).to(torch.bfloat16)
        inputs = (
            torch.randn(bs, seq_len, dim1, requires_grad=True, dtype=torch.bfloat16),
        )
        try:
            with enable_local_map_wrapping():
                out = torch.compile(model, backend=backend)(*inputs)
            out.sum().backward()
        except AttributeError as e:
            # TODO: get rid of this when we can install as a subgraph
            self.assertTrue(
                "module 'torch._higher_order_ops.local_map' has no attribute 'call_local_map'"
                in str(e)
            )

        # TODO: re-enable tests on backward when we can install as a subgraph
        if not TEST_WITH_CROSSREF:
            self.assertEqual(len(backend.graphs), 2)
            self.assertEqual(
                normalize_gm(backend.graphs[0].print_readable(print_output=False)),
                normalize_gm(backend.graphs[1].print_readable(print_output=False)),
            )
            self.assertEqual(
                normalize_gm(backend.fw_graphs[0].print_readable(print_output=False)),
                normalize_gm(backend.fw_graphs[1].print_readable(print_output=False)),
            )
            # self.assertEqual(
            #     normalize_gm(backend.bw_graphs[0].print_readable(print_output=False)),
            #     normalize_gm(backend.bw_graphs[1].print_readable(print_output=False)),
            # )
            self.assertEqual(
                len(
                    backend.graphs[0].graph.find_nodes(
                        op="call_function",
                        target=torch._higher_order_ops.wrap.tag_activation_checkpoint,
                    )
                ),
                1,
            )
            # TODO: add joint to the testing compile backend
            fw_outs = {
                n.name
                for n in backend.fw_graphs[0].graph.find_nodes(op="output")[0].args[0]
            }
            # bw_ins = {
            #     n.name for n in backend.bw_graphs[0].graph.find_nodes(op="placeholder")
            # }
            for node in backend.fw_graphs[0].graph.nodes:
                if "recompute" in node.meta:
                    expected = save_scalar_muls(None, node.target, None, None)
                    actual = node.meta["recompute"]
                    self.assertEqual(expected, actual)
                    if actual == torch.utils.checkpoint.CheckpointPolicy.MUST_SAVE:
                        self.assertTrue(node.name in fw_outs)
                    #     self.assertTrue(node.name in fw_outs and node.name in bw_ins)
                    # elif (
                    #     actual == torch.utils.checkpoint.CheckpointPolicy.MUST_RECOMPUTE
                    # ):
                    #     # can still be in fw_outs for post-graph bytecode
                    #     self.assertFalse(node.name in bw_ins)

    @unittest.skipIf(*get_skip_reasons())
    def test_local_map_dynamo_mismatch_placements(self):
        @local_map(
            out_placements=((Shard(0), Shard(1), Shard(2)),),
            in_placements=((Shard(0), Shard(1), Shard(2)),),
            redistribute_inputs=True,
            in_grad_placements=None,
            device_mesh=self.mesh,
        )
        def mismatch_input(x, y):
            return x + y

        x = torch.randn(64, 64, 64, requires_grad=True)
        y = torch.randn(64, 64, 64, requires_grad=True)
        with (
            LocalMapWrappedHigherOrderVariable.enable(),
            self.assertRaisesRegex(
                AssertionError,
                "Expecting 1 inputs to local_map function based on placements, but found 2.",
            ),
        ):
            torch.compile(mismatch_input, backend="eager", fullgraph=True)(x, y)

        @local_map(
            out_placements=(
                (Shard(0), Shard(1), Shard(2)),
                # purposefully mismatched outputs
            ),
            in_placements=((Shard(0), Shard(1), Shard(2)),),
            redistribute_inputs=True,
            in_grad_placements=None,
            device_mesh=self.mesh,
        )
        def mismatch_outputs(x):
            return x + 11, x + 12

        x = torch.randn(64, 64, 64, requires_grad=True)
        with (
            LocalMapWrappedHigherOrderVariable.enable(),
            self.assertRaisesRegex(
                AssertionError,
                "Expecting 1 outputs to local_map function based on placements, but found 2.",
            ),
        ):
            torch.compile(mismatch_outputs, backend="eager", fullgraph=True)(x)

    @unittest.skipIf(*get_skip_reasons())
    def test_local_map_dynamo_reordered_inputs(self):
        @local_map(
            out_placements=((Shard(0), Shard(0)),),
            in_placements=(
                (Shard(0), Shard(0)),
                (Replicate(), Shard(0)),
            ),
            redistribute_inputs=True,
            in_grad_placements=None,
            device_mesh=self.mesh,
        )
        def reorder_inputs(first_input, second_input):
            return second_input.sum() * 10 + first_input  # dynamo will reorder inputs

        x = torch.randn(64, 64, 64, requires_grad=True)
        y = torch.randn(8, 64, 64, requires_grad=True)
        with (
            LocalMapWrappedHigherOrderVariable.enable(),
            self.assertRaisesRegex(
                AssertionError,
                r"Dynamo changed the order of inputs to the local_map function, please adjust the order of inputs and input_placements from \[l_args_0_, l_args_1_\], to: \[l_args_1_, l_args_0_\].*",
            ),
        ):
            torch.compile(reorder_inputs, backend="eager", fullgraph=True)(x, y)

    @unittest.skipIf(*get_skip_reasons())
    def test_local_map_with_local_shapes_hop_tracing(self):
        def fn(x):
            assert x.shape == (10, 80), "expected local shapes"
            # force view specialization ops
            out = x.view(-1) + 10
            return (out.view(x.shape),)

        x = torch.randn(10, 80)
        gm = make_fx(fn)(x)

        gm.meta = {
            "local_map_kwargs": {
                "in_placements": ((Shard(0), Replicate(), Replicate()),),
                "out_placements": ((Shard(0), Replicate(), Replicate()),),
                "device_mesh": self.mesh,
            }
        }

        with FakeTensorMode():
            global_tensor = torch.randn(80, 80, requires_grad=True)
        with torch._higher_order_ops.local_map.defer_inlining():
            out = torch._higher_order_ops.local_map_hop(gm, global_tensor)
            out[0].sum().backward()
        self.assertEqual(global_tensor.shape, (80, 80))

    @unittest.skipIf(*get_skip_reasons())
    def test_local_map_with_local_shapes_dynamo_tracing(self):
        @local_map(
            out_placements=((Shard(0), Replicate(), Replicate()),),
            in_placements=((Shard(0), Replicate(), Replicate()),),
            redistribute_inputs=True,
            in_grad_placements=None,
            device_mesh=self.mesh,
        )
        def fn(x):
            out = x.view(-1) + 10
            return (out.view(x.shape),)

        class MyModule(torch.nn.Module):
            def forward(self, x):
                return fn(x)

        model = MyModule()

        def inputs_fn():
            return (torch.randn(80, 80, requires_grad=True),)

        gm = ap_style_initial_capture(model, inputs_fn)
        fw_node, bw_node = [n for n in gm.graph.nodes if "call_local_map" in n.name]

        # Graph should not be aware that Fake key used local shapes
        fw_inputs = fw_node.args
        assert len(fw_inputs) == 1
        self.assertEqual(fw_inputs[0].meta["val"].shape, (80, 80))

        fw_outputs = fw_node.args
        assert len(fw_outputs) == 1
        self.assertEqual(fw_outputs[0].meta["val"].shape, (80, 80))

        bw_inputs = bw_node.args
        assert len(bw_inputs) == 1
        self.assertEqual(bw_inputs[0].meta["val"].shape, (80, 80))

        bw_outputs = bw_node.meta["val"]
        assert len(bw_outputs) == 1
        self.assertEqual(bw_outputs[0].shape, (80, 80))

    @unittest.skipIf(*get_skip_reasons())
    def test_none_gradients(self):
        @local_map(
            out_placements=((Replicate(), Replicate(), Replicate()),),
            in_placements=(
                (Replicate(), Replicate(), Replicate()),
                (Replicate(), Replicate(), Replicate()),
            ),
            redistribute_inputs=True,
            in_grad_placements=None,
            device_mesh=self.mesh,
        )
        def replicate_linear(w, x):
            # x does not requires_grad, so it will have None gradients
            return torch.matmul(x, w.t())

        class MyModule(torch.nn.Module):
            def __init__(self):
                super().__init__()
                self.w = nn.Linear(80, 80)

            def forward(self, x):
                return replicate_linear(self.w.weight, x)

        model = MyModule()

        def inputs_fn():
            return (torch.randn(80, 80),)

        ap_style_initial_capture(model, inputs_fn)

    @unittest.skipIf(*get_skip_reasons())
    def test_none_placements(self):
        class ScalarHolder(torch.nn.Module):
            def __init__(self, scalar):
                super().__init__()
                self.scalar = scalar

            def forward(self, x):
                return x + self.scalar

        @local_map(
            out_placements=((Replicate(), Replicate(), Replicate()),),
            in_placements=(
                (Replicate(), Replicate(), Replicate()),
                None,
                None,
            ),
            redistribute_inputs=True,
            in_grad_placements=None,
            device_mesh=self.mesh,
        )
        def fn_with_non_tensors(x, scalar, module):
            return x + 10 + scalar + module.scalar

        class MyModule(torch.nn.Module):
            def __init__(self):
                super().__init__()
                self.module = ScalarHolder(10)

            def forward(self, x):
                return fn_with_non_tensors(x, 10, self.module)

        def inputs_fn():
            return (torch.randn(10, 10, requires_grad=True),)

        model = MyModule()
        ap_style_initial_capture(model, inputs_fn)

    @unittest.skipIf(*get_skip_reasons())
    def test_filtered_gradients(self):
        @local_map(
            out_placements=(
                (Replicate(), Replicate(), Replicate()),
                (Replicate(), Replicate(), Replicate()),
            ),
            in_placements=(
                (Replicate(), Replicate(), Replicate()),
                (Replicate(), Replicate(), Replicate()),
            ),
            redistribute_inputs=True,
            in_grad_placements=None,
            device_mesh=self.mesh,
        )
        def returns_non_param(w, x):
            # x does not requires_grad, and it is an output, so its corresponding tangent is filtered out
            return torch.matmul(x, w.t()), x + 20

        class MyModule(torch.nn.Module):
            def __init__(self):
                super().__init__()
                self.w = nn.Linear(80, 80)

            def forward(self, x):
                a, b = returns_non_param(self.w.weight, x)
                return a.sum() + b.sum()

        model = MyModule()

        def inputs_fn():
            return (torch.randn(80, 80),)

        ap_style_initial_capture(model, inputs_fn)

    @unittest.skipIf(*get_skip_reasons())
    def test_symint_activations(self):
        import torch.distributed.distributed_c10d as c10d

        def _get_group_name_from_axis_name(mesh_name):
            mesh = self.mesh
            group = mesh.get_group(mesh_name)
            return group.group_name

        def axis_size(axis_name):
            mesh = self.mesh
            # assert axis_name in mesh.mesh_dim_names
            axis_dim = mesh.mesh_dim_names.index(axis_name)
            return mesh.size(axis_dim)

        def _all_to_all(
            self: torch.Tensor,
            output_split_sizes: Optional[list[int]],
            input_split_sizes: Optional[list[int]],
            group_name: str,
        ):
            group_size = c10d._get_group_size_by_name(group_name)
            if output_split_sizes is None or input_split_sizes is None:
                assert output_split_sizes is None and input_split_sizes is None, (
                    "output_split_sizes and input_split_sizes must either be "
                    "specified together or both set to None"
                )
                output_split_sizes = [self.shape[0] // group_size] * group_size
                input_split_sizes = output_split_sizes

            tensor = torch.ops._c10d_functional.all_to_all_single(
                self, output_split_sizes, input_split_sizes, group_name
            )
            res = torch.ops._c10d_functional.wait_tensor(tensor)
            return res

        class _AllToAll(torch.autograd.Function):
            @staticmethod
            def forward(
                ctx: Any,
                x: torch.Tensor,
                output_split_sizes: Optional[list[int]],
                input_split_sizes: Optional[list[int]],
                axis_name: str,
            ):
                group_name = _get_group_name_from_axis_name(axis_name)
                ctx.group_name = group_name
                ctx.output_split_sizes = output_split_sizes
                ctx.input_split_sizes = input_split_sizes
                return _all_to_all(x, output_split_sizes, input_split_sizes, group_name)

            @staticmethod
            def backward(ctx: Any, grad_output: torch.Tensor):  # type: ignore[override]
                return _all_to_all(
                    grad_output,
                    ctx.input_split_sizes,
                    ctx.output_split_sizes,
                    ctx.group_name,
                )

        all_to_all = _AllToAll.apply

        @local_map(
            out_placements=((Replicate(), Replicate(), Replicate()),),
            in_placements=(
                (Replicate(), Replicate(), Replicate()),
                (Replicate(), Replicate(), Replicate()),
                None,
            ),
            redistribute_inputs=True,
            in_grad_placements=None,
            device_mesh=self.mesh,
        )
        def _forward(num_tokens_per_expert, routed_input, axis_name):
            ep_size = axis_size(axis_name)

            # generate the input splits and output splits for all-to-all
            with torch.no_grad():
                num_tokens_per_expert_group = all_to_all(
                    num_tokens_per_expert,
                    None,
                    None,
                    axis_name,
                )
                input_splits = (
                    num_tokens_per_expert.view(ep_size, -1)
                    .sum(dim=1)
                    .to(torch.device("cpu"), non_blocking=True)
                )
                # NOTE: this would incur a device-to-host sync
                output_splits = (
                    num_tokens_per_expert_group.view(ep_size, -1)
                    .sum(dim=1)
                    .to(torch.device("cpu"), non_blocking=False)
                )
                input_splits = input_splits.tolist()
                output_splits = output_splits.tolist()

            # perform all-to-all
            routed_input = all_to_all(
                routed_input,
                output_splits,
                input_splits,
                axis_name,
            )

            # add some tensor activations
            out = routed_input * routed_input.t()
            return out

        class MyModule(torch.nn.Module):
            def __init__(self):
                super().__init__()

            def forward(self, num_tokens_per_expert, routed_input):
                return _forward(num_tokens_per_expert, routed_input, "ep")

        model = MyModule()

        def inputs_fn():
            x = torch.randn(8, 80, requires_grad=True)
            num_tokens_per_expert = torch.ones(1, 8, dtype=torch.int32)
            return (
                num_tokens_per_expert,
                x,
            )

        ap_style_initial_capture(model, inputs_fn)

    @unittest.skipIf(*get_skip_reasons())
    def test_fx_annotations(self):
        @local_map(
            out_placements=((Replicate(), Replicate(), Replicate()),),
            in_placements=(
                (Replicate(), Replicate(), Replicate()),
                (Replicate(), Replicate(), Replicate()),
                None,
            ),
            redistribute_inputs=True,
            in_grad_placements=None,
            device_mesh=self.mesh,
        )
        def fn(w, x, id):
            with fx_traceback.annotate({"inside_local_map": id}):
                return torch.matmul(x, w.t())

        context_fn = functools.partial(create_selective_checkpoint_contexts, save_mm)

        class MyModule(torch.nn.Module):
            def __init__(self):
                super().__init__()
                self.w = nn.Linear(80, 80)

            def forward(self, x):
                a = fn(self.w.weight, x, 0)
                b = torch.utils.checkpoint.checkpoint(
                    fn, self.w.weight, x, 1, use_reentrant=False, context_fn=context_fn
                )
                return a.sum() + b.sum()

        model = MyModule()
        with FakeTensorMode():
            fw_inputs = (torch.randn(80, 80),)

        with fx_traceback.preserve_node_meta():
            joint_gm_deferred = ap_style_initial_capture(model, fw_inputs)
            joint_inputs = [
                n.meta["val"]
                for n in joint_gm_deferred.graph.nodes
                if n.op == "placeholder"
            ]
            # TODO: need a local shape interpreter for cases where the graph specializes on shapes
            interp = torch.fx.Interpreter(joint_gm_deferred)
            joint_gm_inlined = make_fx(interp.run)(*joint_inputs)

        mm_nodes = joint_gm_inlined.graph.find_nodes(
            op="call_function", target=torch.ops.aten.mm.default
        )
        self.assertEqual(len(mm_nodes), 4)
        self.assertNotIn("partitioner_tag", mm_nodes[0].meta)
        self.assertNotIn("partitioner_tag", mm_nodes[1].meta)
        self.assertEqual(mm_nodes[2].meta["partitioner_tag"], "is_backward")
        self.assertEqual(mm_nodes[3].meta["partitioner_tag"], "is_backward")
        self.assertEqual(mm_nodes[0].meta["custom"]["inside_local_map"], 0)
        self.assertEqual(mm_nodes[1].meta["custom"]["inside_local_map"], 1)
        self.assertEqual(mm_nodes[2].meta["custom"]["inside_local_map"], 1)
        self.assertEqual(mm_nodes[3].meta["custom"]["inside_local_map"], 0)


if __name__ == "__main__":
    run_tests()<|MERGE_RESOLUTION|>--- conflicted
+++ resolved
@@ -18,11 +18,8 @@
 from torch._dynamo.variables.higher_order_ops import LocalMapWrappedHigherOrderVariable
 from torch._functorch.aot_autograd import aot_export_joint_with_descriptors
 from torch._subclasses.fake_tensor import FakeTensorMode
-<<<<<<< HEAD
+from torch.fx.experimental.proxy_tensor import make_fx
 from torch.fx.experimental.symbolic_shapes import ShapeEnv
-=======
-from torch.fx.experimental.proxy_tensor import make_fx
->>>>>>> 7d0b1e3c
 from torch.nn.attention import sdpa_kernel, SDPBackend
 from torch.utils.checkpoint import create_selective_checkpoint_contexts
 
@@ -923,11 +920,12 @@
                 return a.sum() + b.sum()
 
         model = MyModule()
-        with FakeTensorMode():
-            fw_inputs = (torch.randn(80, 80),)
+
+        def inputs_fn():
+            return (torch.randn(80, 80),)
 
         with fx_traceback.preserve_node_meta():
-            joint_gm_deferred = ap_style_initial_capture(model, fw_inputs)
+            joint_gm_deferred = ap_style_initial_capture(model, inputs_fn)
             joint_inputs = [
                 n.meta["val"]
                 for n in joint_gm_deferred.graph.nodes
