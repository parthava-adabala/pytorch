# Copyright (c) Meta Platforms, Inc. and affiliates
# Owner(s): ["oncall: distributed"]
import functools
import itertools
import random
import unittest
from typing import Optional, Union

import torch
import torch.distributed as dist
import torch.nn.functional as F
from torch import Tensor
from torch.distributed.device_mesh import init_device_mesh
from torch.distributed.tensor import DeviceMesh
from torch.distributed.tensor.debug import CommDebugMode
from torch.distributed.tensor.experimental._attention import (
    _CausalBehavior,
    _context_parallel_buffers,
    _cp_options,
    _DispatchMode,
    _is_causal_behavior,
<<<<<<< HEAD
    _LoadBalancer,
    _PerDocumentHeadTailLoadBalancer,
    _PTRRLoadBalancer,
=======
>>>>>>> e8b2b628
    _RotateMethod,
    context_parallel,
    context_parallel_unshard,
    set_rotate_method,
)
from torch.distributed.tensor.experimental._load_balancer import (
    _HeadTailLoadBalancer,
    _LoadBalancer,
    _PerDocumentHeadTailLoadBalancer,
)
from torch.nn.attention import sdpa_kernel, SDPBackend
from torch.nn.attention.flex_attention import (
    _mask_mod_signature,
    AuxRequest,
    create_block_mask,
    flex_attention,
)
from torch.testing._internal.common_cuda import (
    PLATFORM_SUPPORTS_CUDNN_ATTENTION,
    PLATFORM_SUPPORTS_FLASH_ATTENTION,
    PLATFORM_SUPPORTS_FUSED_ATTENTION,
    PLATFORM_SUPPORTS_MEM_EFF_ATTENTION,
)
from torch.testing._internal.common_distributed import skip_if_lt_x_gpu
from torch.testing._internal.common_utils import run_tests, skipIfRocm
from torch.testing._internal.distributed._tensor.common_dtensor import (
    DTensorTestBase,
    with_comms,
)


c10d_functional = torch.ops.c10d_functional
backends = []
if PLATFORM_SUPPORTS_FLASH_ATTENTION:
    backends.append(SDPBackend.FLASH_ATTENTION)
if PLATFORM_SUPPORTS_MEM_EFF_ATTENTION:
    backends.append(SDPBackend.EFFICIENT_ATTENTION)
if PLATFORM_SUPPORTS_CUDNN_ATTENTION:
    backends.append(SDPBackend.CUDNN_ATTENTION)

rotater_enum_to_str = {
    _RotateMethod.ALL_GATHER: "allgather",
    _RotateMethod.ALL_TO_ALL: "alltoall",
}  # mapping from _RotateMethod enum to string


class RingAttentionTest(DTensorTestBase):
    @property
    def world_size(self) -> int:
        return torch.cuda.device_count()

    @property
    def destroy_pg_upon_exit(self) -> bool:
        return False

    @skip_if_lt_x_gpu(2)
    @skipIfRocm  # Missing _c10d_functional_autograd::all_to_all_single
    @unittest.skipIf(
        not PLATFORM_SUPPORTS_FUSED_ATTENTION,
        "Does not support flash nor efficient attention",
    )
    @with_comms
    def test_ring_attention_sdpa(self) -> None:
        self.run_subtests(
            {
                "is_causal": [True, False],
                "compiled": [True, False],
                "backend": backends,
                "load_balance": [True, False],
                "rotater": [_RotateMethod.ALL_TO_ALL, _RotateMethod.ALL_GATHER],
                "test_forward_only": [True, False],
                "dispatch_mode": [
                    _DispatchMode.MONKEY_PATCH,
                    _DispatchMode.TORCH_FUNCTION,
                ],
            },
            self._test_ring_attention_sdpa,
        )

    def _test_ring_attention_sdpa(
        self,
        is_causal: bool,
        compiled: bool,
        backend: SDPBackend,
        load_balance: bool,
        rotater: _RotateMethod,
        test_forward_only: bool,
        dispatch_mode: _DispatchMode,
    ) -> None:
        torch.distributed.tensor.experimental._attention._dispatch_mode = dispatch_mode

        def fn_eval(fn, *args, **kwargs):
            if test_forward_only:
                with torch.no_grad():
                    return fn(*args, **kwargs)
            else:
                out = fn(*args, **kwargs)
                out.sum().backward()
                return out

        if load_balance and not is_causal:
            return

        set_rotate_method(rotater_enum_to_str[rotater])
        self.assertEqual(_cp_options.rotate_method, rotater)
        device_mesh = DeviceMesh(self.device_type, torch.arange(0, self.world_size))
        dtype = torch.bfloat16
        bs = 8
        query_tokens = 64
        context_tokens = 64
        dim = 32
        nheads = 8
        torch.manual_seed(10)
        dtype = (
            torch.bfloat16
            if backend == SDPBackend.FLASH_ATTENTION
            or backend == SDPBackend.CUDNN_ATTENTION
            else torch.float32
        )

        _cp_options.enable_load_balance = load_balance

        q = torch.rand(
            (bs, nheads, self.world_size * query_tokens, dim),
            device=self.device_type,
            dtype=dtype,
            requires_grad=True,
        )
        k = torch.rand(
            (bs, nheads, self.world_size * context_tokens, dim),
            device=self.device_type,
            dtype=dtype,
            requires_grad=True,
        )
        v = torch.rand(
            (bs, nheads, self.world_size * context_tokens, dim),
            device=self.device_type,
            dtype=dtype,
            requires_grad=True,
        )

        # Ensure all ranks have the same initialization data.
        with torch.no_grad():
            dist.broadcast(q, src=0)
            dist.broadcast(k, src=0)
            dist.broadcast(v, src=0)

        with sdpa_kernel(backend):
            out = fn_eval(F.scaled_dot_product_attention, q, k, v, is_causal=is_causal)

        cp_q = q.detach().clone()
        cp_k = k.detach().clone()
        cp_v = v.detach().clone()
        # Theoretically, context_parallel() should not be used to shard
        # parameters because when require_grad is True, resize_ is not
        # allowed. But requires_grad of cp_q, cp_k, and cp_v are False
        # now. So we can just use context_parallel() to shard q, k, v.
        # In reality, context_paralle() should be used to shard the input.
        with context_parallel(
            device_mesh, buffers=(cp_q, cp_k, cp_v), buffer_seq_dims=(2, 2, 2)
        ):
            cp_q.requires_grad = True
            cp_k.requires_grad = True
            cp_v.requires_grad = True
            with CommDebugMode() as comm_mode:
                with sdpa_kernel(backend):
                    if compiled:
                        fn = torch.compile(
                            F.scaled_dot_product_attention,
                            fullgraph=True,
                            backend="aot_eager",
                        )
                    else:
                        fn = F.scaled_dot_product_attention

                    cp_out = fn_eval(fn, cp_q, cp_k, cp_v, is_causal=is_causal)

                    if not compiled and rotater == _RotateMethod.ALL_TO_ALL:
                        # Compiler and CommDebugMode do not work well together.
                        expect_all2all_count = (
                            self.world_size - 1
                            if test_forward_only
                            else self.world_size * 3 - 2
                        )
                        self.assertDictEqual(
                            comm_mode.get_comm_counts(),
                            {c10d_functional.all_to_all_single: expect_all2all_count},
                        )

            # Due to numerical error, we need to choose different atol for different
            # attention kernels
            (cp_out,) = context_parallel_unshard(device_mesh, [cp_out], [2])
            atol = (
                1e-08
                if backend == SDPBackend.EFFICIENT_ATTENTION
                else 1e-3 * self.world_size
            )
            self.assertTrue(torch.allclose(out, cp_out, atol=atol))

            if not test_forward_only:
                cp_dq, cp_dk, cp_dv = context_parallel_unshard(
                    device_mesh,
                    [cp_q.grad, cp_k.grad, cp_v.grad],
                    [2, 2, 2],
                )
                atol = (
                    2e-06
                    if backend == SDPBackend.EFFICIENT_ATTENTION
                    else 8e-3 * self.world_size
                )
                self.assertTrue(torch.allclose(q.grad, cp_dq, atol=atol))
                self.assertTrue(torch.allclose(k.grad, cp_dk, atol=atol))
                self.assertTrue(torch.allclose(v.grad, cp_dv, atol=atol))

                cp_q.grad = None
                cp_k.grad = None
                cp_v.grad = None

            cp_q.requires_grad = False
            cp_k.requires_grad = False
            cp_v.requires_grad = False

        torch.distributed.tensor.experimental._attention._dispatch_mode = (
            _DispatchMode.MONKEY_PATCH
        )

    def test_is_causal_behavior(self) -> None:
        _cp_options.enable_load_balance = False
        self.assertEqual(
            _is_causal_behavior(rank=0, world_size=4, i=0, is_causal=False),
            _CausalBehavior.NOT_IS_CAUSAL,
        )

        ranks = [
            [_CausalBehavior.IS_CAUSAL, _CausalBehavior.SKIP],
            [_CausalBehavior.IS_CAUSAL, _CausalBehavior.NOT_IS_CAUSAL],
        ]
        for rank, iters in enumerate(ranks):
            for i, behavior in enumerate(iters):
                self.assertEqual(
                    _is_causal_behavior(rank=rank, world_size=2, i=i, is_causal=True),
                    behavior,
                )

        _cp_options.enable_load_balance = True
        ranks = [
            [_CausalBehavior.IS_CAUSAL, _CausalBehavior.NOT_IS_CAUSAL],
            [_CausalBehavior.IS_CAUSAL, _CausalBehavior.NOT_IS_CAUSAL],
        ]
        for rank, iters in enumerate(ranks):
            for i, behavior in enumerate(iters):
                self.assertEqual(
                    _is_causal_behavior(rank=rank, world_size=2, i=i, is_causal=True),
                    behavior,
                )


# Compile the flex_attention function
compiled_flex_attention = torch.compile(flex_attention, dynamic=False, fullgraph=True)
compiled_create_block_mask = torch.compile(
    create_block_mask, dynamic=False, fullgraph=True
)


def causal_mask(b, h, q_idx, kv_idx):
    return q_idx >= kv_idx


# copied from https://github.com/meta-pytorch/attention-gym/blob/main/attn_gym/masks/document_mask.py
def generate_random_lengths(total_length, num_documents) -> list[int]:
    # Initialize all lengths to 1 to ensure each document has at least one token
    lengths = [1] * num_documents
    remaining_length = total_length - num_documents

    # Randomly distribute the remaining length
    for _ in range(remaining_length):
        index = random.randint(0, num_documents - 1)
        lengths[index] += 1

    return lengths


def generate_random_lengths_in_chunks(
    total_length, num_documents, chunk_size
) -> list[int]:
    # Generate a list of random document lengths so that each document contains
    # some number of chunks of size `chunk_size`. This means each document's length
    # must be a multiple of `chunk_size`. Besides, the lengths of all the documents
    # sum up to `total_length`.
    num_chunks = total_length // chunk_size
    assert total_length % chunk_size == 0 and num_chunks >= num_documents

    num_chunks_per_document = [1] * num_documents
    remaining_chunks = num_chunks - num_documents
    # Randomly distribute the remaining chunks
    for _ in range(remaining_chunks):
        index = random.randint(0, num_documents - 1)  # document_id
        num_chunks_per_document[index] += 1

    return [num_chunks * chunk_size for num_chunks in num_chunks_per_document]


def length_to_offsets(
    lengths: list[list[int]], device: Union[str, torch.device]
) -> Tensor:
    """Converts a list of lengths to a list of offsets.

    Args:
        lengths: A list of lengths.

    """
    offsets = [[0] + lengths_in_batch for lengths_in_batch in lengths]
    offsets = torch.tensor(offsets, device=device, dtype=torch.int32)
    offsets = torch.cumsum(offsets, dim=-1)
    return offsets


def _offsets_to_doc_ids_tensor(offsets):
    doc_ids = []
    device = offsets.device
    for batch_idx in range(offsets.size(0)):
        counts = offsets[batch_idx][1:] - offsets[batch_idx][:-1]
        doc_id = torch.repeat_interleave(
            torch.arange(len(counts), device=device, dtype=torch.int32), counts
        )
        doc_ids.append(doc_id)

    return torch.stack(doc_ids)


def generate_doc_mask_mod(
    mask_mod: _mask_mod_signature, offsets: Tensor
) -> _mask_mod_signature:
    """Generates mask mods that apply to inputs to flex attention in the sequence stacked
    format.

    Args:
        mask_mod: The mask mod to apply to the documents
        offsets: This tensor should be of shape(num_documents + 1)
            this should contain the cumulative counts of document tokens.
            e.g. if you have 3 documents of length 2, 4, 3 then
            offsets = [0, 2, 6, 9]

    Note:
        What is the sequence stacked format? When assembling batches of inputs, we
        take multiple sequences and stack them together to form 1 large sequence. We then
        use masking to ensure that the attention scores are only applied to tokens within
        the same document.
    """
    document_id = _offsets_to_doc_ids_tensor(offsets)

    def doc_mask_mod(b, h, q_idx, kv_idx):
        same_doc = document_id[b][q_idx] == document_id[b][kv_idx]
        q_logical = q_idx - offsets[b, document_id[b, q_idx]]
        kv_logical = kv_idx - offsets[b, document_id[b, kv_idx]]
        inner_mask = mask_mod(b, h, q_logical, kv_logical)
        return same_doc & inner_mask

    return doc_mask_mod


class CPFlexAttentionTest(DTensorTestBase):
    @property
    def world_size(self) -> int:
        return 2

    def _test_cp_flex_attention(
        self,
        *,
        qkv_size: int,
        B: int = 1,
        mask_func: _mask_mod_signature = causal_mask,
        lb: Optional[_LoadBalancer] = None,
        atol: float = 1e-4,
        rtol: float = 1,
    ) -> None:
        torch.cuda.manual_seed(1234)

        dtype = torch.float32
        bs = B if B > 1 else 8
        dim = 32
        nheads = 8

        qkv = [
            torch.rand(
                (bs, nheads, qkv_size, dim),
                device=self.device_type,
                dtype=dtype,
                requires_grad=True,
            )
            for _ in range(3)
        ]

        block_mask = compiled_create_block_mask(
            mask_func,
            B=B,
            H=1,
            Q_LEN=qkv_size,
            KV_LEN=qkv_size,
            device=self.device_type,
        )

        expect_out, expect_aux = compiled_flex_attention(
            *qkv, block_mask=block_mask, return_aux=AuxRequest(lse=True)
        )
        expect_out.sum().backward()

        # Prepare the required global vars for CP+Flex:
        device_mesh = init_device_mesh(
            device_type=self.device_type,
            mesh_shape=(self.world_size,),
            mesh_dim_names=("cp",),
        )

        # create block_mask for CP
        from torch.distributed.tensor.experimental._attention import (
            create_cp_block_mask,
        )

        if not lb and _cp_options.enable_load_balance:
            # NOTE: when parallelizing `flex_attention`, we require not-None
            # `load_balancer` object be explicitly passed APIs `_context_parallel_shard`
            # and `context_parallel_unshard` if load-balancing is needed.
            lb = _HeadTailLoadBalancer(qkv_size, self.world_size, self.device_type)

        # if load-balance is enabled, reorder input tensor and produce the index tensor
        # NOTE: call create_block_mask() within TorchFunctionMode would cause error in create_fw_bw_graph
        cp_block_mask = create_cp_block_mask(
            mask_func,
            B=B,
            H=1,
            Q_LEN=qkv_size,
            KV_LEN=qkv_size,
            device_mesh=device_mesh,
            load_balancer=lb,
        )

        # shard qkv on seq_dim
        shard_dim = 2

        cp_qkv = _context_parallel_buffers(
            device_mesh,
            buffers=[t.detach().clone() for t in qkv],
            buffer_seq_dims=[shard_dim] * 3,
            load_balancer=lb,
        )
        for t in cp_qkv:
            t.requires_grad = True

        # TODO: remove this once https://github.com/pytorch/pytorch/pull/164500 is merged
        torch.distributed.tensor.experimental._attention._dispatch_mode = (
            _DispatchMode.TORCH_FUNCTION
        )
        with context_parallel(
            device_mesh, buffers=[torch.empty(self.world_size * 2)], buffer_seq_dims=[0]
        ):
            cp_out, cp_aux = compiled_flex_attention(
                *cp_qkv,
                block_mask=cp_block_mask,
                return_aux=AuxRequest(lse=True),
            )

            # backward run
            cp_out.sum().backward()

<<<<<<< HEAD
            cp_q.requires_grad = False
            cp_k.requires_grad = False
            cp_v.requires_grad = False

        # shard the output
        from torch.distributed.tensor.experimental._attention import (
            _context_parallel_buffers,
        )

        # check `restore=False` correctness
        sharded_expect_out, sharded_expect_lse = _context_parallel_buffers(
            device_mesh,
            buffers=[expect_out.clone().detach(), expect_aux.lse.clone().detach()],
            buffer_seq_dims=[2, 2],
            load_balance_indices=lb.generate_indices() if lb is not None else None,
        )

        torch.testing.assert_close(cp_out, sharded_expect_out, atol=atol, rtol=rtol)
        torch.testing.assert_close(cp_aux.lse, sharded_expect_lse, atol=atol, rtol=rtol)

=======
>>>>>>> e8b2b628
        # unshard the output
        # check `restore=True` correctness
        cp_out, cp_lse = context_parallel_unshard(
            device_mesh,
            buffers=[cp_out, cp_aux.lse],
            seq_dims=[2, 2],
            load_balancer=lb,
        )
        torch.testing.assert_close(cp_out, expect_out, atol=atol, rtol=rtol)
        torch.testing.assert_close(cp_lse, expect_aux.lse, atol=atol, rtol=rtol)

        # unshard the gradient
        cp_qkv_grad = context_parallel_unshard(
            device_mesh,
            buffers=[t.grad for t in cp_qkv],
            seq_dims=[2, 2, 2],
            load_balancer=lb,
        )

        qkv_grad = [t.grad for t in qkv]
        for grad, cp_grad in zip(qkv_grad, cp_qkv_grad):
            torch.testing.assert_close(grad, cp_grad, atol=atol, rtol=rtol)

        # reset CP context dispatch mode to default
        torch.distributed.tensor.experimental._attention._dispatch_mode = (
            _DispatchMode.MONKEY_PATCH
        )

    @skip_if_lt_x_gpu(2)
    @with_comms
    @unittest.skipIf(
        not PLATFORM_SUPPORTS_FLASH_ATTENTION, "Does not support flash attention"
    )
    def test_cp_flex_attention_causal_mask(self) -> None:
        restore_enable_load_balance = _cp_options.enable_load_balance

        for enable_load_balance in [
            False,  # test w/o load-balancing
            True,  # test w/ the default load-balancing
        ]:
            _cp_options.enable_load_balance = enable_load_balance

            self.run_subtests(
                {
                    "qkv_size": [
                        (256 if enable_load_balance else 128) * self.world_size,
                        2048,
                    ]
                },
                self._test_cp_flex_attention,
            )

            # NOTE: Context Parallel should not be used for small attentions (block_size < 128)
            with self.assertRaisesRegex(AssertionError, "Tensor-likes are not close"):
                self.run_subtests(
                    {"qkv_size": [64 * self.world_size]},
                    self._test_cp_flex_attention,
                )

        _cp_options.enable_load_balance = restore_enable_load_balance

    # TODO: merge with the above test
    @skip_if_lt_x_gpu(2)
    @with_comms
    @unittest.skipIf(
        not PLATFORM_SUPPORTS_FLASH_ATTENTION, "Does not support flash attention"
    )
    def test_cp_flex_attention_document_mask(self) -> None:
        restore_enable_load_balance = _cp_options.enable_load_balance

        random.seed(10)

        # parameters for testing
        doc_count = 28
        enable_load_balance_list = [True, False]
        batch_size_list = [2, 4, 8]
        max_seq_len_list = [
            256 * self.world_size,
            2048,
            # 128 * self.world_size  # NOTE: Mismatched elements: 8 / 131072 (0.0%),
        ]
        load_balance_type = ["_PerDocumentHeadTailLoadBalancer", "_PTRRLoadBalancer"]

        # NOTE: Each (enable_load_balance, batch_size, seq_len) tuple introduces 2
        # create_block_mask compilations: 1 for single-rank flex_attention and 1 for
        # CP flex_attention. In order to avoid the "exceeds_recompile_limit" error,
        # we need to increase the cache_size_limit to 12 which is the total number
        # of compilations in our test case.
        torch._dynamo.config.cache_size_limit = (
            2
            * len(enable_load_balance_list)
            * len(batch_size_list)
            * len(max_seq_len_list)
            * len(load_balance_type)
        )

        # TODO: change this for-loop to run_subtests
        # Use a for-loop instead of run_subtests because we need to intialize the mask
        # for each subtest. This can be baked into self._test_cp_flex_attention as
        # a str argument denoting mask type.
        for enable_load_balance, batch_size, max_seq_len, lb_type in itertools.product(
            enable_load_balance_list,
            batch_size_list,
            max_seq_len_list,
            load_balance_type,
        ):
            _cp_options.enable_load_balance = enable_load_balance

            # initialize document mask
            lengths = [
                (
                    generate_random_lengths_in_chunks(
                        max_seq_len, doc_count, chunk_size=2 * self.world_size
                    )
                    if enable_load_balance
                    else generate_random_lengths(max_seq_len, doc_count)
                )
                for _ in range(batch_size)
            ]
            offsets = length_to_offsets(lengths, self.device_type)
            document_causal_mask = generate_doc_mask_mod(causal_mask, offsets)

            # generate load balancer
            load_balancer = None  # no load-balance
            if enable_load_balance:
                if lb_type == "_PerDocumentHeadTailLoadBalancer":
                    load_balancer = _PerDocumentHeadTailLoadBalancer(
                        lengths, self.world_size, torch.device(self.device_type)
                    )
                elif lb_type == "_PTRRLoadBalancer":
                    load_balancer = _PTRRLoadBalancer(
                        create_block_mask(
                            document_causal_mask,
                            B=batch_size,
                            H=1,
                            Q_LEN=max_seq_len,
                            KV_LEN=max_seq_len,
                        ),
                        self.world_size,
                        self.device_type,
                    )
                else:
                    raise ValueError(f"load_balancer type {lb_type} is not supported!")

            # construct testing function
            test_func = functools.partial(
                self._test_cp_flex_attention,
                qkv_size=max_seq_len,
                B=batch_size,
                lb=load_balancer,
                mask_func=document_causal_mask,
                atol=1e-6,
            )

            test_func()

        _cp_options.enable_load_balance = restore_enable_load_balance


if __name__ == "__main__":
    run_tests()<|MERGE_RESOLUTION|>--- conflicted
+++ resolved
@@ -19,12 +19,6 @@
     _cp_options,
     _DispatchMode,
     _is_causal_behavior,
-<<<<<<< HEAD
-    _LoadBalancer,
-    _PerDocumentHeadTailLoadBalancer,
-    _PTRRLoadBalancer,
-=======
->>>>>>> e8b2b628
     _RotateMethod,
     context_parallel,
     context_parallel_unshard,
@@ -34,6 +28,7 @@
     _HeadTailLoadBalancer,
     _LoadBalancer,
     _PerDocumentHeadTailLoadBalancer,
+    _PTRRLoadBalancer,
 )
 from torch.nn.attention import sdpa_kernel, SDPBackend
 from torch.nn.attention.flex_attention import (
@@ -490,31 +485,7 @@
             # backward run
             cp_out.sum().backward()
 
-<<<<<<< HEAD
-            cp_q.requires_grad = False
-            cp_k.requires_grad = False
-            cp_v.requires_grad = False
-
-        # shard the output
-        from torch.distributed.tensor.experimental._attention import (
-            _context_parallel_buffers,
-        )
-
-        # check `restore=False` correctness
-        sharded_expect_out, sharded_expect_lse = _context_parallel_buffers(
-            device_mesh,
-            buffers=[expect_out.clone().detach(), expect_aux.lse.clone().detach()],
-            buffer_seq_dims=[2, 2],
-            load_balance_indices=lb.generate_indices() if lb is not None else None,
-        )
-
-        torch.testing.assert_close(cp_out, sharded_expect_out, atol=atol, rtol=rtol)
-        torch.testing.assert_close(cp_aux.lse, sharded_expect_lse, atol=atol, rtol=rtol)
-
-=======
->>>>>>> e8b2b628
         # unshard the output
-        # check `restore=True` correctness
         cp_out, cp_lse = context_parallel_unshard(
             device_mesh,
             buffers=[cp_out, cp_aux.lse],
