--- conflicted
+++ resolved
@@ -19,7 +19,6 @@
     _ContextParallel,
     _cp_options,
     _disable_context_parallel_dispatcher,
-    _DispatchMode,
     _enable_context_parallel_dispatcher,
     _is_causal_behavior,
     _RotateMethod,
@@ -108,10 +107,6 @@
                 "load_balance": [True, False],
                 "rotater": [_RotateMethod.ALL_TO_ALL, _RotateMethod.ALL_GATHER],
                 "test_forward_only": [True, False],
-                "dispatch_mode": [
-                    _DispatchMode.MONKEY_PATCH,
-                    _DispatchMode.MODULE_WRAPPER,
-                ],
                 "new_api": [True, False],
             },
             self._test_ring_attention_sdpa,
@@ -131,37 +126,35 @@
         backend: SDPBackend,
         rotater: _RotateMethod,
         test_forward_only: bool,
-        dispatch_mode: _DispatchMode,
         new_api: bool,
     ) -> tuple[torch.Tensor, torch.Tensor, torch.Tensor, torch.Tensor]:
-        if dispatch_mode == _DispatchMode.MODULE_WRAPPER:
+        if new_api:
             cp_plan = _ContextParallel(
                 seq_dim=seq_dim,
                 attention_type=_ContextParallel.AttentionType.SDPA,
             )
             attention = SDPAWrapper(compiled=compiled, backend=backend)
             attention = parallelize_module(attention, mesh, cp_plan)
-        else:
-            # This won't work for MONKEY_PATCH.
-            attention = F.scaled_dot_product_attention
-
-<<<<<<< HEAD
-        if new_api:
             cp_q, cp_k, cp_v = _context_parallel_shard(
                 mesh, (cp_q, cp_k, cp_v), (seq_dim,) * 3
             )
             _enable_context_parallel_dispatcher(seq_dim, mesh)
         else:
+            # Theoretically, context_parallel() should not be used to shard
+            # parameters because when require_grad is True, resize_ is not
+            # allowed. But requires_grad of cp_q, cp_k, and cp_v are False
+            # now. So we can just use context_parallel() to shard q, k, v.
+            # In reality, context_paralle() should be used to shard the input.
             cp_context = context_parallel(
                 mesh, buffers=(cp_q, cp_k, cp_v), buffer_seq_dims=(seq_dim,) * 3
             )
             cp_context.__enter__()
 
-        # NOTE: this some how proves that monkey patching is not stable.
-        # If we directly use SDPAWrapper, then the monkey patching
-        # dispatch mode wont work. When we refer to F.scaled_dot_product_attention,
-        # we have to be within the scope of context_parallel().
-        if dispatch_mode == _DispatchMode.MONKEY_PATCH:
+            # NOTE: This demonstrates that monkey patching is not fully reliable.
+            # If we use SDPAWrapper directly, the monkey patching dispatch mode
+            # does not function correctly. To ensure proper behavior,
+            # F.scaled_dot_product_attention must be referenced within the
+            # context_parallel() scope.
             attention = F.scaled_dot_product_attention
             if compiled:
                 attention = torch.compile(
@@ -200,55 +193,6 @@
             _disable_context_parallel_dispatcher()
         else:
             cp_context.__exit__(None, None, None)
-=======
-        # Theoretically, context_parallel() should not be used to shard
-        # parameters because when require_grad is True, resize_ is not
-        # allowed. But requires_grad of cp_q, cp_k, and cp_v are False
-        # now. So we can just use context_parallel() to shard q, k, v.
-        # In reality, context_paralle() should be used to shard the input.
-        with context_parallel(
-            mesh, buffers=(cp_q, cp_k, cp_v), buffer_seq_dims=(seq_dim,) * 3
-        ):
-            # NOTE: This demonstrates that monkey patching is not fully reliable.
-            # If we use SDPAWrapper directly, the monkey patching dispatch mode
-            # does not function correctly. To ensure proper behavior,
-            # F.scaled_dot_product_attention must be referenced within the
-            # context_parallel() scope.
-            if dispatch_mode == _DispatchMode.MONKEY_PATCH:
-                attention = F.scaled_dot_product_attention
-                if compiled:
-                    attention = torch.compile(
-                        attention, fullgraph=True, backend="aot_eager"
-                    )
-
-            for target in [cp_q, cp_k, cp_v]:
-                target.requires_grad = True
-
-            with CommDebugMode() as comm_mode:
-                with sdpa_kernel(backend):
-                    cp_out = fn_eval(
-                        attention,
-                        cp_q,
-                        cp_k,
-                        cp_v,
-                        is_causal=is_causal,
-                    )
-
-                if not compiled and rotater == _RotateMethod.ALL_TO_ALL:
-                    # Compiler and CommDebugMode do not work well together.
-                    expect_all2all_count = (
-                        self.world_size - 1
-                        if test_forward_only
-                        else self.world_size * 3 - 2
-                    )
-                    self.assertDictEqual(
-                        comm_mode.get_comm_counts(),
-                        {c10d_functional.all_to_all_single: expect_all2all_count},
-                    )
-            cp_dq, cp_dk, cp_dv = cp_q.grad, cp_k.grad, cp_v.grad
-            for target in [cp_q, cp_k, cp_v]:
-                target.requires_grad = False
->>>>>>> 17b1bd26
 
         return cp_out, cp_dq, cp_dk, cp_dv
 
@@ -260,11 +204,8 @@
         load_balance: bool,
         rotater: _RotateMethod,
         test_forward_only: bool,
-        dispatch_mode: _DispatchMode,
         new_api: bool,
     ) -> None:
-        torch.distributed.tensor.experimental._attention._dispatch_mode = dispatch_mode
-
         def fn_eval(fn, *args, **kwargs):
             if test_forward_only:
                 with torch.no_grad():
@@ -328,7 +269,6 @@
             backend=backend,
             rotater=rotater,
             test_forward_only=test_forward_only,
-            dispatch_mode=dispatch_mode,
             new_api=new_api,
         )
 
@@ -502,10 +442,6 @@
         atol=1e-6,
         rtol=1e-2,
     ) -> None:
-        torch.distributed.tensor.experimental._attention._dispatch_mode = (
-            _DispatchMode.MODULE_WRAPPER
-        )
-
         torch.cuda.manual_seed(10)
         dtype = torch.float32
         bs = B if B > 1 else 8
