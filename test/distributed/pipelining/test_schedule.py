# Copyright (c) Meta Platforms, Inc. and affiliates
# Owner(s): ["oncall: distributed"]
import copy
import csv
import logging
import os

from model_registry import MultiMLP

import torch
from torch.distributed.pipelining import (
    Schedule1F1B,
    ScheduleDualPipeV,
    ScheduleGPipe,
    ScheduleInterleaved1F1B,
    ScheduleInterleavedZeroBubble,
    ScheduleLoopedBFS,
    ScheduleZBVZeroBubble,
)
from torch.distributed.pipelining._utils import generate_stage_to_rank_mapping
from torch.distributed.pipelining.schedules import (
    _Action,
    _add_send_recv,
    _add_unshard_reshard,
    _format_pipeline_order,
    _merge_bw,
    _PipelineSchedule,
    _PipelineScheduleRuntime,
    _simulate_comms_compute,
    _validate_schedule,
    B,
    F,
    get_schedule_class,
    I,
    PipelineScheduleSingle,
    RECV_F,
    RESHARD,
    SEND_B,
    UNSHARD,
    W,
)
from torch.distributed.pipelining.stage import _PipelineStageBase, PipelineStage
from torch.testing._internal.common_distributed import requires_accelerator_dist_backend
from torch.testing._internal.common_utils import (
    check_leaked_tensors,
    instantiate_parametrized_tests,
    parametrize,
    run_tests,
    TestCase,
)
from torch.testing._internal.distributed.fake_pg import FakeStore


ARTIFACTS_DIR = os.path.join(os.path.dirname(os.path.abspath(__file__)), "artifacts")

device = acc.type if (acc := torch.accelerator.current_accelerator()) else "cpu"
logger = logging.getLogger(__name__)
torch.manual_seed(0)


class MockPipelineStage(_PipelineStageBase):
    def __init__(self, *args, **kwargs):
        # Mock the necessary attributes
        self.submod = None
        self.num_stages = kwargs.get("num_stages", 1)
        self.group_size = kwargs.get("group_size", 1)
        self.group_rank = kwargs.get("group_rank", 0)
        self.group = kwargs.get("group", None)

    def _create_grad_recv_info(self, *args, **kwargs):
        return None

    def _prepare_forward_infra(self, n_microbatches):
        pass

    def _prepare_backward_infra(self, n_microbatches):
        pass


class ScheduleTest(TestCase):
    def test_get_schedule_class(self):
        # List of all expected schedule names
        schedule_names = [
            "1F1B",
            "1f1b",
            "Interleaved1F1B",
            "INTERLEAVED1F1B",
            "GPipe",
            "LoopedBFS",
            "PipelineScheduleSingle",
            "PipelineScheduleMulti",
        ]

        # Test each schedule name
        for name in schedule_names:
            with self.subTest(name=name):
                schedule_class = get_schedule_class(name)
                self.assertIsNotNone(
                    schedule_class, f"Class for {name} should not be None"
                )
                self.assertTrue(
                    issubclass(schedule_class, _PipelineSchedule),
                    f"{name} should be a subclass of _PipelineSchedule",
                )

        error_case = ["ScheduleThatDoesNotExist"]
        for name in error_case:
            # Test that the original name is included in the error message
            with self.assertRaisesRegex(ValueError, f"{name}"):
                get_schedule_class(name)

    @parametrize(
        "ScheduleClass",
        [
            Schedule1F1B,
            ScheduleGPipe,
            ScheduleInterleaved1F1B,
            ScheduleInterleavedZeroBubble,
            ScheduleLoopedBFS,
        ],
    )
    def test_schedule_with_single_stage(self, ScheduleClass):
        """
        Test that schedules with only a single stage work as expected for all schedules.
        """
        store = FakeStore()
        torch.distributed.init_process_group(
            backend="fake", rank=0, world_size=1, store=store
        )
        d_hid, batch_size = 512, 256
        n_stages = 1
        device = "cpu"
        full_mod = MultiMLP(d_hid, n_layers=n_stages)
        full_mod.to(device)

        x = torch.randn(batch_size, d_hid, device=device)
        ref_mod = copy.deepcopy(full_mod)
        with torch.no_grad():
            y = ref_mod(x)
            # Add a small perturbation
            target = y + torch.randn(batch_size, d_hid, device=device)

        def loss_fn(y, target):
            return torch.nn.functional.cross_entropy(y, target)

        # Run reference
        for _ in range(2):
            ref_mod.zero_grad()
            ref_out = ref_mod(x)
            ref_loss = loss_fn(ref_out, target)
            ref_loss.backward()

        submod_name = "layers.0"
        stage_module = full_mod.get_submodule(submod_name)

        # Create a pipeline stage to wrap that submodule
        num_microbatches = 2
        stages = [
            PipelineStage(
                stage_module,
                0,
                n_stages,
                device,
            )
        ]

        if issubclass(ScheduleClass, PipelineScheduleSingle):
            stages = stages[0]

        # Attach to a schedule
        schedule = ScheduleClass(
            stages,
            num_microbatches,
            loss_fn=loss_fn,
        )
        # Run
        for _ in range(2):
            # Zero gradients
            stage_module.zero_grad()
            losses = []
            out = schedule.step(x, target=target, losses=losses)

        # Check output
        torch.testing.assert_close(out, ref_out)
        # Check loss
        # Since the reduction used in the loss function above is "mean", we use
        # "mean" here to reduce microbatch losses into a single value too.
        pipe_loss = torch.stack(losses).mean()
        torch.testing.assert_close(pipe_loss, ref_loss)

        # Check gradients
        # Get corresponding submodule from reference model
        ref_submod = ref_mod.get_submodule(submod_name)
        # Check gradients per parameter
        for name, p in stage_module.named_parameters():
            ref_p = ref_submod.get_parameter(name)
            try:
                torch.testing.assert_close(p.grad, ref_p.grad, rtol=1e-5, atol=4e-5)
            except AssertionError:
                print(f"Gradient test failed for {name}: {p.grad} vs {ref_p.grad}")
                raise

        torch.distributed.destroy_process_group()

    @parametrize(
        "ScheduleClass",
        [
<<<<<<< HEAD
            ScheduleInterleavedZeroBubble,
            ScheduleZBVZeroBubble,
            ScheduleDualPipeV,
        ],
    )
    def test_zero_bubble_schedule_errors_with_compile(self, ScheduleClass):
=======
            Schedule1F1B,
            ScheduleGPipe,
            ScheduleInterleaved1F1B,
            ScheduleInterleavedZeroBubble,
            ScheduleLoopedBFS,
        ],
    )
    def test_schedule_eval_then_train(self, ScheduleClass):
        """
        Test that simply runs evaluation followed by training.
        """
        store = FakeStore()
        torch.distributed.init_process_group(
            backend="fake", rank=0, world_size=1, store=store
        )
        d_hid, batch_size = 512, 256
        n_stages = 1
        device = "cpu"
        full_mod = MultiMLP(d_hid, n_layers=n_stages)
        full_mod.to(device)

        x = torch.randn(batch_size, d_hid, device=device)
        target = torch.randn(batch_size, d_hid, device=device)

        def loss_fn(y, target):
            return torch.nn.functional.cross_entropy(y, target)

        submod_name = "layers.0"
        stage_module = full_mod.get_submodule(submod_name)

        # Create a pipeline stage to wrap that submodule
        num_microbatches = 2
        stages = [PipelineStage(stage_module, 0, n_stages, device)]

        if issubclass(ScheduleClass, PipelineScheduleSingle):
            stages = stages[0]

        # Attach to a schedule
        schedule = ScheduleClass(stages, num_microbatches, loss_fn=loss_fn)
        # Run eval
        for _ in range(2):
            # Zero gradients
            stage_module.zero_grad()
            losses = []
            schedule.eval(x, target=target, losses=losses)
        # Run training
        try:
            for _ in range(2):
                losses = []
                schedule.step(x, target=target, losses=losses)
        finally:
            torch.distributed.destroy_process_group()

    def test_zero_bubble_schedule_errors_with_compile(self):
>>>>>>> befdbce8
        """
        Test that zero bubble schedules raise an error when used with torch.compile.
        """
        store = FakeStore()
        torch.distributed.init_process_group(
            backend="fake", rank=0, world_size=1, store=store
        )
        n_stages = 1
        device = torch.device("cpu")
        model = MultiMLP(8, n_layers=n_stages)
        # full_mod
        compiled_model = torch.compile(model)
        stage = PipelineStage(
            compiled_model,
            0,
            n_stages,
            device,
        )
        try:
            with self.assertRaises(RuntimeError):
                ScheduleClass([stage], 2)
        finally:
            torch.distributed.destroy_process_group()


instantiate_parametrized_tests(ScheduleTest)


class TestSchedulePlan(TestCase):
    def setUp(self):
        # Define a list of test cases with varying num_local_stages, num_microbatches, and group_size
        # These should succeed since num_microbatches % group_size == 0
        self.test_cases = [
            # small number of stages
            (2, 2, 2),
            (2, 4, 4),
            (2, 8, 2),
            (2, 8, 4),
            (2, 8, 8),
            (4, 4, 4),
            (4, 8, 4),
            (4, 8, 8),
            # large microbatches
            (4, 16, 4),
            (4, 32, 4),
            (4, 64, 4),
            # large groups
            (4, 16, 16),
            (4, 32, 32),
            (4, 128, 64),
            # odd num pipeline stages
            (3, 2, 2),
            (3, 8, 2),
            (3, 12, 4),
            # odd group_sizes
            (4, 6, 3),
            (4, 10, 5),
            # n_mb non divisible by group_size
            (2, 3, 4),
            (2, 4, 4),
            (2, 10, 4),
            (2, 15, 4),
        ]

    @parametrize(
        "ScheduleClass",
        [ScheduleInterleaved1F1B, ScheduleLoopedBFS],
    )
    def test_pipeline_order(self, ScheduleClass):
        for num_local_stages, num_microbatches, group_size in self.test_cases:
            with self.subTest(
                num_local_stages=num_local_stages,
                num_microbatches=num_microbatches,
                group_size=group_size,
            ):
                if num_microbatches % group_size != 0:
                    continue

                logger.info(
                    "num_local_stages=%d num_microbatches=%d group_size=%d",
                    num_local_stages,
                    num_microbatches,
                    group_size,
                )
                num_stages = num_local_stages * group_size
                stages = [
                    MockPipelineStage(group_size=group_size, num_stages=num_stages)
                    for i in range(num_local_stages)
                ]

                schedule = ScheduleClass(stages, num_microbatches)
                _formatted_pipeline_order = _format_pipeline_order(
                    schedule.pipeline_order
                )

                def stage_to_rank(stage):
                    return stage % group_size

                comms_sch = _add_send_recv(
                    schedule.pipeline_order,
                    stage_to_rank=stage_to_rank,
                    num_stages=num_stages,
                )
                _simulate_comms_compute(
                    comms_sch,
                    stage_to_rank=stage_to_rank,
                    num_stages=num_stages,
                )

    @parametrize(
        "ScheduleClass",
        [ScheduleInterleaved1F1B, ScheduleInterleavedZeroBubble],
    )
    def test_pipeline_order_flex_and_zero_bubble(self, ScheduleClass):
        for num_local_stages, num_microbatches, group_size in self.test_cases:
            with self.subTest(
                num_local_stages=num_local_stages,
                num_microbatches=num_microbatches,
                group_size=group_size,
            ):
                warmups_ops_last_stage = (num_local_stages - 1) * (
                    num_microbatches // max(1, num_microbatches // group_size)
                )
                warmup_ops = warmups_ops_last_stage + 2 * (group_size - 1)
                warmup_ops = min(warmup_ops, num_microbatches * num_local_stages)

                num_stages = num_local_stages * group_size
                stages = [
                    MockPipelineStage(group_size=group_size, num_stages=num_stages)
                    for i in range(num_local_stages)
                ]
                schedule = ScheduleClass(stages, num_microbatches)
                _format_pipeline_order(schedule.pipeline_order)

                def stage_to_rank(stage):
                    return stage % group_size

                comms_sch = _add_send_recv(
                    schedule.pipeline_order,
                    stage_to_rank=stage_to_rank,
                    num_stages=num_stages,
                )
                # print(_format_pipeline_order(comms_sch))
                _simulate_comms_compute(
                    comms_sch,
                    stage_to_rank=stage_to_rank,
                    num_stages=num_stages,
                )

    @parametrize(
        "ScheduleClass",
        [ScheduleDualPipeV, ScheduleZBVZeroBubble],
    )
    def test_pipeline_order_for_v_schedules(self, ScheduleClass):
        for num_local_stages, num_microbatches, group_size in self.test_cases:
            with self.subTest(
                num_local_stages=num_local_stages,
                num_microbatches=num_microbatches,
                group_size=group_size,
            ):
                num_stages = num_local_stages * group_size
                stages = [
                    MockPipelineStage(group_size=group_size, num_stages=num_stages)
                    for i in range(num_local_stages)
                ]

                # V schedules only support 2 stages per rank so if num_local_stages is not 2, ensure an error is thrown
                if num_local_stages != 2:
                    with self.assertRaises(ValueError):
                        ScheduleClass(
                            stages,
                            num_microbatches,
                        )
                    continue

                # DualPipeV requires num_microbatches to be >= num_stages
                if ScheduleClass == ScheduleDualPipeV and num_microbatches < num_stages:
                    with self.assertRaises(ValueError):
                        ScheduleClass(
                            stages,
                            num_microbatches,
                        )
                    continue

                # Create schedule and validate it
                schedule = ScheduleClass(stages, num_microbatches)
                _validate_schedule(
                    schedule.pipeline_order, group_size, num_stages, num_microbatches
                )


instantiate_parametrized_tests(TestSchedulePlan)


class TestScheduleCsv(TestCase):
    @parametrize(
        "ScheduleClass,csv_name",
        [
            (ScheduleDualPipeV, "dualpipev_4rank_10mb"),
        ],
    )
    def test_csv_compare(self, ScheduleClass, csv_name):
        """
        Test that schedules matches the expected CSV.  This is a regression test to ensure that the schedule
        is not changed unintentionally.
        """
        num_local_stages = 2
        group_size = 4
        num_stages = num_local_stages * group_size
        stages = [
            MockPipelineStage(group_size=group_size, num_stages=num_stages)
            for _ in range(num_local_stages)
        ]
        num_microbatches = 10
        schedule = ScheduleClass(stages, num_microbatches)
        comms_csv = os.path.join(ARTIFACTS_DIR, f"{csv_name}.csv")
        sch = schedule.pipeline_order

        # Uncomment to regenerate reference output
        # schedule._dump_csv("test.csv", "compute_only")

        sch_ref = {}
        with open(comms_csv, newline="") as ref:
            for rank, row in enumerate(csv.reader(ref)):
                sch_ref[rank] = [_Action.from_str(s) for s in row]

        for rank in sch_ref:
            for timestep, (a, b) in enumerate(zip(sch[rank], sch_ref[rank])):
                self.assertEqual(a, b, f"Mismatch at {timestep=}, {a=}, expected {b}")


instantiate_parametrized_tests(TestScheduleCsv)


class TestScheduleLowering(TestCase):
    """Tests lowering passes that convert simple compute-only (FBW) schedules into compute+comms schedules"""

    def _parse_actions(self, actions: list[str]) -> list[_Action]:
        return [_Action.from_str(s) for s in actions]

    @parametrize(
        "action_str_and_ref",
        [
            ("1F0", _Action(1, F, 0)),
            ("2I1", _Action(2, I, 1)),
            ("0W3", _Action(0, W, 3)),
            ("0B3", _Action(0, B, 3)),
            ("1UNSHARD", _Action(1, UNSHARD, None)),
            ("3RESHARD", _Action(3, RESHARD, None)),
            ("2SEND_B2", _Action(2, SEND_B, 2)),
            ("1RECV_F1", _Action(1, RECV_F, 1)),
        ],
    )
    def test_action_parse(self, action_str_and_ref):
        """Test that actions can be parsed from strings and round-tripped back to the same strings."""
        act_str, ref = action_str_and_ref
        act = _Action.from_str(act_str)
        self.assertEqual(act, ref)
        self.assertEqual(act_str, act.__repr__())

    @parametrize(
        "test_info",
        [
            {
                "compute": ["0F0", "0F1", "   ", "0B0", "0B1"],
                "comms": ["0UNSHARD", "0F0", "0F1", "0B0", "0B1", "0RESHARD"],
            },
        ],
    )
    def test_unshard_reshard(self, test_info):
        """Test the lowering pass that takes a 'compute only' schedule (with only F,B,W ops) and adds
        FSDP unshard/reshard operations to the schedule.  This is just part of the process of adding communication
        ops and producing a complete schedule.
        """
        compute_sch = self._parse_actions(test_info["compute"])
        expected_comms_sch = self._parse_actions(test_info["comms"])

        comms_sch = _add_unshard_reshard(compute_sch)
        for expected, actual in zip(expected_comms_sch, comms_sch):
            self.assertEqual(
                expected,
                actual,
                (
                    f"Mismatch: expected action {expected} but found {actual}."
                    f"\nWhole Schedule: {comms_sch}"
                ),
            )

    @parametrize(
        "test_info",
        [
            {
                "compute": [
                    "0F0",
                    "0F1",
                    "0F2",
                    "0I0",
                    "0I1",
                    "0W0",
                    "0I2",
                    "0W2",
                    "0W1",
                ],
                "comms": ["0F0", "0F1", "0F2", "0I0", "0I1", "0W0", "0B2", "0W1"],
            },
        ],
    )
    def test_merge_bw(self, test_info):
        """Test the pass that merges adjacent I and W operations into a B operation."""
        compute_sch = self._parse_actions(test_info["compute"])
        expected_merged_sch = self._parse_actions(test_info["comms"])

        merged_sch = _merge_bw(compute_sch)
        for expected, actual in zip(expected_merged_sch, merged_sch):
            self.assertEqual(
                expected,
                actual,
                (
                    f"Mismatch: expected action {expected} but found {actual}."
                    f"\nWhole Schedule: {merged_sch}"
                ),
            )

    @parametrize(
        "test_info",
        [
            {
                "schedule": "simple_2_rank_2_stage",
                "compute": {
                    0: ["0F0", "0F1", "   ", "0B0", "   ", "0B1"],
                    1: ["   ", "1F0", "1B0", "1F1", "1B1", "   "],
                },
                "comms": {
                    0: [
                        "0F0",
                        "0SEND_F0",
                        "0F1",
                        "0SEND_F1",
                        "0RECV_B0",
                        "0B0",
                        "0RECV_B1",
                        "0B1",
                    ],
                    1: [
                        "1RECV_F0",
                        "1RECV_F1",
                        "1F0",
                        "1B0",
                        "1SEND_B0",
                        "1F1",
                        "1B1",
                        "1SEND_B1",
                    ],
                },
                "stage_to_rank": lambda stage_idx: stage_idx,
                "num_stages": 2,
                "simulated_steps": 11,
            },
            {
                "schedule": "v_2_rank_4_stage",
                "compute": {
                    0: [
                        "0F0",
                        "0F1",
                        "   ",
                        "3F0",
                        "3B0",
                        "3F1",
                        "3B1",
                        "0B0",
                        "3W0",
                        "0B1",
                        "3W1",
                        "0W0",
                        "0W1",
                    ],
                    1: [
                        "   ",
                        "1F0",
                        "2F0",
                        "1F1",
                        "2F1",
                        "2B0",
                        "1B0",
                        "2B1",
                        "1B1",
                        "2W0",
                        "2W1",
                        "1W0",
                        "1W1",
                    ],
                },
                "comms": {
                    0: [
                        "0F0",
                        "0SEND_F0",
                        "0F1",
                        "0SEND_F1",
                        "3RECV_F0",
                        "3F0",
                        "3B0",
                        "3SEND_B0",
                        "3RECV_F1",
                        "3F1",
                        "3B1",
                        "3SEND_B1",
                        "0RECV_B0",
                        "0B0",
                        "3W0",
                        "0RECV_B1",
                        "0B1",
                        "3W1",
                        "0W0",
                        "0W1",
                    ],
                    1: [
                        "1RECV_F0",
                        # interesting that this gets scheduled up front, is that expected?
                        "1RECV_F1",
                        "1F0",
                        "2F0",
                        "2SEND_F0",
                        "1F1",
                        # ditto
                        "2RECV_B0",
                        "2F1",
                        "2SEND_F1",
                        "2B0",
                        # ditto
                        "2RECV_B1",
                        "1B0",
                        "1SEND_B0",
                        "2B1",
                        "1B1",
                        "1SEND_B1",
                        "2W0",
                        "2W1",
                        "1W0",
                        "1W1",
                    ],
                },
                "stage_to_rank": lambda stage_idx: [0, 1, 1, 0][stage_idx],
                "num_stages": 4,
                "simulated_steps": 24,
            },
        ],
    )
    def test_send_recv(self, test_info):
        """Tests the lowering pass that adds send/recv ops to a compute-only schedule."""
        compute_sch = {
            rank: self._parse_actions(test_info["compute"][rank])
            for rank in test_info["compute"]
        }
        expected_comms_sch = {
            rank: self._parse_actions(test_info["comms"][rank])
            for rank in test_info["comms"]
        }

        comms_sch = _add_send_recv(
            compute_sch, test_info["stage_to_rank"], test_info["num_stages"]
        )
        for rank in expected_comms_sch:
            for i, (expected, actual) in enumerate(
                zip(expected_comms_sch[rank], comms_sch[rank])
            ):
                self.assertEqual(
                    expected,
                    actual,
                    (
                        f"Mismatch on rank {rank} at position {i}."
                        f"\nExpected: {expected_comms_sch[rank]}"
                        f"\nActual:   {comms_sch[rank]}"
                    ),
                )
            self.assertEqual(len(comms_sch[rank]), len(expected_comms_sch[rank]))

        simulated_schedule = _simulate_comms_compute(
            comms_sch,
            stage_to_rank=test_info["stage_to_rank"],
            num_stages=test_info["num_stages"],
        )
        # _dump_chrometrace(simulated_schedule, "lowered_comms.json")
        # print(_format_pipeline_order(simulated_schedule))
        num_steps = max([len(simulated_schedule[rank]) for rank in simulated_schedule])
        self.assertEqual(num_steps, test_info["simulated_steps"])

    @parametrize("csv_name", ["zb1p_2rank_2stagep"])
    def test_csv(self, csv_name):
        def _dump_csv(pipeline_order_with_comms, filename: str):
            """Dump a CSV representation of the compute + comms schedule into a file with the provided filename."""
            with open(filename, "w", newline="") as csvfile:
                writer = csv.writer(csvfile)
                for rank in pipeline_order_with_comms:
                    writer.writerow(pipeline_order_with_comms[rank])

        compute_sch = {}
        with open(
            os.path.join(ARTIFACTS_DIR, f"{csv_name}_compute.csv"), newline=""
        ) as csvfile:
            for rank, row in enumerate(csv.reader(csvfile)):
                compute_sch[rank] = [_Action.from_str(s) for s in row]
        # print(_format_pipeline_order(compute_sch))
        num_model_chunks = 2
        pipeline_parallel_size = 2
        num_stages = num_model_chunks * pipeline_parallel_size

        for rank in compute_sch:
            compute_sch[rank] = _merge_bw(compute_sch[rank])

        comms_sch = _add_send_recv(
            compute_sch,
            stage_to_rank=lambda chunk_index: chunk_index % pipeline_parallel_size,
            num_stages=num_stages,
        )

        comms_csv = os.path.join(ARTIFACTS_DIR, f"{csv_name}_comms.csv")

        # Uncomment to regenerate reference output
        # _dump_csv(comms_sch, comms_csv)

        sch_ref = {}
        with open(comms_csv, newline="") as ref:
            for rank, row in enumerate(csv.reader(ref)):
                sch_ref[rank] = [_Action.from_str(s) for s in row]

        for rank in sch_ref:
            for timestep, (a, b) in enumerate(zip(comms_sch[rank], sch_ref[rank])):
                self.assertEqual(a, b, f"Mismatch at {timestep=}, {a=}, expected {b}")

        simulated_schedule = _simulate_comms_compute(
            comms_sch,
            stage_to_rank=lambda s: s % pipeline_parallel_size,
            num_stages=num_stages,
        )

        num_steps = max([len(simulated_schedule[rank]) for rank in simulated_schedule])
        # print(_format_pipeline_order(simulated_schedule))
        self.assertEqual(num_steps, 113)

    @requires_accelerator_dist_backend(["nccl", "xccl"])
    def test_grad_with_v_schedule(self):
        """
        We have a special case for V schedules where 2 adjacent stages are on the same rank.
        E.g.
        rank0:  stage 0,                 stage3
        rank1:          stage 1, stage 2,

        The special case involves not using send/recv ops but directly passing tensors between colocated stages.

        This test runs on a single rank and just tests the 'stage1, stage2' portion for both F and B, comparing
        gradients to a reference model with 2 layers.
        """
        store = FakeStore()
        torch.distributed.init_process_group(
            backend="fake", rank=0, world_size=1, store=store
        )
        d_hid = 512
        batch_size = 256
        n_stages = 2
        full_mod = MultiMLP(d_hid, n_layers=n_stages)
        full_mod.to(device)

        ref_mod = copy.deepcopy(full_mod)
        x = torch.randn(batch_size, d_hid, device=device)
        with torch.no_grad():
            y = ref_mod(x)
            # Add a small perturbation
            target = y + torch.randn(batch_size, d_hid, device=device)

        loss_fn = torch.nn.MSELoss(reduction="sum")

        # Run reference
        for _ in range(2):
            ref_mod.zero_grad()
            ref_out = ref_mod(x)
            ref_loss = loss_fn(ref_out, target)
            ref_loss.backward()

        stage_indices = [0, 1]
        submod_names = [f"layers.{i}" for i in stage_indices]
        stage_modules = [
            full_mod.get_submodule(submod_name) for submod_name in submod_names
        ]
        # Create a pipeline stage to wrap that submodule
        num_microbatches = 2
        stages = [
            PipelineStage(
                stage_module,
                stage_idx,
                n_stages,
                device,
            )
            for stage_module, stage_idx in zip(stage_modules, stage_indices)
        ]

        # Attach to a schedule
        schedule = _PipelineScheduleRuntime(
            stages,
            num_microbatches,
            loss_fn=loss_fn,
            scale_grads=False,
        )
        schedule._prepare_schedule_with_comms(
            {
                0: self._parse_actions(
                    [
                        "0F0",
                        "0F1",
                        "1F0",
                        "1F1",
                        "1B0",
                        "1B1",
                        "0B0",
                        "0B1",
                    ]
                ),
            },
            format="compute_comms",
        )

        # Run
        with check_leaked_tensors() as garbage_tensors:
            for _ in range(2):
                # Zero gradients
                for stage_module in stage_modules:
                    stage_module.zero_grad()
                losses = []
                out = schedule.step(x, target=target, losses=losses)
        self.assertEqual(
            len(garbage_tensors),
            0,
            "Found leaked tensors, check logs above for debug info",
        )

        # Check output
        torch.testing.assert_close(out, ref_out)
        # Check loss
        # Since the reduction used in the loss function above is "sum", we use
        # "sum" here to reduce microbatch losses into a single value too.
        pipe_loss = sum(losses)
        torch.testing.assert_close(pipe_loss, ref_loss)

        # Check gradients
        for stage_module, submod_name in zip(stage_modules, submod_names):
            # Get corresponding submodule from reference model
            ref_submod = ref_mod.get_submodule(submod_name)
            # Check gradients per parameter
            for name, p in stage_module.named_parameters():
                ref_p = ref_submod.get_parameter(name)
                try:
                    torch.testing.assert_close(p.grad, ref_p.grad, rtol=1e-5, atol=4e-5)
                except AssertionError:
                    print(f"Gradient test failed for {name}: {p.grad} vs {ref_p.grad}")
                    raise

        torch.distributed.destroy_process_group()

    @requires_accelerator_dist_backend(["nccl", "xccl"])
    def test_grad_with_split_b_w(self):
        """
        Ensure that separate dInput and dWeight computations are correctly executed.
        This test runs on a single rank and just tests a single stage with 2 microbatches with separate B, W operations.
        """
        store = FakeStore()
        torch.distributed.init_process_group(
            backend="fake", rank=0, world_size=1, store=store
        )
        d_hid = 512
        batch_size = 256
        n_stages = 1
        full_mod = MultiMLP(d_hid, n_layers=n_stages)
        full_mod.to(device)

        ref_mod = copy.deepcopy(full_mod)
        x = torch.randn(batch_size, d_hid, device=device)
        with torch.no_grad():
            y = ref_mod(x)
            # Add a small perturbation
            target = y + torch.randn(batch_size, d_hid, device=device)

        loss_fn = torch.nn.MSELoss(reduction="sum")

        # Run reference
        for _ in range(2):
            ref_mod.zero_grad()
            ref_out = ref_mod(x)
            ref_loss = loss_fn(ref_out, target)
            ref_loss.backward()

        stage_indices = [0]
        submod_names = [f"layers.{i}" for i in stage_indices]
        stage_modules = [
            full_mod.get_submodule(submod_name) for submod_name in submod_names
        ]
        # Create a pipeline stage to wrap that submodule
        num_microbatches = 2
        stages = [
            PipelineStage(
                stage_module,
                stage_idx,
                n_stages,
                device,
            )
            for stage_module, stage_idx in zip(stage_modules, stage_indices)
        ]

        # Attach to a schedule
        schedule = _PipelineScheduleRuntime(
            stages,
            num_microbatches,
            loss_fn=loss_fn,
            scale_grads=False,
        )
        schedule._prepare_schedule_with_comms(
            {
                0: self._parse_actions(
                    [
                        "0F0",
                        "0F1",
                        "0I0",
                        "0I1",
                        "0W0",
                        "0W1",
                    ]
                ),
            },
            format="compute_comms",
        )

        # Run
        with check_leaked_tensors() as garbage_tensors:
            for _ in range(2):
                # Zero gradients
                for stage_module in stage_modules:
                    stage_module.zero_grad()
                losses = []
                out = schedule.step(x, target=target, losses=losses)
        self.assertEqual(
            len(garbage_tensors),
            0,
            "Found leaked tensors, check logs above for debug info",
        )

        # Check output
        torch.testing.assert_close(out, ref_out)
        # Check loss
        # Since the reduction used in the loss function above is "sum", we use
        # "sum" here to reduce microbatch losses into a single value too.
        pipe_loss = sum(losses)
        torch.testing.assert_close(pipe_loss, ref_loss)

        # Check gradients
        for stage_module, submod_name in zip(stage_modules, submod_names):
            # Get corresponding submodule from reference model
            ref_submod = ref_mod.get_submodule(submod_name)
            # Check gradients per parameter
            for name, p in stage_module.named_parameters():
                ref_p = ref_submod.get_parameter(name)
                try:
                    torch.testing.assert_close(p.grad, ref_p.grad, rtol=1e-5, atol=4e-5)
                except AssertionError:
                    print(f"Gradient test failed for {name}: {p.grad} vs {ref_p.grad}")
                    raise

        torch.distributed.destroy_process_group()


class TestValidateSchedule(TestCase):
    def test_valid_schedule(self):
        schedule_actions = [
            {
                0: [_Action(0, F, 0), _Action(0, B, 0)],
                1: [_Action(1, F, 0), _Action(1, B, 0)],
            },
            {
                0: [_Action(0, F, 0), _Action(0, I, 0), _Action(0, W, 0)],
                1: [_Action(1, F, 0), _Action(1, I, 0), _Action(1, W, 0)],
            },
        ]
        pp_group_size = 2
        num_stages = 2
        num_microbatches = 1
        for actions in schedule_actions:
            _validate_schedule(actions, pp_group_size, num_stages, num_microbatches)

    def test_invalid_schedule_missing_rank(self):
        actions = {
            0: [_Action(0, F, 0), _Action(0, B, 0)],
        }
        pp_group_size = 2
        num_stages = 2
        num_microbatches = 1
        with self.assertRaises(AssertionError):
            _validate_schedule(actions, pp_group_size, num_stages, num_microbatches)

    def test_invalid_schedule_missing_action(self):
        actions = {
            0: [_Action(0, F, 0)],
            1: [_Action(1, F, 0)],
        }
        pp_group_size = 2
        num_stages = 2
        num_microbatches = 1
        with self.assertRaises(AssertionError):
            _validate_schedule(actions, pp_group_size, num_stages, num_microbatches)


class ScheduleUtilTests(TestCase):
    def test_generate_stage_to_rank_mapping(self):
        stage_to_rank = generate_stage_to_rank_mapping(2, 2)
        self.assertEqual(
            stage_to_rank,
            {
                0: 0,
                1: 1,
            },
        )
        stage_to_rank = generate_stage_to_rank_mapping(2, 4)
        self.assertEqual(stage_to_rank, {0: 0, 1: 1, 2: 0, 3: 1})
        stage_to_rank = generate_stage_to_rank_mapping(4, 8)
        self.assertEqual(
            stage_to_rank, {0: 0, 1: 1, 2: 2, 3: 3, 4: 0, 5: 1, 6: 2, 7: 3}
        )
        stage_to_rank = generate_stage_to_rank_mapping(2, 4, style="v")
        self.assertEqual(
            stage_to_rank,
            {
                0: 0,
                1: 1,
                2: 1,
                3: 0,
            },
        )
        stage_to_rank = generate_stage_to_rank_mapping(4, 12, style="v")
        self.assertEqual(
            stage_to_rank,
            {
                0: 0,
                1: 1,
                2: 2,
                3: 3,
                4: 3,
                5: 2,
                6: 1,
                7: 0,
                8: 0,
                9: 1,
                10: 2,
                11: 3,
            },
        )
        stage_to_rank = generate_stage_to_rank_mapping(4, 16, style="v")
        self.assertEqual(
            stage_to_rank,
            {
                0: 0,
                1: 1,
                2: 2,
                3: 3,
                4: 3,
                5: 2,
                6: 1,
                7: 0,
                8: 0,
                9: 1,
                10: 2,
                11: 3,
                12: 3,
                13: 2,
                14: 1,
                15: 0,
            },
        )


instantiate_parametrized_tests(TestScheduleLowering)

if __name__ == "__main__":
    run_tests()<|MERGE_RESOLUTION|>--- conflicted
+++ resolved
@@ -8,6 +8,7 @@
 from model_registry import MultiMLP
 
 import torch
+from torch._dynamo import OptimizedModule
 from torch.distributed.pipelining import (
     Schedule1F1B,
     ScheduleDualPipeV,
@@ -205,14 +206,6 @@
     @parametrize(
         "ScheduleClass",
         [
-<<<<<<< HEAD
-            ScheduleInterleavedZeroBubble,
-            ScheduleZBVZeroBubble,
-            ScheduleDualPipeV,
-        ],
-    )
-    def test_zero_bubble_schedule_errors_with_compile(self, ScheduleClass):
-=======
             Schedule1F1B,
             ScheduleGPipe,
             ScheduleInterleaved1F1B,
@@ -266,8 +259,15 @@
         finally:
             torch.distributed.destroy_process_group()
 
-    def test_zero_bubble_schedule_errors_with_compile(self):
->>>>>>> befdbce8
+    @parametrize(
+        "ScheduleClass",
+        [
+            ScheduleInterleavedZeroBubble,
+            ScheduleZBVZeroBubble,
+            ScheduleDualPipeV,
+        ],
+    )
+    def test_zero_bubble_schedule_errors_with_compile(self, ScheduleClass):
         """
         Test that zero bubble schedules raise an error when used with torch.compile.
         """
@@ -280,6 +280,7 @@
         model = MultiMLP(8, n_layers=n_stages)
         # full_mod
         compiled_model = torch.compile(model)
+        self.assertTrue(isinstance(compiled_model, OptimizedModule))
         stage = PipelineStage(
             compiled_model,
             0,
