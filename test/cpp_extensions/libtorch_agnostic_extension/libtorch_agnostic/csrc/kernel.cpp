#include <torch/csrc/inductor/aoti_torch/c/shim.h>
#include <torch/csrc/stable/accelerator.h>
#include <torch/csrc/stable/library.h>
#include <torch/csrc/stable/tensor.h>
#include <torch/csrc/stable/ops.h>
#include <torch/headeronly/util/Exception.h>
#include <torch/headeronly/core/ScalarType.h>

#ifdef LAE_USE_CUDA
#include <cuda_runtime.h>
#endif

#include <optional>

void inline sgd_math(
  float* param_ptr,
  float* grad_ptr,
  float* out_ptr,
  const float weight_decay,
  const double lr,
  const bool maximize,
  int64_t size
){
  int64_t d = 0;
  for (; d < size; d++) {
    float grad_val = grad_ptr[d];
    if (maximize) grad_val = -grad_val;
    if (weight_decay != 0.0){
      grad_val += param_ptr[d] * weight_decay;
    }
    out_ptr[d] = param_ptr[d] - grad_val * float(lr);
  }
}

using torch::stable::Tensor;

Tensor sgd_out_of_place(
    const Tensor param,
    const Tensor grad,
    const float weight_decay,
    const double lr,
    const bool maximize) {
  STD_TORCH_CHECK(param.dim() == 1, "param must be 1D");

  // these test the get_device() and get_device_index() methods
  // while ascertaining that we are still on CPU
  STD_TORCH_CHECK(param.get_device() == -1, "CPU device index = -1");
  STD_TORCH_CHECK(param.get_device_index() == -1, "CPU device index = -1");

  int64_t *param_sizes;
  int64_t *param_strides;
  aoti_torch_get_sizes(param.get(), &param_sizes);
  aoti_torch_get_strides(param.get(), &param_strides);

  int32_t param_dtype;
  aoti_torch_get_dtype(param.get(), &param_dtype);

  int32_t param_device_type;
  aoti_torch_get_device_type(param.get(), &param_device_type);

  AtenTensorHandle out_ath;
  aoti_torch_empty_strided(param.dim(), param_sizes, param_strides, param_dtype, param_device_type, param.get_device(), &out_ath);
  auto out = Tensor(out_ath);

  sgd_math(
    reinterpret_cast<float*>(param.data_ptr()),
    reinterpret_cast<float*>(grad.data_ptr()),
    reinterpret_cast<float*>(out.data_ptr()),
    weight_decay,
    lr,
    maximize,
    param.numel()
  );

  return out;
}

void boxed_sgd_out_of_place(StableIValue* stack, uint64_t num_args, uint64_t num_outputs) {
  Tensor res = sgd_out_of_place(
    to<Tensor>(stack[0]),
    to<Tensor>(stack[1]),
    float(to<double>(stack[2])),
    to<double>(stack[3]),
    to<bool>(stack[4]));

  stack[0] = from(res);
}

STABLE_TORCH_LIBRARY(libtorch_agnostic, m) {
  m.def("sgd_out_of_place(Tensor param, Tensor grad, float weight_decay, float lr, bool maximize) -> Tensor");
}

STABLE_TORCH_LIBRARY_IMPL(libtorch_agnostic, CPU, m) {
  m.impl("sgd_out_of_place", &boxed_sgd_out_of_place);
}

Tensor identity(Tensor t) {
  return t;
}

void boxed_identity(StableIValue* stack, uint64_t num_args, uint64_t num_outputs) {
  Tensor res = identity(to<Tensor>(stack[0]));
  stack[0] = from(res);
}

STABLE_TORCH_LIBRARY_FRAGMENT(libtorch_agnostic, m) {
  m.def("identity(Tensor t) -> Tensor");
}

STABLE_TORCH_LIBRARY_IMPL(libtorch_agnostic, CUDA, m) {
  m.impl("identity", &boxed_identity);
}

STABLE_TORCH_LIBRARY_IMPL(libtorch_agnostic, CPU, m) {
  m.impl("identity", &boxed_identity);
}

Tensor my_abs(Tensor t) {
  const auto num_args = 1;
  StableIValue stack[num_args];
  stack[0] = from(t);
  aoti_torch_call_dispatcher("aten::abs", "", stack);
  return to<Tensor>(stack[0]);
}

void boxed_my_abs(StableIValue* stack, uint64_t num_args, uint64_t num_outputs) {
  Tensor tensor_res = my_abs(to<Tensor>(stack[0]));
  stack[0] = from(tensor_res);
}

STABLE_TORCH_LIBRARY_FRAGMENT(libtorch_agnostic, m) {
  m.def("my_abs(Tensor t) -> Tensor");
}

STABLE_TORCH_LIBRARY_IMPL(libtorch_agnostic, CompositeExplicitAutograd, m) {
  m.impl("my_abs", &boxed_my_abs);
}

Tensor my_ones_like(Tensor t, StableIValue device) {
  const auto num_args = 6;
  StableIValue stack[num_args];

  auto mf = aoti_torch_memory_format_contiguous_format();

  stack[0] = from(t);
  stack[1] = from(std::optional(t.scalar_type()));    // dtype
  stack[2] = from(std::nullopt);              // layout
  stack[3] = from(std::optional(device));     // device
  stack[4] = from(std::optional(false));      // pin_memory
  stack[5] = from(std::optional(mf));         // memory_format

  aoti_torch_call_dispatcher("aten::ones_like", "", stack);

  return to<Tensor>(stack[0]);
}

void boxed_my_ones_like(StableIValue* stack, uint64_t num_args, uint64_t num_outputs) {
  Tensor res = my_ones_like(to<Tensor>(stack[0]), stack[1]);
  stack[0] = from(res);
}

STABLE_TORCH_LIBRARY_FRAGMENT(libtorch_agnostic, m) {
  m.def("my_ones_like(Tensor t, Device d) -> Tensor");
}

STABLE_TORCH_LIBRARY_IMPL(libtorch_agnostic, CompositeExplicitAutograd, m) {
  m.impl("my_ones_like", &boxed_my_ones_like);
}

std::tuple<Tensor, Tensor, bool> exp_neg_is_leaf(Tensor t1, Tensor t2, Tensor t3) {
  StableIValue stack_exp[1];
  stack_exp[0] = from(t1);
  aoti_torch_call_dispatcher("aten::exp", "", stack_exp);

  StableIValue stack_neg[1];
  stack_neg[0] = from(t2);
  aoti_torch_call_dispatcher("aten::neg", "", stack_neg);

  StableIValue stack_is_leaf[1];
  stack_is_leaf[0] = from(t3);
  aoti_torch_call_dispatcher("aten::is_leaf", "", stack_is_leaf);

  return std::make_tuple(
    to<Tensor>(stack_exp[0]),
    to<Tensor>(stack_neg[0]),
    to<bool>(stack_is_leaf[0]));
}

void boxed_exp_neg_is_leaf(StableIValue* stack, uint64_t num_args, uint64_t num_outputs) {
  auto tuple = exp_neg_is_leaf(to<Tensor>(stack[0]), to<Tensor>(stack[1]), to<Tensor>(stack[2]));
  stack[0] = from(std::get<0>(tuple));
  stack[1] = from(std::get<1>(tuple));
  stack[2] = from(std::get<2>(tuple));
}

STABLE_TORCH_LIBRARY_FRAGMENT(libtorch_agnostic, m) {
  m.def("exp_neg_is_leaf(Tensor t1, Tensor t2, Tensor t3) -> (Tensor, Tensor, bool)");
}

STABLE_TORCH_LIBRARY_IMPL(libtorch_agnostic, CompositeExplicitAutograd, m) {
  m.impl("exp_neg_is_leaf", &boxed_exp_neg_is_leaf);
}

Tensor neg_exp(Tensor t) {
  StableIValue stack[1];
  stack[0] = from(t);
  aoti_torch_call_dispatcher("aten::exp", "", stack);
  aoti_torch_call_dispatcher("aten::neg", "", stack);
  return to<Tensor>(stack[0]);
}

void boxed_neg_exp(StableIValue* stack, uint64_t num_args, uint64_t num_outputs) {
  Tensor res = neg_exp(to<Tensor>(stack[0]));
  stack[0] = from(res);
}

STABLE_TORCH_LIBRARY_FRAGMENT(libtorch_agnostic, m) {
  m.def("neg_exp(Tensor t) -> Tensor");
}

STABLE_TORCH_LIBRARY_IMPL(libtorch_agnostic, CompositeExplicitAutograd, m) {
  m.impl("neg_exp", &boxed_neg_exp);
}

Tensor divide_neg_exp(Tensor t) {
  StableIValue stack_neg[1];
  stack_neg[0] = from(t);

  StableIValue stack_exp[1];
  stack_exp[0] = from(t);
  aoti_torch_call_dispatcher("aten::exp", "", stack_exp);
  aoti_torch_call_dispatcher("aten::neg", "", stack_neg);

  StableIValue stack_div[2];
  stack_div[0] = stack_neg[0];
  stack_div[1] = stack_exp[0];
  aoti_torch_call_dispatcher("aten::divide", "Tensor", stack_div);
  return to<Tensor>(stack_div[0]);
}

void boxed_divide_neg_exp(StableIValue* stack, uint64_t num_args, uint64_t num_outputs) {
  Tensor res = divide_neg_exp(to<Tensor>(stack[0]));
  stack[0] = from(res);
}

STABLE_TORCH_LIBRARY_FRAGMENT(libtorch_agnostic, m) {
  m.def("divide_neg_exp(Tensor t) -> Tensor");
}

STABLE_TORCH_LIBRARY_IMPL(libtorch_agnostic, CompositeExplicitAutograd, m) {
  m.impl("divide_neg_exp", &boxed_divide_neg_exp);
}

bool is_contiguous(Tensor t) {
  return t.is_contiguous();
}

void boxed_is_contiguous(StableIValue* stack, uint64_t num_args, uint64_t num_outputs) {
  bool res = is_contiguous(to<Tensor>(stack[0]));
  stack[0] = from(res);
}

STABLE_TORCH_LIBRARY_FRAGMENT(libtorch_agnostic, m) {
  m.def("is_contiguous(Tensor t) -> bool");
}

STABLE_TORCH_LIBRARY_IMPL(libtorch_agnostic, CompositeExplicitAutograd, m) {
  m.impl("is_contiguous", &boxed_is_contiguous);
}

Tensor my_transpose(Tensor t, int64_t dim0, int64_t dim1) {
  return transpose(t, dim0, dim1);
}

void boxed_my_transpose(StableIValue* stack, uint64_t num_args, uint64_t num_outputs) {
  auto res = my_transpose(to<Tensor>(stack[0]), to<int64_t>(stack[1]), to<int64_t>(stack[2]));

  stack[0] = from(res);
}

Tensor my_empty_like(Tensor t) {
  return empty_like(t);
}

void boxed_empty_like(StableIValue* stack, uint64_t num_args, uint64_t num_outputs) {
  auto res = my_empty_like(to<Tensor>(stack[0]));
  stack[0] = from(res);
}

bool my_is_cpu(Tensor t) {
  return t.is_cpu();
}


void boxed_my_is_cpu(StableIValue* stack, uint64_t num_args, uint64_t num_outputs) {
  auto res = my_is_cpu(to<Tensor>(stack[0]));
  stack[0] = from(res);
}

Tensor fill_infinity(Tensor t) {
  auto value = std::numeric_limits<float>::infinity();
  return fill_(t, value);
}

void boxed_fill_infinity(
    StableIValue* stack,
    uint64_t num_args,
    uint64_t num_outputs) {
  auto res = fill_infinity(to<Tensor>(stack[0]));
  stack[0] = from(res);
}

Tensor my_pad(Tensor t) {
  std::vector<int64_t> padding = {1, 2, 2, 1};
  std::string mode = "constant";
  double value = 0.0;
  return pad(t, padding, mode, value);
}

void boxed_my_pad(
    StableIValue* stack,
    uint64_t num_args,
    uint64_t num_outputs) {
  auto res = my_pad(to<Tensor>(stack[0]));
  stack[0] = from(res);
}

Tensor my_narrow(Tensor t, int64_t dim, int64_t start, int64_t length) {
  return narrow(t, dim, start, length);
}

void boxed_my_narrow(
    StableIValue* stack,
    uint64_t num_args,
    uint64_t num_outputs) {
  auto res = my_narrow(
      to<Tensor>(stack[0]),
      to<int64_t>(stack[1]),
      to<int64_t>(stack[2]),
      to<int64_t>(stack[3]));
  stack[0] = from(res);
}

Tensor my_new_empty_dtype_variant(Tensor t) {
  std::vector<int64_t> sizes = {2, 5};
  auto dtype = std::make_optional(torch::headeronly::ScalarType::BFloat16);
  return new_empty(t, sizes, dtype);
}

void boxed_my_new_empty_dtype_variant(StableIValue* stack, uint64_t num_args, uint64_t num_outputs) {
  auto res = my_new_empty_dtype_variant(to<Tensor>(stack[0]));
  stack[0] = from(res);
}

Tensor my_new_zeros_dtype_variant(Tensor t) {
  std::vector<int64_t> sizes = {2, 5};
  auto dtype = std::make_optional(at::ScalarType::Float);
  return new_zeros(t, sizes, dtype);
}

void boxed_my_new_zeros_dtype_variant(StableIValue* stack, uint64_t num_args, uint64_t num_outputs) {
  auto res = my_new_zeros_dtype_variant(to<Tensor>(stack[0]));
  stack[0] = from(res);
}

Tensor my_copy_(Tensor dst, Tensor src, bool non_blocking) {
  return copy_(dst, src, non_blocking);
}

void boxed_my_copy_(StableIValue* stack, uint64_t num_args, uint64_t num_outputs) {
  Tensor tensor_res = my_copy_(to<Tensor>(stack[0]), to<Tensor>(stack[1]), to<bool>(stack[2]));
  stack[0] = from(tensor_res);
}

<<<<<<< HEAD
Tensor my_clone(Tensor t, std::optional<c10::MemoryFormat> m=std::nullopt) {
  return clone(t, m);
}

void boxed_my_clone_memory_format(StableIValue* stack, uint64_t num_args, uint64_t num_outputs) {
  Tensor tensor_res = my_clone(to<Tensor>(stack[0]), to<std::optional<c10::MemoryFormat>>(stack[1]));
  stack[0] = from(tensor_res);
}


=======
>>>>>>> f9074c73
STABLE_TORCH_LIBRARY_FRAGMENT(libtorch_agnostic, m) {
  m.def("my_transpose(Tensor t, int dim0, int dim1) -> Tensor");
  m.def("my_empty_like(Tensor t) -> Tensor");
  m.def("fill_infinity(Tensor(a!) t) -> Tensor(a!)");
  m.def("my_pad(Tensor t) -> Tensor");
  m.def("my_narrow(Tensor t, int dim, int start, int length) -> Tensor");
  m.def("my_new_empty_dtype_variant(Tensor t) -> Tensor");
  m.def("my_new_zeros_dtype_variant(Tensor t) -> Tensor");
  m.def("my_copy_(Tensor dst, Tensor src, bool non_blocking) -> Tensor");
<<<<<<< HEAD
  m.def("my_clone.memory_format(Tensor t, MemoryFormat? m=None) -> Tensor");
=======
>>>>>>> f9074c73
}

STABLE_TORCH_LIBRARY_IMPL(libtorch_agnostic, CompositeExplicitAutograd, m) {
  m.impl("my_transpose", &boxed_my_transpose);
  m.impl("my_empty_like", &boxed_empty_like);
  m.impl("fill_infinity", &boxed_fill_infinity);
  m.impl("my_is_cpu", &boxed_my_is_cpu);
  m.impl("my_new_empty_dtype_variant", &boxed_my_new_empty_dtype_variant);
  m.impl("my_new_zeros_dtype_variant", &boxed_my_new_zeros_dtype_variant);
  m.impl("my_copy_", &boxed_my_copy_);
<<<<<<< HEAD
  m.impl("my_clone.memory_format", &boxed_my_clone_memory_format);
=======
>>>>>>> f9074c73
}

STABLE_TORCH_LIBRARY_IMPL(libtorch_agnostic, CompositeImplicitAutograd, m) {
  m.impl("my_pad", &boxed_my_pad);
  m.impl("my_narrow", &boxed_my_narrow);
}

Tensor my_zero_(Tensor t) {
  return zero_(t);
}

void boxed_my_zero_(StableIValue* stack, uint64_t num_args, uint64_t num_outputs) {
  auto res = my_zero_(to<Tensor>(stack[0]));
  stack[0] = from(res);
}

Tensor my_amax(Tensor t) {
  return amax(t, 0, false);
}

void boxed_my_amax(StableIValue* stack, uint64_t num_args, uint64_t num_outputs) {
  auto res = my_amax(to<Tensor>(stack[0]));
  stack[0] = from(res);
}

Tensor my_amax_vec(Tensor t) {
  std::vector<int64_t> v = {0,1};
  return amax(t, v, false);
}

void boxed_my_amax_vec(StableIValue* stack, uint64_t num_args, uint64_t num_outputs) {
  auto res = my_amax_vec(to<Tensor>(stack[0]));
  stack[0] = from(res);
}

STABLE_TORCH_LIBRARY_FRAGMENT(libtorch_agnostic, m) {
  m.def("my_zero_(Tensor(a!) t) -> Tensor(a!)");
  m.def("my_amax(Tensor a) -> Tensor");
  m.def("my_amax_vec(Tensor a) -> Tensor");
  m.def("my_is_cpu(Tensor t) -> bool");
}

STABLE_TORCH_LIBRARY_IMPL(libtorch_agnostic, CPU, m) {
  m.impl("my_zero_", &boxed_my_zero_);
}

bool test_default_constructor(bool defined) {
  Tensor out;
  if (defined) {
    AtenTensorHandle defined_ath;
    int64_t sizes[] = {2, 3};
    int64_t strides[] = {3, 1};
    aoti_torch_empty_strided(
        2,
        sizes,
        strides,
        aoti_torch_dtype_float32(),
        aoti_torch_device_type_cpu(),
        0,
        &defined_ath);
    out = Tensor(defined_ath);
  }
  return out.defined();
}

void boxed_test_default_constructor(
    StableIValue* stack,
    uint64_t num_args,
    uint64_t num_outputs) {
  bool res = test_default_constructor(to<bool>(stack[0]));
  stack[0] = from(res);
}

uint64_t get_any_data_ptr(Tensor t, bool mutable_) {
  switch (t.scalar_type()) {
  case at::ScalarType::Float:
    if (mutable_) {
      return reinterpret_cast<uint64_t>(t.mutable_data_ptr<float>());
    } else {
      return reinterpret_cast<uint64_t>(t.const_data_ptr<float>());
    }
    break;
  default:
    return 0;  // dtype support not implemented
  }
}

void boxed_get_any_data_ptr(
    StableIValue* stack,
    uint64_t num_args,
    uint64_t num_outputs) {
  uint64_t res = get_any_data_ptr(to<Tensor>(stack[0]), to<bool>(stack[1]));
  stack[0] = from(res);
}

STABLE_TORCH_LIBRARY_FRAGMENT(libtorch_agnostic, m) {
  m.def("test_default_constructor(bool undefined) -> bool");
  m.def("get_any_data_ptr(Tensor t, bool mutable_) -> int");
}

STABLE_TORCH_LIBRARY_IMPL(libtorch_agnostic, CompositeExplicitAutograd, m) {
  m.impl("test_default_constructor", &boxed_test_default_constructor);
  m.impl("my_amax", &boxed_my_amax);
  m.impl("my_amax_vec", &boxed_my_amax_vec);
  m.impl("get_any_data_ptr", &boxed_get_any_data_ptr);
}

// Test functions for torch::stable::accelerator APIs

#ifdef LAE_USE_CUDA
int64_t test_device_guard(int64_t device_index) {
  using torch::stable::accelerator::DeviceGuard;

  STD_TORCH_CHECK(
      device_index >= std::numeric_limits<int32_t>::min() &&
          device_index <= std::numeric_limits<int32_t>::max(),
      "Device index is out of range of DeviceIndex (int32_t).");

  DeviceGuard guard(device_index);
  int currentDevice;
  cudaError_t err = cudaGetDevice(&currentDevice);
  STD_TORCH_CHECK(err == cudaSuccess);
  return currentDevice;
}

void boxed_test_device_guard(
    StableIValue* stack,
    uint64_t num_args,
    uint64_t num_outputs) {
  int res = test_device_guard(static_cast<int64_t>(to<int64_t>(stack[0])));
  stack[0] = from(res);
}

int64_t test_device_guard_set_index() {
  using torch::stable::accelerator::DeviceGuard;

  DeviceGuard guard(1);
  guard.set_index(0);
  int currentDevice;
  cudaError_t err = cudaGetDevice(&currentDevice);
  STD_TORCH_CHECK(err == cudaSuccess);
  return currentDevice;
}

void boxed_test_device_guard_set_index(
    StableIValue* stack,
    uint64_t num_args,
    uint64_t num_outputs) {
  int64_t res = test_device_guard_set_index();
  stack[0] = from(res);
}

int64_t test_stream(int32_t device_index) {
  STD_TORCH_CHECK(
      device_index >= std::numeric_limits<int32_t>::min() &&
          device_index <= std::numeric_limits<int32_t>::max(),
      "Device index is out of range of DeviceIndex (int32_t).");

  return torch::stable::accelerator::getCurrentStream(device_index).id();
}

void boxed_test_stream(
    StableIValue* stack,
    uint64_t num_args,
    uint64_t num_outputs) {
  int64_t res = test_stream(static_cast<int64_t>(to<int64_t>(stack[0])));
  stack[0] = from(res);
}

int64_t test_get_current_device_index() {
  return torch::stable::accelerator::getCurrentDeviceIndex();
}

void boxed_test_get_current_device_index(
    StableIValue* stack,
    uint64_t num_args,
    uint64_t num_outputs) {
  int64_t res = test_get_current_device_index();
  stack[0] = from(res);
}

STABLE_TORCH_LIBRARY_FRAGMENT(libtorch_agnostic, m) {
  m.def("test_device_guard(int device_index) -> int");
  m.def("test_device_guard_set_index() -> int");
  m.def("test_stream(int device_index) -> int");
  m.def("test_get_current_device_index() -> int");
}

STABLE_TORCH_LIBRARY_IMPL(libtorch_agnostic, CompositeExplicitAutograd, m) {
  m.impl("test_device_guard", &boxed_test_device_guard);
  m.impl("test_device_guard_set_index", &boxed_test_device_guard_set_index);
  m.impl("test_stream", &boxed_test_stream);
  m.impl("test_get_current_device_index", &boxed_test_get_current_device_index);
}
#endif // LAE_USE_CUDA<|MERGE_RESOLUTION|>--- conflicted
+++ resolved
@@ -372,19 +372,16 @@
   stack[0] = from(tensor_res);
 }
 
-<<<<<<< HEAD
-Tensor my_clone(Tensor t, std::optional<c10::MemoryFormat> m=std::nullopt) {
-  return clone(t, m);
-}
-
-void boxed_my_clone_memory_format(StableIValue* stack, uint64_t num_args, uint64_t num_outputs) {
-  Tensor tensor_res = my_clone(to<Tensor>(stack[0]), to<std::optional<c10::MemoryFormat>>(stack[1]));
+Tensor my_clone(Tensor t) {
+  return clone(t);
+}
+
+void boxed_my_clone(StableIValue* stack, uint64_t num_args, uint64_t num_outputs) {
+  Tensor tensor_res = my_clone(to<Tensor>(stack[0]));
   stack[0] = from(tensor_res);
 }
 
 
-=======
->>>>>>> f9074c73
 STABLE_TORCH_LIBRARY_FRAGMENT(libtorch_agnostic, m) {
   m.def("my_transpose(Tensor t, int dim0, int dim1) -> Tensor");
   m.def("my_empty_like(Tensor t) -> Tensor");
@@ -394,10 +391,7 @@
   m.def("my_new_empty_dtype_variant(Tensor t) -> Tensor");
   m.def("my_new_zeros_dtype_variant(Tensor t) -> Tensor");
   m.def("my_copy_(Tensor dst, Tensor src, bool non_blocking) -> Tensor");
-<<<<<<< HEAD
-  m.def("my_clone.memory_format(Tensor t, MemoryFormat? m=None) -> Tensor");
-=======
->>>>>>> f9074c73
+  m.def("my_clone(Tensor t) -> Tensor");
 }
 
 STABLE_TORCH_LIBRARY_IMPL(libtorch_agnostic, CompositeExplicitAutograd, m) {
@@ -408,10 +402,7 @@
   m.impl("my_new_empty_dtype_variant", &boxed_my_new_empty_dtype_variant);
   m.impl("my_new_zeros_dtype_variant", &boxed_my_new_zeros_dtype_variant);
   m.impl("my_copy_", &boxed_my_copy_);
-<<<<<<< HEAD
-  m.impl("my_clone.memory_format", &boxed_my_clone_memory_format);
-=======
->>>>>>> f9074c73
+  m.impl("my_clone", &boxed_my_clone);
 }
 
 STABLE_TORCH_LIBRARY_IMPL(libtorch_agnostic, CompositeImplicitAutograd, m) {
