--- conflicted
+++ resolved
@@ -135,7 +135,28 @@
         self.assertEqual(popped, torch.ones(3) + 1)
         self.assertEqual(queue.size(), 0)
 
-<<<<<<< HEAD
+    def test_eq(self):
+        self.assertTrue(make_opaque("moo") == make_opaque("moo"))
+        self.assertFalse(make_opaque("moo") == make_opaque("mop"))
+
+        q1 = OpaqueQueue([torch.ones(3)], torch.zeros(3))
+        q2 = OpaqueQueue([torch.ones(3)], torch.zeros(3))
+        obj1 = make_opaque(q1)
+        obj2 = make_opaque(q2)
+        self.assertTrue(obj1 == obj1)
+        self.assertTrue(q1 == q2)
+        self.assertTrue(obj1 == obj2)
+
+    def test_deepcopy(self):
+        q1 = OpaqueQueue([torch.ones(3), torch.ones(3) * 2], torch.zeros(3))
+        obj1 = make_opaque(q1)
+
+        obj2 = copy.deepcopy(obj1)
+        q2 = get_payload(obj2)
+
+        self.assertTrue(q1 is not q2)
+        self.assertTrue(q1 == q2)
+
     @parametrize("make_fx_tracing_mode", ["fake", "symbolic"])
     def test_make_fx(self, make_fx_tracing_mode):
         class M(torch.nn.Module):
@@ -183,29 +204,6 @@
     return add_1
     """,
         )
-=======
-    def test_eq(self):
-        self.assertTrue(make_opaque("moo") == make_opaque("moo"))
-        self.assertFalse(make_opaque("moo") == make_opaque("mop"))
-
-        q1 = OpaqueQueue([torch.ones(3)], torch.zeros(3))
-        q2 = OpaqueQueue([torch.ones(3)], torch.zeros(3))
-        obj1 = make_opaque(q1)
-        obj2 = make_opaque(q2)
-        self.assertTrue(obj1 == obj1)
-        self.assertTrue(q1 == q2)
-        self.assertTrue(obj1 == obj2)
-
-    def test_deepcopy(self):
-        q1 = OpaqueQueue([torch.ones(3), torch.ones(3) * 2], torch.zeros(3))
-        obj1 = make_opaque(q1)
-
-        obj2 = copy.deepcopy(obj1)
-        q2 = get_payload(obj2)
-
-        self.assertTrue(q1 is not q2)
-        self.assertTrue(q1 == q2)
->>>>>>> 6d7b3c52
 
 
 instantiate_parametrized_tests(TestOpaqueObject)
