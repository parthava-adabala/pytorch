--- conflicted
+++ resolved
@@ -489,6 +489,7 @@
         torch.xpu.empty_cache()
         total_memory = torch.xpu.get_device_properties().total_memory
         fraction = 0.5
+        orig_fraction = torch.xpu.get_per_process_memory_fraction()
         with self.assertRaiseRegex(ValueError, "invalid fraction:"):
             torch.xpu.set_per_process_memory_fraction(-0.1)
         with self.assertRaiseRegex(ValueError, "invalid fraction:"):
@@ -503,17 +504,13 @@
         gc.collect()
         torch.xpu.empty_cache()
 
-<<<<<<< HEAD
         self.assertEqual(fraction, torch.xpu.get_per_process_memory_fraction())
 
-        application = int(total_memory * 0.51)
-=======
         application_memory = int(total_memory * 0.51)
->>>>>>> 894cc647
         with self.assertRaises(torch.OutOfMemoryError):
             tensor = torch.empty(application_memory, dtype=torch.int8, device="xpu")
 
-        torch.xpu.set_per_process_memory_fraction(1.0)
+        torch.xpu.set_per_process_memory_fraction(orig_fraction)
 
     def test_memory_allocation(self):
         torch.xpu.empty_cache()
