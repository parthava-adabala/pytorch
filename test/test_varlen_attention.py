--- conflicted
+++ resolved
@@ -4,19 +4,12 @@
 import torch
 import torch.nn as nn
 import torch.nn.functional as F
-<<<<<<< HEAD
 from torch.nn.attention.varlen import varlen_attn
-=======
-from torch.nn.attention import varlen_attn
->>>>>>> b012fb8c
 from torch.testing._internal.common_cuda import PLATFORM_SUPPORTS_FLASH_ATTENTION
 from torch.testing._internal.common_device_type import instantiate_device_type_tests
 from torch.testing._internal.common_nn import NNTestCase
 from torch.testing._internal.common_utils import parametrize, run_tests
-<<<<<<< HEAD
 from torch.utils._python_dispatch import TorchDispatchMode
-=======
->>>>>>> b012fb8c
 
 
 VarlenShape = namedtuple(
@@ -169,7 +162,6 @@
     @unittest.skipIf(
         not PLATFORM_SUPPORTS_FLASH_ATTENTION, "Flash Attention not supported"
     )
-<<<<<<< HEAD
     @parametrize("dtype", [torch.bfloat16, torch.float16])
     def test_custom_op_registration(self, device, dtype):
         torch.manual_seed(42)
@@ -206,12 +198,9 @@
         )
         assert custom_op_called
 
-
     @unittest.skipIf(
         not PLATFORM_SUPPORTS_FLASH_ATTENTION, "Flash Attention not supported"
     )
-=======
->>>>>>> b012fb8c
     @parametrize("dtype", [torch.bfloat16, torch.float16])
     @parametrize("is_causal", [False, True])
     def test_varlen_vs_sdpa(self, device, dtype, is_causal):
