--- conflicted
+++ resolved
@@ -591,10 +591,7 @@
                     pbar.set_postfix_str(f"{total_successful}/{total_ignored}")
 
                     def write_func(msg):
-<<<<<<< HEAD
-=======
                         # pyrefly: ignore  # missing-attribute
->>>>>>> d01f1515
                         pbar.write(msg)
                 else:
                     pbar = None
