#include <c10/cuda/CUDACachingAllocator.h>

#include <c10/core/impl/GPUTrace.h>
#include <c10/cuda/CUDAAllocatorConfig.h>
#include <c10/cuda/CUDAException.h>
#include <c10/cuda/CUDAFunctions.h>
#include <c10/cuda/CUDAGuard.h>
#include <c10/util/Gauge.h>
#include <c10/util/Logging.h>
#include <c10/util/ScopeExit.h>
#include <c10/util/UniqueVoidPtr.h>
#include <c10/util/env.h>
#include <c10/util/error.h>
#include <c10/util/flat_hash_map.h>
#include <c10/util/hash.h>
#include <c10/util/llvmMathExtras.h>
#include <c10/util/static_tracepoint.h>

#if !defined(USE_ROCM) && defined(PYTORCH_C10_DRIVER_API_SUPPORTED)
#include <c10/cuda/driver_api.h>
#include <sys/syscall.h>
#include <sys/types.h>
#include <unistd.h>
#endif

#include <c10/util/Exception.h>
#include <cuda_runtime_api.h>
#include <algorithm>
#include <cstddef>
#include <cstdint>
#include <deque>
#include <memory>
#include <mutex>
#include <new>
#include <regex>
#include <set>
#include <stack>
#include <thread>
#include <utility>
#include <vector>

TORCH_SDT_DEFINE_SEMAPHORE(malloc)
TORCH_SDT_DEFINE_SEMAPHORE(free)

// add these definitions so that we can compile with CUDA < 12.3
// borrowed from
// https://github.com/NVIDIA/nccl/blob/3ea7eedf3b9b94f1d9f99f4e55536dfcbd23c1ca/src/include/p2p.h#L20
#if CUDA_VERSION < 12030
#define CU_MEM_HANDLE_TYPE_FABRIC ((CUmemAllocationHandleType)0x8ULL)
#define CU_IPC_HANDLE_SIZE 64
typedef struct CUmemFabricHandle_st {
  unsigned char data[CU_IPC_HANDLE_SIZE];
} CUmemFabricHandle_v1;
typedef CUmemFabricHandle_v1 CUmemFabricHandle;
#endif

namespace c10 {

// NOLINTNEXTLINE(misc-use-internal-linkage)
C10_DEFINE_REGISTRY(FreeCudaMemoryCallbacksRegistry, FreeMemoryCallback)

namespace cuda::CUDACachingAllocator {

using namespace c10::CachingAllocator;
using namespace c10::CachingDeviceAllocator;

// Included here as this is externally used in CUDAAllocatorConfig
const size_t kLargeBuffer =
    20971520; // "large" allocations may be packed in 20 MiB blocks

namespace Native {

//
// Yet another caching allocator for CUDA device allocations.
//
// - Allocations are associated with a stream. Once freed, blocks can be
//   re-allocated on the same stream, but not on any other stream.
// - The allocator attempts to find the smallest cached block that will fit the
//   requested size. If the block is larger than the requested size, it may be
//   split. If no block is found, the allocator will delegate to cudaMalloc.
// - If the cudaMalloc fails, the allocator will attempt to free one cached
//   block of sufficient size that is not split and retry the allocation.
//   If this also fails, the allocator will attempt to free all cached blocks
//   that are not split and retry the allocation.
// - Large (>1MB) and small allocations are stored in separate pools.
//   Small requests are packed into 2MB buffers. Large requests will use the
//   smallest available free block or allocate a new block using cudaMalloc.
// - To reduce fragmentation, requests between 1MB and 10MB will allocate and
//   split a 20MB block, if no free block of sufficient size is available.
// - To further reduce fragmentation, blocks >= max_split_size are not allowed
//   to be split. These oversize cached blocks will still satisfy requests
//   within 1MB of the oversize cached block size.
//
// With this allocator, allocations and frees should logically be considered
// "usages" of the memory segment associated with streams, just like kernel
// launches. The programmer must insert the proper synchronization if memory
// segments are used from multiple streams.
//
// The library provides a recordStream() function to help insert the correct
// synchronization when allocations are used on multiple streams. This will
// ensure that the block is not reused before each recorded stream completes
// work.
//

/**
 * Note [Interaction with CUDA graph capture]
 * ~~~~~~~~~~~~~~~~~~~~~~~~~~~~~~~~~~~~~~~~~~
 * Graph capture performs a dry run of a region of execution, freezing all CUDA
 * work (and virtual addresses used during that work) into a "graph." The graph
 * may be "replayed" like a single giant kernel, with greatly reduced CPU
 * overhead as well as modestly improved GPU performance.
 *
 * Because capture bakes in memory addresses, the memory used during capture
 * must be available for the graph to use during replay. DeviceCachingAllocator
 * assigns and frees memory eagerly and dynamically, so if we're not careful
 * about managing graphs' memory, at replay time those memory addresses could be
 * used by other tensors.
 *
 * To guarantee a graph's baked in addresses are safe to reuse in replay,
 * DeviceAllocator satisfies allocations from a graph-private memory pool during
 * capture, and doesn't begin cudaFreeing those addresses until the graph is
 * destroyed.
 *
 * Within the private pool, allocations are freed and reassigned as usual during
 * capture. Memory regions will be used in a consistent order during replay. So
 * a private pool doesn't use memory more wastefully than the default pools
 * during capture, but it does reserve its high-water mark of used memory away
 * from the default pools as long as the capture(s) it served survive
 * (regardless whether those captures are idle or replaying).
 *
 * CUDAGraph's requests for private pools are mediated by
 * DeviceAllocator::notifyCaptureBegin,
 *                  notifyCaptureAboutToEnd,
 *                  notifyCaptureEnded,
 *                  notifyCaptureDestroy.
 */

constexpr size_t kMinBlockSize =
    512; // all sizes are rounded to at least 512 bytes
constexpr size_t kSmallSize = 1048576; // largest "small" allocation is 1 MiB
constexpr size_t kSmallBuffer =
    2097152; // "small" allocations are packed in 2 MiB blocks
constexpr size_t kMinLargeAlloc =
    10485760; // allocations between 1 and 10 MiB may use kLargeBuffer
constexpr size_t kRoundLarge = 2097152; // round up large allocations to 2 MiB

static char SHAREABLE_HANDLE_VERSION = 2;
enum ShareableHandleType : char {
  SHAREABLE_CUDA_MALLOC = 'c',
  SHAREABLE_CUDA_EXPANDABLE_SEGMENT = 'e'
};

namespace {

using stream_set = ska::flat_hash_set<cuda::CUDAStream>;

void decrease_stat_array(
    StatArray& stat_array,
    size_t amount,
    const StatTypes& stat_types) {
  for_each_selected_stat_type(
      stat_types, [&stat_array, amount](size_t stat_type) {
        stat_array[stat_type].decrease(amount);
      });
}

struct Block;
struct PrivatePool;
typedef bool (*Comparison)(const Block*, const Block*);
static bool BlockComparatorSize(const Block* a, const Block* b);
static bool BlockComparatorAddress(const Block* a, const Block* b);

struct BlockPool {
  BlockPool(bool small, PrivatePool* private_pool = nullptr)
      : blocks(BlockComparatorSize),
        unmapped(BlockComparatorAddress),
        is_small(small),
        owner_PrivatePool(private_pool) {}

  // Do not insert a Block to blocks directly; use insert_into_blocks(),
  // instead.
  std::set<Block*, Comparison> blocks;
  std::set<Block*, Comparison> unmapped;
  // NOLINTNEXTLINE(cppcoreguidelines-avoid-const-or-ref-data-members)
  const bool is_small;
  PrivatePool* owner_PrivatePool;
  int64_t get_free_blocks_call_count{0};

  // Add a Block into blocks set with updating gc counter.
  std::pair<std::set<Block*, Comparison>::iterator, bool> insert_into_blocks(
      Block* block);

  MempoolId_t owner_MempoolId() const;
};

struct ExpandableSegment;

struct Block {
  c10::DeviceIndex device; // gpu
  cudaStream_t stream; // allocation stream
  stream_set stream_uses; // streams on which the block was used
  size_t size; // block size in bytes
  size_t requested_size; // memory originally requested
  BlockPool* pool{nullptr}; // owning memory pool
  void* ptr{nullptr}; // memory address
  bool allocated{false}; // in-use flag
  bool mapped{true}; // is the virtual address range this Block references
                     // backed by physical pages. Always true when
                     // expandable_segment_ is null. When false
                     // This Block will be aligned to the segment size
                     // of its expandable_segment_.
  Block* prev{nullptr}; // prev block if split from a larger allocation
  Block* next{nullptr}; // next block if split from a larger allocation
  int event_count{0}; // number of outstanding CUDA events
  int64_t gc_count_base{0}; // get_free_blocks_call_count when Block is inserted
  std::shared_ptr<GatheredContext> context_when_allocated;
  // only set for the first block in the segment (when prev == null)
  // this records the frame information when cudaMalloc was called
  // whereas context_when_allocated records the last time we handed this
  // memory out from our cache.
  std::shared_ptr<GatheredContext> context_when_segment_allocated;

  ExpandableSegment* expandable_segment_{nullptr};

  Block(
      c10::DeviceIndex device,
      cudaStream_t stream,
      size_t size,
      BlockPool* pool,
      void* ptr)
      : device(device),
        stream(stream),
        size(size),
        requested_size(0),
        pool(pool),
        ptr(ptr) {}

  // constructor for search key
  Block(c10::DeviceIndex device, cudaStream_t stream, size_t size)
      : device(device), stream(stream), size(size), requested_size(0) {}

  size_t gc_count() {
    TORCH_INTERNAL_ASSERT(pool);
    return static_cast<int>(pool->get_free_blocks_call_count - gc_count_base);
  }

  bool is_split() const {
    return (prev != nullptr) || (next != nullptr);
  }
  void splice(Block* before, Block* after) {
    if (before) {
      TORCH_INTERNAL_ASSERT(before->next == after);
      before->next = this;
    }
    prev = before;
    if (after) {
      TORCH_INTERNAL_ASSERT(after->prev == before);
      after->prev = this;
    }
    next = after;
  }
};

std::pair<std::set<Block*, Comparison>::iterator, bool> BlockPool::
    insert_into_blocks(Block* block) {
  block->gc_count_base = get_free_blocks_call_count;
  return blocks.insert(block);
}

struct SegmentRange {
  char* ptr;
  size_t size;
  SegmentRange(void* p, size_t s) : ptr(static_cast<char*>(p)), size(s) {}
};

#if !defined(USE_ROCM) && defined(PYTORCH_C10_DRIVER_API_SUPPORTED)

/*
Note [Expandable Segments]

Rationale

For large (>2MB) allocations, the allocator calls cudaMalloc to get allocations
that are the same size as what the user requests. In the future, parts of these
allocations can be reused for other requests if they are free. This works well
when the program makes many requests of exactly the same size or of sizes that
even multiples of that size. Many deep learning models follow this behavior.
However, one common exception is when the batch size changes slightly from one
iteration to the next, e.g. in batched inference. When the program runs
initially with batch size N, it will make allocations appropriate for that size.
If in the future, it runs at size N - 1, the existing allocations will still be
big enough. However, if it runs at size N + 1, then it will have to make new
allocations that are slightly larger. Not all the tensors are the same size.
Some might be (N + 1)*A and others (N + 1)*A*B where A and B are some non-batch
dimensions in the model. Because the allocator reuses existing allocations when
they are big enough, some number of (N + 1)*A allocations will actually fit in
the already existing N*B*A segments, though not perfectly. As the model runs it
will partially fill up all of these segments leaving unusable free slices of
memory at the end of these segments. The allocator at some point will need to
cudaMalloc a new (N + 1)*A*B segment. If there is not enough memory, there is
now no way to recover the slices of memory that are free at the end of existing
segments. With models 50+ layers deep, this pattern might repeat 50+ times
creating many slivers.

Approach

Expandable segments allows the allocator to create a segment initially and then
expand its size later when more memory is needed. Instead of making one segment
per allocation, it tries to make one segment (per stream) that grows as
necessary. Now when the N + 1 case runs, the allocations will tile nicely into
the one large segment until it fills up. Then more memory is requested and
appended to the end of the segment. This process does not create as many slivers
of unusable memory, so it is more likely to succeed at finding this memory.

Implementation

The expandable_segments:True option is used to enable/disable this behavior. We
use cuda's low-level memory APIs, which are similar to mmap, to extend the
memory segments. These APIs separate the allocation of physical memory
(cuMemCreate) from the allocation of virtual address space (cuMemAddressReserve)
and the associate between them cuMemMap/cuMemSetAccess.

When we allocate a new segment, we allocate enough address space to map
basically the entire physical memory of the GPU (there is 256TiB of address
space), but we only map enough physical memory to handle the current amount of
memory needed by the program. As more is requested, we add more physical memory
to the segment. This can work at the granularity of GPU pages which are 2MiB
currently.

If we end up out of memory, we can unmap all the memory in our segment
corresponding to empty physical pages, and return it to CUDA for use at another
address in the segment or in a segment for a different stream.

A current limitation of CUDA's API is that physical memory
(CUmemGenericAllocationHandle) cannot be split up after it is mapped even if the
handle holds multiple GPU pages. The cost to map/unmap memory is proportional to
the number of physical memory chunks that were allocated (mapping 10 separately
allocated 2MiB pages takes 10x time compared to mapping one 20MiB physical
allocation of 10 pages).  Changing memory mappings also appears to involve at
least some synchronous actions with the GPU and so should be considered an
expensive operation. To limit overhead, we use 2MiB pages for our small pool and
20MiB pages for our large pool. Initially allocation using expandable_blocks
will be slower than cudaMalloc, though still in the milliseconds range for
mapping the entire memory.

When mapping new memory to expand the segment, we look for the lowest address at
which we can fit a new allocation by adding new pages. Normally this will be at
the end of the block. But if have previously unmapped blocks earlier in the
segment during an OOM, it will first try to fill in those gaps to keep the
segment as a single block. By allocating at the lowest address we encourage
the split up parts of the block to merge into a single block again, reducing
fragmentation potential.

Allocation of blocks in the segment uses the same best-fit heuristics of the
rest of the allocator.

Expandable blocks can be enabled/disabled throughout the run of a program. When
disabled, the allocator will not put new allocations in an expandable block.

Limitations

* Slightly slower initial memory allocation speed.
* IPC of cuda tensors (e.g. for multiprocess dataloaders) is not supported.
However, it is possible to temporarily disable (expandable_segments:False) the
bevhavior for allocator tensors that need to be used cross-process.
* CUDA runtime APIs related to sharing memory across process
(cudaDeviceEnablePeerAccess) do not work for memory allocated with cuMemMap.
Instead these mapping have to be done manually. The allocator now has an
`enablePeerAccess` method to do this.
*/

struct ExpandableSegment {
  ExpandableSegment(
      c10::DeviceIndex device,
      std::optional<cudaStream_t> stream,
      size_t segment_size,
      std::vector<c10::DeviceIndex> peers)
      : device_(device),
        stream_(stream),
        // 2MB for small pool, 20MB for large pool
        segment_size_(segment_size),
        peers_(std::move(peers)) {
    cudaDeviceProp prop{};
    C10_CUDA_CHECK(cudaGetDeviceProperties(&prop, device_));
    // we allocate enough address space for 1 1/8 the total memory on the GPU.
    // This allows for some cases where we have to unmap pages earlier in the
    // segment to put them at the end.
    max_handles_ = numSegments(prop.totalGlobalMem + prop.totalGlobalMem / 8);
    C10_CUDA_DRIVER_CHECK(DriverAPI::get()->cuMemAddressReserve_(
        &ptr_, segment_size_ * max_handles_, 0ULL, 0, 0ULL));
  }
  ExpandableSegment(const ExpandableSegment&) = delete;
  ExpandableSegment(ExpandableSegment&&) = delete;
  ExpandableSegment operator=(const ExpandableSegment&) = delete;
  ExpandableSegment operator=(ExpandableSegment&&) = delete;

  // begin must be aligned to segment_size_.
  // returns the actual range mapped, which may be
  // greater than requested if size is not aligned to segment_size_.
  // return size of 0 indicates OOM
  // return nullptr indicates the handle type is not supported.
  SegmentRange map(SegmentRange range) {
    auto begin = segmentLeft(range.ptr);
    auto end = segmentRight(range.ptr + range.size);
    TORCH_INTERNAL_ASSERT(ptr() + begin * segment_size_ == range.ptr);
    if (begin == end) {
      return rangeFromHandles(begin, end);
    }

    // if the handle type is not specified, try to use fabric handle first.
    // if it fails, use posix file handle
    if (CUDAAllocatorConfig::expandable_segments_handle_type() ==
        Expandable_Segments_Handle_Type::UNSPECIFIED) {
      CUDAAllocatorConfig::set_expandable_segments_handle_type(
          Expandable_Segments_Handle_Type::FABRIC_HANDLE);
      auto output = map(range);
      if (output.ptr != nullptr) {
        return output;
      }
      // if fabric handle is not supported, use posix file handle.
      CUDAAllocatorConfig::set_expandable_segments_handle_type(
          Expandable_Segments_Handle_Type::POSIX_FD);
      return map(range);
    }

    while (end > handles_.size()) {
      handles_.emplace_back(std::nullopt);
    }
    for (auto i : c10::irange(begin, end)) {
      TORCH_INTERNAL_ASSERT(!handles_.at(i));
      CUmemGenericAllocationHandle handle = 0;
      CUmemAllocationProp prop = {};
      prop.type = CU_MEM_ALLOCATION_TYPE_PINNED;
#ifndef FBCODE_CAFFE2
      if (CUDAAllocatorConfig::expandable_segments_handle_type() !=
          Expandable_Segments_Handle_Type::FABRIC_HANDLE) {
        prop.requestedHandleTypes = CU_MEM_HANDLE_TYPE_POSIX_FILE_DESCRIPTOR;
      } else {
        prop.requestedHandleTypes = CU_MEM_HANDLE_TYPE_FABRIC;
      }
#endif
      int flag = 0;
      C10_CUDA_DRIVER_CHECK(DriverAPI::get()->cuDeviceGetAttribute_(
          &flag,
          CU_DEVICE_ATTRIBUTE_GPU_DIRECT_RDMA_WITH_CUDA_VMM_SUPPORTED,
          device_));
      if (flag)
        prop.allocFlags.gpuDirectRDMACapable = 1;
      prop.location.type = CU_MEM_LOCATION_TYPE_DEVICE;
      // NOLINTNEXTLINE(bugprone-signed-char-misuse)
      prop.location.id = static_cast<int>(device_);
      auto status =
          DriverAPI::get()->cuMemCreate_(&handle, segment_size_, &prop, 0);
      if (status != CUDA_SUCCESS) {
        if (status == CUDA_ERROR_OUT_OF_MEMORY) {
          for (auto j : c10::irange(begin, i)) {
            // NOLINTNEXTLINE(bugprone-unchecked-optional-access)
            auto h = handles_.at(j).value();
            handles_.at(j) = std::nullopt;
            C10_CUDA_DRIVER_CHECK(DriverAPI::get()->cuMemRelease_(h.handle));
          }
          trimHandles();
          return rangeFromHandles(begin, begin);
        } else if (
            CUDAAllocatorConfig::expandable_segments_handle_type() ==
            Expandable_Segments_Handle_Type::FABRIC_HANDLE) {
          // we are testing if we can use fabric handle.
          // if we can, we will use it.
          // if we can't, we will use posix file handle.
          // so we should not return an error here.
          // in practice, we can get CUDA_ERROR_NOT_SUPPORTED or
          // CUDA_ERROR_NOT_PERMITTED to be safe, any non out-of-memory error is
          // considered as the handle type is not supported. if the handle type
          // is not supported, return a null range to indicate it.
          return SegmentRange(nullptr, 0);
        } else {
          C10_CUDA_DRIVER_CHECK(status);
        }
      }
      handles_.at(i) = Handle{handle, std::nullopt};
    }
    mapAndSetAccess(begin, end);
    return rangeFromHandles(begin, end);
  }

  // unmaps all the completely empty segment_size_ segments between
  // [begin, begin + size), returns the offset where the range begin,
  // and the actual size unmapped (multiple of segment_size_)
  SegmentRange unmap(SegmentRange range) {
    auto begin = segmentRight(range.ptr);
    auto end = segmentLeft(range.ptr + range.size);
    if (begin >= end) {
      return SegmentRange{range.ptr, 0};
    }
    unmapHandles(begin, end);
    return rangeFromHandles(begin, end);
  }

  // Setup IPC sharing for range.
  // Returns the (larger) range that was actually shared.
  // Serializes data to std::ostream that can be passed to the
  // other process, and then restored as an exapandable segment
  // via ExpandableSegment::fromShared(istream);
  SegmentRange share(SegmentRange range, std::ostream& buf) {
    auto begin = segmentLeft(range.ptr);
    auto end = segmentRight(range.ptr + range.size);

    // header.pid needs to be padded with 4 bytes and initialized with
    // 0 values ​​to avoid random padding of different bytes each time,
    // thereby ensuring that the handle can be correctly matched in
    // ipcMemHandle_to_devptr.
    ShareHeader header{};
    header.pid = getpid();
    header.segment_size = segment_size_;
    header.num_handles = end - begin;

    buf.write((const char*)&header, sizeof(ShareHeader));
    for (auto i : c10::irange(begin, end)) {
      // NOLINTNEXTLINE(bugprone-unchecked-optional-access)
      auto& handle = handles_.at(i).value();
      if (CUDAAllocatorConfig::expandable_segments_handle_type() !=
          Expandable_Segments_Handle_Type::FABRIC_HANDLE) {
        if (!handle.shareable_handle) {
          int fd = 0;
          C10_CUDA_DRIVER_CHECK(DriverAPI::get()->cuMemExportToShareableHandle_(
              &fd, handle.handle, CU_MEM_HANDLE_TYPE_POSIX_FILE_DESCRIPTOR, 0));
          handle.shareable_handle = fd;
          LOG(INFO) << "use posix fd to share expandable segments.";
        }
        TORCH_CHECK(
            handle.shareable_handle != std::nullopt,
            "shareable_handle is null");
        buf.write((const char*)&*handle.shareable_handle, sizeof(int));
      } else {
        if (!handle.shareable_handle) {
          CUmemFabricHandle fabric_handle;
          C10_CUDA_DRIVER_CHECK(DriverAPI::get()->cuMemExportToShareableHandle_(
              &fabric_handle, handle.handle, CU_MEM_HANDLE_TYPE_FABRIC, 0));
          handle.shareable_handle = fabric_handle;
          LOG(INFO) << "use fabric handle to share expandable segments.";
        }
        TORCH_CHECK(
            handle.shareable_handle != std::nullopt,
            "shareable_handle is null");
        buf.write(
            (const char*)&*handle.shareable_handle, sizeof(CUmemFabricHandle));
      }
    }
    return rangeFromHandles(begin, end);
  }

  static std::unique_ptr<ExpandableSegment> fromShared(
      c10::DeviceIndex device,
      std::vector<c10::DeviceIndex> peers,
      std::istream& buf) {
    ShareHeader header{};
    buf.read((char*)&header, sizeof(ShareHeader));
    auto segment = std::make_unique<ExpandableSegment>(
        device, std::nullopt, header.segment_size, std::move(peers));
// older build setups (e.g. multiwheels) do not have this syscall, added 2020
// but the kernel on the system might still support it.
#ifndef SYS_pidfd_open
#define SYS_pidfd_open 434
#endif
#ifndef SYS_pidfd_getfd
#define SYS_pidfd_getfd 438
#endif
    if (CUDAAllocatorConfig::expandable_segments_handle_type() !=
        Expandable_Segments_Handle_Type::FABRIC_HANDLE) {
      auto pidfd = syscall(SYS_pidfd_open, header.pid, 0);
      TORCH_CHECK(
          pidfd != -1 || errno != ENOSYS,
          "The kernel on this machine does not support the pidfd_open syscall needed to use IPC for CUDA tensors when expandable_segments:True is set. "
          "Consider using expandable_segments:False via torch.cuda.memory._set_allocator_settings('expandable_segments:False') for this allocation.");
      TORCH_CHECK(pidfd != -1, "pidfd_open:", c10::utils::str_error(errno));
      for (auto i : c10::irange(header.num_handles)) {
        (void)i;
        int fd = 0;
        buf.read((char*)&fd, sizeof(int));
        auto myfd = syscall(SYS_pidfd_getfd, pidfd, fd, 0);
        if (myfd == -1) {
          auto err = errno;
          close((int)pidfd);
          for (auto& h : segment->handles_) {
            C10_CUDA_DRIVER_CHECK(
                // NOLINTNEXTLINE(bugprone-unchecked-optional-access)
                DriverAPI::get()->cuMemRelease_(h.value().handle));
            h = std::nullopt;
          }
          TORCH_CHECK(
              err != ENOSYS,
              "The kernel on this machine does not support the pidfd_getfd syscall needed to use IPC for CUDA tensors when expandable_segments:True is set. "
              "Consider using expandable_segments:False via torch.cuda.memory._set_allocator_settings('expandable_segments:False') for this allocation.");
          TORCH_CHECK(false, "pidfd_getfd: ", c10::utils::str_error(err));
        }
        CUmemGenericAllocationHandle handle = 0;
        C10_CUDA_DRIVER_CHECK(DriverAPI::get()->cuMemImportFromShareableHandle_(
            &handle,
            // NOLINTNEXTLINE(performance-no-int-to-ptr)
            (void*)(uintptr_t)myfd,
            CU_MEM_HANDLE_TYPE_POSIX_FILE_DESCRIPTOR));
        LOG(INFO) << "use posix fd to import expandable segments.";
        close((int)myfd);
        segment->handles_.emplace_back(Handle{handle, std::nullopt});
      }
      close((int)pidfd);
    } else {
      for (auto i : c10::irange(header.num_handles)) {
        (void)i;
        CUmemFabricHandle fabric_handle;
        buf.read((char*)&fabric_handle, sizeof(CUmemFabricHandle));
        CUmemGenericAllocationHandle handle = 0;
        C10_CUDA_DRIVER_CHECK(DriverAPI::get()->cuMemImportFromShareableHandle_(
            &handle,
            // NOLINTNEXTLINE(performance-no-int-to-ptr)
            (void*)&fabric_handle,
            CU_MEM_HANDLE_TYPE_FABRIC));
        LOG(INFO) << "use fabric handle to import expandable segments.";
        segment->handles_.emplace_back(Handle{handle, std::nullopt});
      }
    }
    segment->mapAndSetAccess(0, header.num_handles);
    return segment;
  }

  char* ptr() const {
    // NOLINTNEXTLINE(performance-no-int-to-ptr)
    return reinterpret_cast<char*>(ptr_);
  }

  size_t size() const {
    return max_handles_ * segment_size_;
  }

  void addPeer(c10::DeviceIndex device) {
    peers_.push_back(device);
    forEachAllocatedRange(
        [&](size_t begin, size_t end) { setAccess(device, begin, end); });
  }

  ~ExpandableSegment() {
    forEachAllocatedRange(
        [&](size_t begin, size_t end) { unmapHandles(begin, end); });
    C10_CUDA_DRIVER_CHECK(DriverAPI::get()->cuMemAddressFree_(
        ptr_, segment_size_ * max_handles_));
  }

 private:
  void setAccess(c10::DeviceIndex device, size_t begin, size_t end) {
    CUmemAccessDesc desc;
    desc.location.type = CU_MEM_LOCATION_TYPE_DEVICE;
    // NOLINTNEXTLINE(bugprone-signed-char-misuse)
    desc.location.id = static_cast<int>(device);
    desc.flags = CU_MEM_ACCESS_FLAGS_PROT_READWRITE;
    C10_CUDA_DRIVER_CHECK(DriverAPI::get()->cuMemSetAccess_(
        ptr_ + begin * segment_size_, (end - begin) * segment_size_, &desc, 1));
  }

  void mapAndSetAccess(size_t begin, size_t end) {
    for (auto i : c10::irange(begin, end)) {
      C10_CUDA_DRIVER_CHECK(DriverAPI::get()->cuMemMap_(
          ptr_ + i * segment_size_,
          segment_size_,
          0,
          // NOLINTNEXTLINE(bugprone-unchecked-optional-access)
          handles_.at(i).value().handle,
          0ULL));
    }
    setAccess(device_, begin, end);
    for (auto p : peers_) {
      setAccess(p, begin, end);
    }
  }

  void unmapHandles(size_t begin, size_t end) {
    // note: unlike cudaFree, MemUnmap and MemRelease do
    // not appear to synchronize in all cases, so we have to wait for the
    // stream to finish before this memory is truly free.

    // cannot call c10::cuda::stream_synchronize because
    // it might grab the GIL which can lead to a deadlock
    // Locking order must be GIL -> Allocator Lock
    if (stream_) {
      C10_CUDA_CHECK(cudaStreamSynchronize(*stream_));
    } else {
      cuda::CUDAGuard device_guard(device_);
      C10_CUDA_CHECK(cudaDeviceSynchronize());
    }
    for (auto i : c10::irange(begin, end)) {
      // NOLINTNEXTLINE(bugprone-unchecked-optional-access)
      Handle h = handles_.at(i).value();
      handles_.at(i) = std::nullopt;
      C10_CUDA_DRIVER_CHECK(DriverAPI::get()->cuMemUnmap_(
          ptr_ + segment_size_ * i, segment_size_));
      if (h.shareable_handle) {
        close(std::get<int>(*h.shareable_handle));
      }
      C10_CUDA_DRIVER_CHECK(DriverAPI::get()->cuMemRelease_(h.handle));
    }
    trimHandles();
  }
  void trimHandles() {
    while (!handles_.empty() && !handles_.back()) {
      handles_.pop_back();
    }
  }
  void forEachAllocatedRange(const std::function<void(size_t, size_t)>& fn) {
    size_t start = 0;
    for (auto i : c10::irange(handles_.size())) {
      if (handles_.at(i) && (i == 0 || !handles_.at(i - 1))) {
        start = i;
      }
      if (handles_.at(i) && (i + 1 == handles_.size() || !handles_.at(i + 1))) {
        fn(start, i + 1);
      }
    }
  }
  size_t numSegments(size_t size) {
    return (size + segment_size_ - 1) / segment_size_;
  }
  size_t segmentLeft(char* p) {
    auto size = p - ptr();
    return size / segment_size_;
  }
  size_t segmentRight(char* p) {
    auto size = p - ptr();
    return numSegments(size);
  }
  SegmentRange rangeFromHandles(size_t begin, size_t end) {
    return SegmentRange(
        ptr() + segment_size_ * begin, segment_size_ * (end - begin));
  }
  c10::DeviceIndex device_;
  std::optional<cudaStream_t> stream_;
  CUdeviceptr ptr_{};
  size_t segment_size_;
  size_t max_handles_;
  struct Handle {
    CUmemGenericAllocationHandle handle;
    std::optional<std::variant<int, CUmemFabricHandle>> shareable_handle;
  };
  struct ShareHeader {
    pid_t pid;
    size_t segment_size;
    size_t num_handles;
  };
  std::vector<std::optional<Handle>> handles_;
  // devices on which this memory should be mapped in addition
  // to the device where the physical memory lives (device_).
  std::vector<c10::DeviceIndex> peers_;
};
#else
struct ExpandableSegment {
  ExpandableSegment(
      c10::DeviceIndex device,
      std::optional<cudaStream_t> stream,
      size_t segment_size,
      std::vector<c10::DeviceIndex> peers) {
    TORCH_INTERNAL_ASSERT(false, "expandable segment not supported");
  }
  SegmentRange map(SegmentRange range) {
    return SegmentRange(nullptr, 0);
  }
  SegmentRange unmap(SegmentRange range) {
    return SegmentRange(nullptr, 0);
  }
  SegmentRange share(SegmentRange range, std::ostream& ss) {
    return SegmentRange(nullptr, 0);
  }
  static std::unique_ptr<ExpandableSegment> fromShared(
      c10::DeviceIndex device,
      std::vector<c10::DeviceIndex> peers,
      std::istream& buf) {
    return {};
  }
  char* ptr() const {
    return nullptr;
  }
  size_t size() const {
    return 0;
  }
  void addPeer(c10::DeviceIndex device) {}
};
#endif

// BlockState, BlockPoolState, and PrivatePoolState contain the information
// needed to reconstruct a private pool to a previous state. See note
// [Checkpointing PrivatePoolState]
struct BlockState {
  c10::DeviceIndex device = 0;
  cudaStream_t stream = nullptr;
  stream_set stream_uses;
  size_t size = 0;
  void* ptr = nullptr;
  bool allocated = false;
  int64_t gc_count_base = 0;
  // maintain invariant that event_count == 0 ;
  // history will be left alone in checkpoint

  BlockState(Block* block);
};

struct SegmentState {
  std::vector<BlockState> blocks;
  bool is_small = false;

  SegmentState(Block* head);
};

struct PrivatePoolState : AllocatorState {
  // omitting use_count, and cudaMalloc_count as they remain the same
  MempoolId_t owner_id = {0, 0};

  std::vector<SegmentState> segments;

  PrivatePoolState(
      MempoolId_t pool_id,
      const std::vector<Block*>& private_pool_head_blocks);
};

struct RestoreResult {
  std::vector<void*> allocations_freed;
  std::vector<Block*> allocations_created;
};

static bool BlockComparatorSize(const Block* a, const Block* b) {
  if (a->stream != b->stream) {
    return (uintptr_t)a->stream < (uintptr_t)b->stream;
  }
  if (a->size != b->size) {
    return a->size < b->size;
  }
  return (uintptr_t)a->ptr < (uintptr_t)b->ptr;
}
static bool BlockComparatorAddress(const Block* a, const Block* b) {
  if (a->stream != b->stream) {
    return (uintptr_t)a->stream < (uintptr_t)b->stream;
  }
  return (uintptr_t)a->ptr < (uintptr_t)b->ptr;
}

struct AllocParams {
  AllocParams(
      c10::DeviceIndex device,
      size_t size,
      cudaStream_t stream,
      BlockPool* pool,
      size_t alloc_size)
      : search_key(device, stream, size), pool(pool), alloc_size(alloc_size) {}

  c10::DeviceIndex device() const {
    return search_key.device;
  }
  cudaStream_t stream() const {
    return search_key.stream;
  }
  size_t size() const {
    return search_key.size;
  }

  Block search_key;
  BlockPool* pool;
  size_t alloc_size;
  Block* block{nullptr};
  StatTypes stat_types = {false};
  cudaError_t err{cudaSuccess};
};

// Note: cudaEventCreate when concurrently invoked from multiple threads can be
// very expensive (at least on certain device/driver combinations). Thus, we a)
// serialize event creation at a per-device level, and b) pool the events to
// avoid constantly calling cudaEventCreate/cudaEventDestroy. This results in
// significant improvements in multithreaded workloads with high allocation
// rates.
class EventPool {
 public:
  using Event = std::unique_ptr<cudaEvent_t, std::function<void(cudaEvent_t*)>>;
  // TODO: Explicit device count
  EventPool() : pools_(at::cuda::device_count()) {}

  Event get(c10::DeviceIndex device) {
    TORCH_INTERNAL_ASSERT(0 <= device);
    TORCH_INTERNAL_ASSERT(device < static_cast<int>(pools_.size()));
    auto& pool = pools_[device];
    auto destructor = [&pool](cudaEvent_t* event) {
      std::lock_guard<std::mutex> g(pool.mutex_);
      pool.event_pool_.push_back(std::unique_ptr<cudaEvent_t>(event));
    };

    // Try to acquire an event from the per-device pool.
    {
      std::lock_guard<std::mutex> g(pool.mutex_);
      if (!pool.event_pool_.empty()) {
        auto* event = pool.event_pool_.back().release();
        pool.event_pool_.pop_back();
        return Event(event, destructor);
      }
    }
    // otherwise, allocate a new event that will be returned to the pool on
    // destruction.
    auto new_ptr = std::make_unique<cudaEvent_t>();
    C10_CUDA_CHECK(
        cudaEventCreateWithFlags(new_ptr.get(), cudaEventDisableTiming));

    return Event(new_ptr.release(), destructor);
  }

  void empty_cache() {
    for (auto& pool : pools_) {
      std::lock_guard<std::mutex> g(pool.mutex_);
      pool.event_pool_.clear();
    }
  }

 private:
  struct PerDevicePool {
    alignas(64) std::mutex mutex_;
    std::vector<std::unique_ptr<cudaEvent_t>> event_pool_;
  };
  std::vector<PerDevicePool> pools_;
};

// CUDA graphs helper
struct PrivatePool {
  PrivatePool(MempoolId_t id, CUDAAllocator* allocator = nullptr)
      : id(std::move(id)),
        allocator_(allocator),
        large_blocks(/*small=*/false, this),
        small_blocks(/*small=*/true, this) {}
  PrivatePool(const PrivatePool&) = delete;
  PrivatePool(PrivatePool&&) = delete;
  PrivatePool& operator=(const PrivatePool&) = delete;
  PrivatePool& operator=(PrivatePool&&) = delete;
  ~PrivatePool() = default;

  MempoolId_t id{0, 0};
  // Number of live graphs using this pool
  int use_count{1};
  // Number of unfreed cudaMallocs made for this pool. When use_count and
  // cudaMalloc_count drop to zero, we can delete this PrivatePool from
  // graph_pools.
  int cudaMalloc_count{0};
  // Instead of maintaining private BlockPools here, I could stuff all blocks
  // (private or no) into the top-level large_blocks and small_blocks, and
  // distinguish private blocks by adding a "pool id" check above the stream
  // check in BlockComparator. BlockComparator is performance- critical though,
  // I'd rather not add more logic to it.
  CUDAAllocator* allocator_;
  BlockPool large_blocks;
  BlockPool small_blocks;

 public:
  CUDAAllocator* allocator() {
    return allocator_;
  }
};

MempoolId_t BlockPool::owner_MempoolId() const {
  if (owner_PrivatePool) {
    return owner_PrivatePool->id;
  } else {
    return {0, 0};
  }
}

BlockState::BlockState(Block* block)
    : device(block->device),
      stream(block->stream),
      stream_uses(block->stream_uses),
      size(block->size),
      ptr(block->ptr),
      allocated(block->allocated),
      gc_count_base(block->gc_count_base) {
  TORCH_CHECK(
      block->event_count == 0,
      "Events should have synchronized when checkpointing block");
}

SegmentState::SegmentState(Block* head) {
  TORCH_INTERNAL_ASSERT(head->prev == nullptr && head->pool != nullptr);
  is_small = head->pool->is_small;

  for (Block* curr = head; curr != nullptr; curr = curr->next) {
    blocks.emplace_back(curr);
  }
}

PrivatePoolState::PrivatePoolState(
    MempoolId_t pool_id,
    const std::vector<Block*>& private_pool_head_blocks)
    : owner_id(std::move(pool_id)) {
  for (Block* head : private_pool_head_blocks) {
    segments.emplace_back(head);
  }
}

struct MempoolIdHash {
  std::size_t operator()(const MempoolId_t& mempool_id) const noexcept {
    return mempool_id.first != 0 ? mempool_id.first : mempool_id.second;
  }
};

cudaError_t allocPrimitive(void** ptr, size_t size, AllocParams& p) {
  if (p.pool->owner_PrivatePool && p.pool->owner_PrivatePool->allocator()) {
    *ptr = p.pool->owner_PrivatePool->allocator()->raw_alloc(size);
    return *ptr ? cudaSuccess : cudaErrorMemoryAllocation;
  } else {
    return C10_CUDA_ERROR_HANDLED(cudaMalloc(ptr, size));
  }
}

cudaError_t cudaMallocMaybeCapturing(void** ptr, size_t size, AllocParams& p) {
  if (at::cuda::currentStreamCaptureStatusMayInitCtx() ==
      at::cuda::CaptureStatus::None) {
    return allocPrimitive(ptr, size, p);
  } else {
    // It's ok to capture cudaMallocs, as long as we never cudaFree those
    // addresses before replay.
    // Capturing cudaMalloc behaves nicely: it gives the graph new VA,
    // but is ignored (won't leakily allocate new memory) in replays.
    at::cuda::CUDAStreamCaptureModeGuard g{cudaStreamCaptureModeRelaxed};
    return allocPrimitive(ptr, size, p);
  }
}

template <class T>
class RingBuffer {
 public:
  RingBuffer() {
    // alloc_trace is a pointer because we need to intentionally
    // leak this on deallocation it can hold references to Python
    // state which will already be destroyed when we are in exit handlers
    // NOLINTNEXTLINE(cppcoreguidelines-prefer-member-initializer)
    alloc_trace = new std::vector<T>();
  }

  void setMaxEntries(size_t size) {
    std::lock_guard<std::mutex> lk(alloc_trace_lock);
    alloc_trace_max_entries_ = std::max(size_t(1), size);
  }

  void insertEntries(const T& entry) {
    std::lock_guard<std::mutex> lk(alloc_trace_lock);
    if (alloc_trace->size() < alloc_trace_max_entries_) {
      alloc_trace->emplace_back(entry);
    } else {
      (*alloc_trace)[alloc_trace_next++] = entry;
      if (alloc_trace_next == alloc_trace_max_entries_) {
        alloc_trace_next = 0;
      }
    }
  }

  void getEntries(std::vector<T>& result) {
    std::lock_guard<std::mutex> lk(alloc_trace_lock);
    result.reserve(alloc_trace->size());
    result.insert(
        result.end(),
        alloc_trace->begin() +
            static_cast<typename std::vector<T>::difference_type>(
                alloc_trace_next),
        alloc_trace->end());
    result.insert(
        result.end(),
        alloc_trace->begin(),
        alloc_trace->begin() +
            static_cast<typename std::vector<T>::difference_type>(
                alloc_trace_next));
  }

  void clear() {
    std::lock_guard<std::mutex> lk(alloc_trace_lock);
    alloc_trace_next = 0;
    alloc_trace->clear();
  }

 private:
  size_t alloc_trace_max_entries_ = 1;

  // Both alloc_trace and alloc_trace_next needs to be used
  // under alloc_trace_lock.
  std::mutex alloc_trace_lock;
  size_t alloc_trace_next = 0;
  std::vector<T>*
      alloc_trace; // pointer because we need to intentionally leak this on
                   // deallocation it can hold references to Python state which
                   // will already be destroyed when we are in exit handlers
};
} // anonymous namespace
} // namespace Native

static std::string reportProcessMemoryInfo(c10::DeviceIndex device) {
#ifdef PYTORCH_C10_DRIVER_API_SUPPORTED
  void* nvml_handle = DriverAPI::get_nvml_handle();
  if (!nvml_handle) {
    return "";
  }
  static bool nvml_init [[maybe_unused]] = []() {
    TORCH_INTERNAL_ASSERT(NVML_SUCCESS == DriverAPI::get()->nvmlInit_v2_());
    return true;
  }();

  cudaDeviceProp prop{};
  C10_CUDA_CHECK(cudaGetDeviceProperties(&prop, device));

  // NOLINTNEXTLINE(*-c-arrays)
  char pci_id[80];
  snprintf(
      pci_id,
      sizeof(pci_id),
      NVML_DEVICE_PCI_BUS_ID_FMT,
      prop.pciDomainID,
      prop.pciBusID,
      prop.pciDeviceID);

  nvmlDevice_t nvml_device = nullptr;
  TORCH_INTERNAL_ASSERT(
      NVML_SUCCESS ==
      DriverAPI::get()->nvmlDeviceGetHandleByPciBusId_v2_(
          pci_id, &nvml_device));

  std::vector<nvmlProcessInfo_v1_t> procs(8);
  unsigned int size = procs.size();
  nvmlReturn_t r{};
  while ((r = DriverAPI::get()->nvmlDeviceGetComputeRunningProcesses_(
              nvml_device, &size, procs.data())) ==
         NVML_ERROR_INSUFFICIENT_SIZE) {
    procs.resize(size);
  }
  unsigned int self_pid = getpid();
  std::stringstream ss;
  TORCH_INTERNAL_ASSERT(NVML_SUCCESS == r);
  ss << "";
  for (auto i : c10::irange(size)) {
    auto& proc = procs[i];
    if (self_pid == proc.pid) {
      ss << "Including non-PyTorch memory, this process";
    } else {
      ss << "Process " << proc.pid;
    }
    ss << " has " << format_size(proc.usedGpuMemory) << " memory in use. ";
  }
  return ss.str();
#else
  return "";
#endif
}

namespace Native {

class DeviceCachingAllocator {
 private:
  // lock around all operations
  mutable std::recursive_mutex mutex;

  // device statistics
  DeviceStats stats;

  // unallocated cached blocks larger than 1 MB
  BlockPool large_blocks;

  // unallocated cached blocks 1 MB or smaller
  BlockPool small_blocks;

  // allocated or in use by a stream. Holds all active allocations,
  // whether they came from graph_pools or one of the BlockPools above.
  ska::flat_hash_set<Block*> active_blocks;

  // captures_underway tracks if we are diverting some
  // allocations to a specific pool.
  // Most of the time it's empty, in which case malloc can avoid calling
  // cudaStreamGetCaptureInfo in the hot path.
  std::vector<std::pair<MempoolId_t, std::function<bool(cudaStream_t)>>>
      captures_underway;

  // tracks which pools we can use as a last resort before ooming
  ska::flat_hash_set<MempoolId_t, MempoolIdHash> use_on_oom_pools;

  // Map of blocks whose freeing is deferred until after CUDA graph capture.
  //   - Key: Block* to be freed.
  //   - Value: List of "empty nodes" inserted as free markers during capture.
  //     If the vector is empty, the block must always be deferred until capture
  //     ends.
  ska::flat_hash_map<Block*, std::vector<cudaGraphNode_t>> deferred_blocks;

  // outstanding cuda events
  ska::flat_hash_map<
      cuda::CUDAStream,
      std::deque<std::pair<EventPool::Event, Block*>>>
      cuda_events;

  // record used memory.
  size_t total_allocated_memory = 0;

  size_t allowed_memory_maximum = 0;

  // all live expandable segments
  std::vector<ExpandableSegment*> expandable_segments_;
  std::vector<c10::DeviceIndex> devices_with_peer_access_;

  bool set_fraction = false;

  bool record_history = false;

  std::atomic<CreateContextFn> context_recorder_;
  RecordContext record_context_ = RecordContext::NEVER;

  // Ring buffer for memory snapshot TraceEntry's
  RingBuffer<TraceEntry> alloc_buffer;

  // Members specific to CUDA graphs

  // Private pools for CUDA graphs
  ska::flat_hash_map<MempoolId_t, std::unique_ptr<PrivatePool>, MempoolIdHash>
      graph_pools;
  // Pools no longer referenced by any graph. Their BlockPools are eligible for
  // free_blocks. Can't be a vector or deque because we might erase entries in
  // any order. Could be an std::list, but we don't care much, access and
  // insert/erase are rare.
  ska::flat_hash_map<MempoolId_t, PrivatePool*, MempoolIdHash>
      graph_pools_freeable;

  // XXX - maybe we should generalize and have multiple events
  std::vector<OutOfMemoryObserver> oom_observers_;

  std::vector<AllocatorTraceTracker> trace_trackers_;

  // mapping from block to a stream_set, containing streams on which the block
  // was used while cudagraph capturing
  std::unordered_map<Block*, stream_set> block_to_cudagraph_stream_uses;

  // thread local compile context for each device
  static thread_local std::stack<std::string> compile_context;

 public:
  // NOLINTNEXTLINE(cppcoreguidelines-pro-type-member-init)
  DeviceCachingAllocator()
      : large_blocks(/*small=*/false), small_blocks(/*small=*/true) {
    stats.max_split_size =
        static_cast<int64_t>(CUDAAllocatorConfig::max_split_size());
    context_recorder_.store(nullptr);
  }

  void recordHistory(
      bool enabled,
      CreateContextFn context_recorder,
      size_t alloc_buffer_max_entries,
      RecordContext when,
      bool clearHistory) {
    std::unique_lock<std::recursive_mutex> lock(mutex);
    TORCH_CHECK(when == RecordContext::NEVER || context_recorder);
    record_history = enabled;
    context_recorder_.store(record_history ? context_recorder : nullptr);
    alloc_buffer.setMaxEntries(alloc_buffer_max_entries);
    record_context_ = enabled ? when : RecordContext::NEVER;
    if (!enabled || clearHistory) {
      alloc_buffer.clear();
    }
  }

  bool isHistoryEnabled() {
    return record_history;
  }

  void pushCompileContext(std::string& md) {
    compile_context.push(md);
  }

  void popCompileContext() {
    if (!compile_context.empty()) {
      compile_context.pop();
    }
  }

  bool checkPoolLiveAllocations(
      MempoolId_t mempool_id,
      const std::unordered_set<void*>& expected_live_allocations) {
    std::unique_lock<std::recursive_mutex> lock(mutex);

    PrivatePool* pool = nullptr;
    auto pool_it = graph_pools.find(mempool_id);
    TORCH_CHECK(pool_it != graph_pools.end(), "Could not find pool of id");
    pool = pool_it->second.get();

    TORCH_INTERNAL_ASSERT(pool != nullptr);

    size_t allocated_pool_blocks = 0;

    for (Block* b : active_blocks) {
      TORCH_INTERNAL_ASSERT(b != nullptr);
      TORCH_INTERNAL_ASSERT(b->pool != nullptr);
      if (b->allocated && b->pool->owner_PrivatePool == pool) {
        if (!expected_live_allocations.count(b->ptr)) {
          return false;
        }

        allocated_pool_blocks += 1;
      }
    }

    return allocated_pool_blocks == expected_live_allocations.size();
  }

  void attachOutOfMemoryObserver(OutOfMemoryObserver observer) {
    oom_observers_.emplace_back(std::move(observer));
  }

  void attachAllocatorTraceTracker(AllocatorTraceTracker tracker) {
    std::unique_lock<std::recursive_mutex> lock(mutex);
    trace_trackers_.emplace_back(std::move(tracker));
  }

  // Must be called outside of `mutex` or deadlocks are possible with Python
  std::shared_ptr<GatheredContext> maybeGatherContext(RecordContext level) {
    if (record_context_ < level) {
      return nullptr;
    }
    return context_recorder_.load()();
  }

  // All public methods (except the above) acquire the allocator mutex.
  // Thus, do not call a public method from another public method.

  Block* malloc(
      c10::DeviceIndex device,
      size_t orig_size,
      cudaStream_t stream) {
    // done outside the lock because we don't know what locks the recorder needs
    // to have...
    auto context = maybeGatherContext(RecordContext::STATE);

    std::unique_lock<std::recursive_mutex> lock(mutex);

    if (C10_LIKELY(captures_underway.empty())) {
      // Processes end-of-life events for outstanding allocations used on
      // multiple streams (checks if their GPU-side uses are complete and
      // recycles their memory if so)
      //
      // Q. Why skip process_events if a capture might be underway?
      // A. process_events involves cudaEventQueries, illegal during CUDA graph
      //    capture.
      //    Dumb simple solution: defer reclaiming these allocations until after
      //    capture. Cross-stream memory use is uncommon, so the deferral's
      //    effect on memory use during capture should be small.
      process_events(context);
    } else {
      if (CUDAAllocatorConfig::graph_capture_record_stream_reuse()) {
        // We check if there is some block that is safe to reuse on this stream
        free_safe_blocks_in_capture(context, stream);
      }
    }
    size_t size = round_size(orig_size);
    auto& pool = get_pool(size, stream);
    const size_t alloc_size = get_allocation_size(size);
    AllocParams params(device, size, stream, &pool, alloc_size);
    params.stat_types = get_stat_types_for_pool(pool);

    // First, try to get a block from the existing pool.
    bool block_found =
        // Search pool
        get_free_block(params)
        // Trigger callbacks and retry search
        || (trigger_free_memory_callbacks(params) && get_free_block(params));

    // Can't reuse an existing block; try to get a new one.
    if (!block_found) {
      // Do garbage collection if the flag is set.
      if (C10_UNLIKELY(
              set_fraction &&
              CUDAAllocatorConfig::garbage_collection_threshold() > 0.0)) {
        garbage_collect_cached_blocks(context);
      }
      // Attempt allocate
      // WARNING: alloc_block may release the allocator lock when calling
      // cudaMalloc. So far this function has not modified allocator state, but
      // keep in mind that any observed allocator state may change across calls
      // to alloc_block since it may release the lock.
      block_found = alloc_block(params, false, context, lock)
          // Free enough available cached blocks to satisfy alloc and retry
          // alloc.
          || (release_available_cached_blocks(params, context) &&
              alloc_block(params, false, context, lock))
          // Free all non-split cached blocks and retry alloc.
          || (C10_LIKELY(captures_underway.empty()) &&
              release_cached_blocks(context, {0, 0}) &&
              alloc_block(params, true, context, lock));
    }

    // we are about to oom, try to use existing mempools as a last resort
    if (!block_found && params.err == cudaErrorMemoryAllocation) {
      // if already trying to use a mempool, then just oom
      bool active_pool = params.pool->owner_PrivatePool;
      if (!active_pool) {
        for (MempoolId_t mempool_id : use_on_oom_pools) {
          auto tid = std::this_thread::get_id();
          auto filter = [tid](cudaStream_t) {
            return std::this_thread::get_id() == tid;
          };
          beginAllocateToPool(mempool_id, filter);
          auto& mempool = get_pool(size, stream);
          AllocParams mempool_params(
              device, size, stream, &mempool, alloc_size);
          mempool_params.stat_types = get_stat_types_for_pool(mempool);
          block_found = get_free_block(mempool_params);
          endAllocateToPool(mempool_id);
          releasePool(mempool_id);
          if (block_found) {
            params = mempool_params;
            break;
          }
        }
      }
    }

    if (!block_found) {
      // For any error code other than cudaErrorMemoryAllocation,
      // alloc_block should have thrown an exception already.
      TORCH_INTERNAL_ASSERT(params.err == cudaErrorMemoryAllocation);

      size_t device_free = 0;
      size_t device_total = 0;
      C10_CUDA_CHECK(cudaMemGetInfo(&device_free, &device_total));
      std::string allowed_info;

      if (set_fraction) {
        allowed_info = format_size(allowed_memory_maximum) + " allowed; ";
      }

      std::string proc_info = reportProcessMemoryInfo(device);

      record_trace(
          TraceEntry::OOM,
          device_free,
          params.size(),
          params.stream(),
          params.device(),
          params.pool->owner_MempoolId(),
          std::move(context));
      stats.num_ooms += 1;

      c10::reportOutOfMemoryToProfiler(
          static_cast<int64_t>(size),
          stats.allocated_bytes[static_cast<int64_t>(StatType::AGGREGATE)]
              .current,
          stats.reserved_bytes[static_cast<int64_t>(StatType::AGGREGATE)]
              .current,
          c10::Device(c10::DeviceType::CUDA, device));

      auto allocated_bytes =
          stats.allocated_bytes[static_cast<size_t>(StatType::AGGREGATE)]
              .current;
      auto reserved_bytes =
          stats.reserved_bytes[static_cast<size_t>(StatType::AGGREGATE)]
              .current;
      auto observers_local = oom_observers_;

      size_t allocated_in_private_pools = 0;
      auto get_size_block = [](const BlockPool& pool) {
        size_t res = 0;
        for (const auto& block : pool.blocks) {
          res += block->size;
        }
        return res;
      };
      for (const auto& p : graph_pools) {
        allocated_in_private_pools += get_size_block(p.second->large_blocks);
        allocated_in_private_pools += get_size_block(p.second->small_blocks);
      }

      std::string private_pool_msg;

      if (allocated_in_private_pools > 0) {
        private_pool_msg = "with " + format_size(allocated_in_private_pools) +
            " allocated in private pools (e.g., CUDA Graphs), ";
      }

      // Make sure we do not have the device lock before calling our
      // observers which might need hold the GIL
      // It is safe to release at this point because will no longer
      // be reading any allocator state.

      lock.unlock();

      for (const auto& obs : observers_local) {
        obs(device,
            alloc_size,
            set_fraction ? allowed_memory_maximum : device_total,
            device_free);
      }

      // "total capacity": total global memory on GPU
      // "allowed": memory is allowed to use, which set by fraction.
      // "already allocated": memory allocated by the program using the
      //                      caching allocator
      // "free": free memory as reported by the CUDA API
      // "cached": memory held by the allocator but not used by the program
      //
      // The "allocated" amount  does not include memory allocated outside
      // of the caching allocator, such as memory allocated by other programs
      // or memory held by the driver.
      //
      // The sum of "allocated" + "free" + "cached" may be less than the
      // total capacity due to memory held by the driver and usage by other
      // programs.
      //
      // Note that at this point free_cached_blocks has already returned all
      // possible "cached" memory to the driver. The only remaining "cached"
      // memory is split from a larger block that is partially in-use.
      TORCH_CHECK_WITH(
          OutOfMemoryError,
          false,
          "CUDA out of memory. Tried to allocate ",
          format_size(alloc_size),
          ". GPU ",
          static_cast<int>(device),
          " has a total capacity of ",
          format_size(device_total),
          " of which ",
          format_size(device_free),
          " is free. ",
          proc_info,
          allowed_info,
          "Of the allocated memory ",
          format_size(allocated_bytes + allocated_in_private_pools),
          " is allocated by PyTorch, ",
          private_pool_msg,
          "and ",
          format_size(
              reserved_bytes - allocated_bytes - allocated_in_private_pools),
          " is reserved by PyTorch but unallocated.",
          " If reserved but unallocated memory is large try setting",
          " PYTORCH_CUDA_ALLOC_CONF=expandable_segments:True to avoid"
          " fragmentation.  See documentation for Memory Management "
          " (https://pytorch.org/docs/stable/notes/cuda.html#environment-variables)");
    }

    bool split_remainder = should_split(params.block, params.size());
    return alloc_found_block(
        params, orig_size, std::move(context), split_remainder);
  }

  Block* alloc_found_block(
      const AllocParams& params,
      size_t orig_size,
      std::shared_ptr<GatheredContext> context,
      bool split_remainder) {
    auto size = params.size();
    auto device = params.device();
    auto pool = params.pool;
    auto stream = params.stream();

    TORCH_INTERNAL_ASSERT(
        params.err == cudaSuccess && params.block != nullptr &&
        params.block->ptr != nullptr);
    Block* block = params.block;
    Block* remaining = nullptr;

    const bool already_split = block->is_split();
    if (split_remainder) {
      remaining = block;

      block = new Block(device, stream, size, pool, block->ptr);
      block->expandable_segment_ = remaining->expandable_segment_;
      block->prev = remaining->prev;
      if (block->prev) {
        block->prev->next = block;
      }
      block->next = remaining;

      remaining->prev = block;
      remaining->ptr = static_cast<char*>(remaining->ptr) + size;
      remaining->size -= size;
      // NOLINTNEXTLINE(clang-analyzer-deadcode.DeadStores)
      bool inserted = pool->insert_into_blocks(remaining).second;
      TORCH_INTERNAL_ASSERT_DEBUG_ONLY(inserted);

      if (already_split && !block->expandable_segment_) {
        // An already-split inactive block is being shrunk by size bytes.
        decrease_stat_array(
            stats.inactive_split_bytes, block->size, params.stat_types);
      } else if (!block->expandable_segment_) {
        // A new split inactive block is being created from a previously unsplit
        // block, size remaining->size bytes.
        for_each_selected_stat_type(params.stat_types, [&](size_t stat_type) {
          stats.inactive_split_bytes[stat_type].increase(remaining->size);
          stats.inactive_split[stat_type].increase(1);
        });
      }

    } else if (already_split && !block->expandable_segment_) {
      // An already-split block is becoming active
      for_each_selected_stat_type(params.stat_types, [&](size_t stat_type) {
        stats.inactive_split_bytes[stat_type].decrease(block->size);
        stats.inactive_split[stat_type].decrease(1);
      });
    }

    block->allocated = true;
    block->requested_size = orig_size;

    block->context_when_allocated = std::move(context);
    record_trace(
        TraceEntry::ALLOC,
        int64_t(block->ptr),
        orig_size,
        block->stream,
        block->device,
        block->pool->owner_MempoolId(),
        block->context_when_allocated);

    // NOLINTNEXTLINE(clang-analyzer-deadcode.DeadStores)
    bool inserted = active_blocks.insert(block).second;
    TORCH_INTERNAL_ASSERT_DEBUG_ONLY(inserted);

    for_each_selected_stat_type(params.stat_types, [&](size_t stat_type) {
      stats.allocation[stat_type].increase(1);
      stats.allocated_bytes[stat_type].increase(block->size);
      stats.active[stat_type].increase(1);
      stats.active_bytes[stat_type].increase(block->size);
      stats.requested_bytes[stat_type].increase(block->requested_size);
    });
    if (block->size >= CUDAAllocatorConfig::max_split_size())
      stats.oversize_allocations.increase(1);

    auto allocated_bytes_gauge =
        STATIC_GAUGE(pytorch.CUDACachingAllocator.allocated_bytes);
    allocated_bytes_gauge.record(
        stats.allocated_bytes[static_cast<int64_t>(StatType::AGGREGATE)]
            .current);

    c10::reportMemoryUsageToProfiler(
        block->ptr,
        static_cast<int64_t>(block->size),
        stats.allocated_bytes[static_cast<size_t>(StatType::AGGREGATE)].current,
        stats.reserved_bytes[static_cast<size_t>(StatType::AGGREGATE)].current,
        c10::Device(c10::DeviceType::CUDA, device));

    return block;
  }

<<<<<<< HEAD
  // Insert "free marker" (empty nodes) into the CUDA graph for all streams that
=======
  struct CaptureInfo {
    cudaGraph_t graph{};
    CaptureId_t capture_id{0};
    const cudaGraphNode_t* terminals{nullptr};
    size_t num_terminals{0};
    cudaStreamCaptureStatus status{cudaStreamCaptureStatusNone};
  };

  CaptureInfo stream_get_capture_info(cudaStream_t stream) {
    CaptureInfo info{};
#if (defined(CUDA_VERSION) && CUDA_VERSION >= 13000)
    C10_CUDA_CHECK(cudaStreamGetCaptureInfo(
        stream,
        &info.status,
        &info.capture_id,
        &info.graph,
        &info.terminals,
        nullptr,
        &info.num_terminals));
#else
    C10_CUDA_CHECK(cudaStreamGetCaptureInfo_v2(
        stream,
        &info.status,
        &info.capture_id,
        &info.graph,
        &info.terminals,
        &info.num_terminals));
#endif
    TORCH_INTERNAL_ASSERT(
        info.status != cudaStreamCaptureStatusInvalidated,
        "Invalid stream capture status");

    return info;
  }

  // Record "free marker" of the CUDA graph for all streams that
>>>>>>> 801e282f
  // have used the block, including the allocation stream. These nodes mark the
  // last use of the block in the capture graph. Returns a vector of the
  // inserted nodes, or an empty vector if any stream is not capturing.
  std::vector<cudaGraphNode_t> insert_free_marker(Block* block) {
    std::vector<cudaGraphNode_t> empty_nodes;

    auto try_add_empty_node = [&](cudaStream_t stream) -> bool {
      cudaStreamCaptureStatus status{};
      cudaGraph_t graph{};
      const cudaGraphNode_t* deps = nullptr;
      size_t num_deps = 0;
#if (defined(CUDA_VERSION) && CUDA_VERSION >= 13000)
      C10_CUDA_CHECK(cudaStreamGetCaptureInfo(
          stream, &status, nullptr, &graph, &deps, nullptr, &num_deps));
#else
      C10_CUDA_CHECK(cudaStreamGetCaptureInfo_v2(
          stream, &status, nullptr, &graph, &deps, &num_deps));
#endif

      TORCH_INTERNAL_ASSERT(
          status != cudaStreamCaptureStatusInvalidated,
          "Invalid stream capture status");

      if (status == cudaStreamCaptureStatusNone) {
        return false;
      }

      cudaGraphNode_t node{};
      C10_CUDA_CHECK(cudaGraphAddEmptyNode(&node, graph, deps, num_deps));
#if (defined(CUDA_VERSION) && CUDA_VERSION >= 13000)
      C10_CUDA_CHECK(cudaStreamUpdateCaptureDependencies(
          stream, &node, nullptr, 1, cudaStreamSetCaptureDependencies));
#else
      C10_CUDA_CHECK(cudaStreamUpdateCaptureDependencies(
          stream, &node, 1, cudaStreamSetCaptureDependencies));
#endif
      empty_nodes.push_back(node);
      return true;
    };

    // If any stream is not currently capturing, return an empty node vector.
    // An empty vector indicates that the block should be deferred for freeing
    // until after capture.

    // Attempt to add an empty node for the allocation stream.
    if (!try_add_empty_node(block->stream)) {
      return {};
    }
    // Attempt to add empty nodes for all streams that have used the block.
    for (const auto& s : block->stream_uses) {
      if (!try_add_empty_node(s.stream())) {
        return {};
      }
    }
    return empty_nodes;
  }

  // Returns the current set of "terminal" nodes in the CUDA graph for a given
  // stream. These represent the current endpoints of the stream, and may
  // include additional nodes if the graph branches. Any new work captured will
  // be attached after one or more of these terminals.
  std::vector<cudaGraphNode_t> get_terminals(cudaStream_t stream) {
    std::vector<cudaGraphNode_t> result;

    cudaStreamCaptureStatus status{};
    cudaGraph_t graph{};
    const cudaGraphNode_t* dependencies = nullptr;
    size_t num_dependencies = 0;

#if (defined(CUDA_VERSION) && CUDA_VERSION >= 13000)
    C10_CUDA_CHECK(cudaStreamGetCaptureInfo(
        stream,
        &status,
        nullptr,
        &graph,
        &dependencies,
        nullptr,
        &num_dependencies));
#else
    C10_CUDA_CHECK(cudaStreamGetCaptureInfo_v2(
        stream, &status, nullptr, &graph, &dependencies, &num_dependencies));
#endif

    TORCH_INTERNAL_ASSERT(
        status == cudaStreamCaptureStatusActive,
        "Invalid stream capture status");

    for (size_t i = 0; i < num_dependencies; i++) {
      auto node = dependencies[i];
      if (node != nullptr) {
        result.push_back(node);
      }
    }

    return result;
  }

  // Returns the set of "reusable" free markers (empty nodes) in the current
  // CUDA graph capture. A free marker is considered reusable if it is a
  // predecessor of every terminal node.
  // This ensures that all future captured work will occur after the free
  // marker, making it safe to reuse.
  ska::flat_hash_set<cudaGraphNode_t> get_reusable_empty_nodes(
      cudaStream_t stream) {
    auto terminals = get_terminals(stream);
    if (terminals.empty()) {
      // No terminal nodes found; nothing to free.
      return {};
    }

    auto get_dependencies = [](cudaGraphNode_t node,
                               cudaGraphNode_t* pDependencies,
                               size_t* pNumDependencies) -> void {
#if (defined(CUDA_VERSION) && CUDA_VERSION >= 13000)
      C10_CUDA_CHECK(cudaGraphNodeGetDependencies(
          node, pDependencies, nullptr, pNumDependencies));
#else
      C10_CUDA_CHECK(
          cudaGraphNodeGetDependencies(node, pDependencies, pNumDependencies));
#endif
    };

    // Helper to retrieve all parent nodes (dependencies) of a given node.
    auto get_parents =
        [&](cudaGraphNode_t node) -> std::vector<cudaGraphNode_t> {
      size_t count = 0;
      get_dependencies(node, nullptr, &count);
      std::vector<cudaGraphNode_t> out(count);
      if (count) {
        get_dependencies(node, out.data(), &count);
        out.resize(count);
      }
      return out;
    };

    // Helper to determine if a node is an empty node (used as a free marker).
    auto is_empty_node = [](cudaGraphNode_t n) -> bool {
      cudaGraphNodeType type{};
      C10_CUDA_CHECK(cudaGraphNodeGetType(n, &type));
      return type == cudaGraphNodeTypeEmpty;
    };

    // For each terminal node, perform a reverse DFS to count, for each empty
    // node, how many terminals it can reach (i.e., for how many terminals it is
    // a predecessor). An empty node is reusable if it is a predecessor of all
    // terminal nodes.
    ska::flat_hash_map<cudaGraphNode_t, size_t> num_terminals_reachable;

    for (auto terminal : terminals) {
      ska::flat_hash_set<cudaGraphNode_t> visited;
      ska::flat_hash_set<cudaGraphNode_t> empty_nodes;

      std::function<void(cudaGraphNode_t)> reverse_dfs =
          [&](cudaGraphNode_t node) {
            if (!visited.insert(node).second)
              return;

            if (is_empty_node(node)) {
              num_terminals_reachable[node]++;
              empty_nodes.insert(node);
            }
            auto parents = get_parents(node);
            for (auto p : parents) {
              reverse_dfs(p);
            }
          };

      reverse_dfs(terminal);
    }

    ska::flat_hash_set<cudaGraphNode_t> reusable_empty_nodes;
    for (auto [node, count] : num_terminals_reachable) {
      if (count == terminals.size()) {
        reusable_empty_nodes.insert(node);
      }
    }

    return reusable_empty_nodes;
  }

  // A block is considered reusable during CUDA graph capture if every free
  // marker (empty node) associated with the block is a predecessor of every
  // terminal node.
  //
  // This ensures that any new operation added to the graph will be attached
  // after all terminal nodes, which themselves are after all free markers. As a
  // result, all future work is guaranteed to occur after the block's last use
  // on every stream, so the block's previous lifetime ends before any new
  // lifetime begins. This check relies solely on the DAG topology and does not
  // require event queries, making it safe to use during capture.
  //
  // This function iterates over all deferred blocks, determines if their empty
  // nodes are reusable according to the above criteria, and frees the block if
  // so.
  void free_safe_blocks_in_capture(
      const std::shared_ptr<GatheredContext>& context,
      cudaStream_t stream) {
    auto reusable_empty_nodes = get_reusable_empty_nodes(stream);

    // If there are no reusable empty nodes (e.g., not currently capturing),
    // there is nothing to do.
    if (reusable_empty_nodes.empty()) {
      return;
    }

    std::vector<Block*> blocks_to_erase;

    for (auto& [block, inserted_empty_nodes] : deferred_blocks) {
      // Skip this block if it has no empty nodes, as we defer its freeing until
      // after graph capture. Also skip if the block was not allocated on the
      // current stream; such blocks will be freed when
      // free_safe_blocks_in_capture is attempted on that stream.
      if (inserted_empty_nodes.empty() || block->stream != stream) {
        continue;
      }

      bool is_reusable = true;

      for (const auto& node : inserted_empty_nodes) {
        if (reusable_empty_nodes.find(node) == reusable_empty_nodes.end()) {
          is_reusable = false;
          break;
        }
      }

      if (is_reusable) {
        // Clear stream uses since the graph ensures proper synchronization.
        // No need to insert events.
        block->stream_uses.clear();

        free_block(block, context);
        blocks_to_erase.push_back(block);
      }
    }

    // Remove blocks that were freed from the deferred_blocks map.
    for (auto* block : blocks_to_erase) {
      deferred_blocks.erase(block);
    }
  }

  void free(Block* block) {
    std::shared_ptr<GatheredContext> context =
        maybeGatherContext(RecordContext::ALL);
    std::lock_guard<std::recursive_mutex> lock(mutex);

    block->allocated = false;

    // following logic might modifying underlying Block, causing the size
    // changed. We store ahead for reporting
    auto orig_block_ptr = block->ptr;
    auto orig_block_size = block->size;

    StatTypes stat_types = get_stat_types_for_pool(*block->pool);
    for_each_selected_stat_type(stat_types, [&](size_t stat_type) {
      stats.allocation[stat_type].decrease(1);
      stats.allocated_bytes[stat_type].decrease(block->size);
    });
    auto allocated_bytes_gauge =
        STATIC_GAUGE(pytorch.CUDACachingAllocator.allocated_bytes);
    allocated_bytes_gauge.record(
        stats.allocated_bytes[static_cast<int64_t>(StatType::AGGREGATE)]
            .current);

    record_trace(
        TraceEntry::FREE_REQUESTED,
        int64_t(block->ptr),
        block->requested_size,
        block->stream,
        block->device,
        block->pool->owner_MempoolId(),
        context ? context : block->context_when_allocated);

    if (block->size >= CUDAAllocatorConfig::max_split_size())
      stats.oversize_allocations.decrease(1);

    // If the block has been used on more than one stream, handle accordingly.
    if (!block->stream_uses.empty()) {
      if (C10_UNLIKELY(!captures_underway.empty())) {
        if (CUDAAllocatorConfig::graph_capture_record_stream_reuse()) {
          // insert_free_marker returns a vector of free markers,
          // or an empty vector if any associated stream is not currently
          // capturing. The empty vector means that we will defer the free until
          // capture is finished.
          deferred_blocks.emplace(block, insert_free_marker(block));
        } else {
          // If graph_capture_record_stream_reuse is not enabled, always defer
          // the free until capture is finished.
          deferred_blocks.emplace(block, std::vector<cudaGraphNode_t>{});
        }
      } else {
        // If not in a capture, insert events for the block.
        insert_events(block);
      }
    } else {
      free_block(block, context);
    }

    c10::reportMemoryUsageToProfiler(
        orig_block_ptr,
        -static_cast<int64_t>(orig_block_size),
        stats.allocated_bytes[static_cast<size_t>(StatType::AGGREGATE)].current,
        stats.reserved_bytes[static_cast<size_t>(StatType::AGGREGATE)].current,
        c10::Device(c10::DeviceType::CUDA, block->device));
  }

  void* getBaseAllocation(Block* block, size_t* outSize) {
    std::lock_guard<std::recursive_mutex> lock(mutex);
    TORCH_CHECK(
        !block->expandable_segment_,
        "Tensors allocated with expandable_segments:True cannot be shared between processes. Consider using expandable_segments:False in data loading workers via torch.cuda.memory._set_allocator_settings('expandable_segments:False')");
    while (block->prev) {
      block = block->prev;
    }
    void* basePtr = block->ptr;
    if (outSize) {
      size_t size = 0;
      while (block) {
        size += block->size;
        block = block->next;
      }
      *outSize = size;
    }
    return basePtr;
  }

  ShareableHandle shareIpcHandle(Block* block) {
    std::lock_guard<std::recursive_mutex> lock(mutex);
    std::ostringstream ss;
    ss.put(SHAREABLE_HANDLE_VERSION);
    ptrdiff_t offset = 0;
    if (!block->expandable_segment_) {
      ss.put(SHAREABLE_CUDA_MALLOC);
      Block* base_block = block;
      while (base_block->prev) {
        base_block = base_block->prev;
      }
      offset = (char*)block->ptr - (char*)base_block->ptr;
      cudaIpcMemHandle_t handle;
      C10_CUDA_CHECK(cudaIpcGetMemHandle(&handle, base_block->ptr));
      ss.write((char*)&handle, CUDA_IPC_HANDLE_SIZE);
    } else {
      ss.put(SHAREABLE_CUDA_EXPANDABLE_SEGMENT);
      auto full_range = block->expandable_segment_->share(
          SegmentRange(block->ptr, block->size), ss);
      offset = (char*)block->ptr - full_range.ptr;
    }
    return ShareableHandle{offset, ss.str()};
  }

  void recordStream(Block* block, cuda::CUDAStream stream) {
    std::lock_guard<std::recursive_mutex> lock(mutex);
    if (stream.stream() == block->stream) {
      // ignore uses on the allocation stream, since those don't require any
      // special synchronization
      return;
    }
    block->stream_uses.insert(stream);
    if (C10_UNLIKELY(!captures_underway.empty())) {
      block_to_cudagraph_stream_uses[block].insert(stream);
    }
  }

  /** get memory fraction limiting maximum allocated memory **/
  double getMemoryFraction() {
    if (!set_fraction) {
      return 1.0;
    }

    size_t device_free = 0;
    size_t device_total = 0;
    C10_CUDA_CHECK(cudaMemGetInfo(&device_free, &device_total));
    return static_cast<double>(allowed_memory_maximum) /
        static_cast<double>(device_total);
  }

  /** set memory fraction to limit maximum allocated memory **/
  void setMemoryFraction(double fraction) {
    size_t device_free = 0;
    size_t device_total = 0;
    C10_CUDA_CHECK(cudaMemGetInfo(&device_free, &device_total));
    allowed_memory_maximum =
        static_cast<size_t>(fraction * static_cast<double>(device_total));
    set_fraction = true;
  }

  /** returns cached blocks to the system allocator **/
  void emptyCache(MempoolId_t mempool_id) {
    auto context = maybeGatherContext(RecordContext::ALL);
    std::lock_guard<std::recursive_mutex> lock(mutex);
    release_cached_blocks(context, mempool_id);
  }

  /** Retrieves size of largest unused block held by the memory cache **/
  void cacheInfo(size_t* largest) {
    std::lock_guard<std::recursive_mutex> lock(mutex);
    if (*largest ==
        0) { // make an initial guess if a zero *largest is passed in
      size_t tmp_bytes = 0;
      C10_CUDA_CHECK(cudaMemGetInfo(
          largest, // Use free memory as an optimistic initial guess of *largest
          &tmp_bytes));
    }
    cache_info_aux(large_blocks, largest);
    cache_info_aux(small_blocks, largest);
    for (const auto& gp : graph_pools) {
      cache_info_aux(gp.second->large_blocks, largest);
      cache_info_aux(gp.second->small_blocks, largest);
    }
  }

  /** Returns a copy of the memory allocator stats **/
  DeviceStats getStats() {
    std::lock_guard<std::recursive_mutex> lock(mutex);
    return stats;
  }

  /** Resets the historical accumulation stats for the device **/
  void resetAccumulatedStats() {
    std::lock_guard<std::recursive_mutex> lock(mutex);

    for (const auto statType :
         c10::irange(static_cast<size_t>(StatType::NUM_TYPES))) {
      stats.allocation[statType].reset_accumulated();
      stats.segment[statType].reset_accumulated();
      stats.active[statType].reset_accumulated();
      stats.inactive_split[statType].reset_accumulated();
      stats.allocated_bytes[statType].reset_accumulated();
      stats.reserved_bytes[statType].reset_accumulated();
      stats.active_bytes[statType].reset_accumulated();
      stats.inactive_split_bytes[statType].reset_accumulated();
      stats.requested_bytes[statType].reset_accumulated();
    }

    stats.num_alloc_retries = 0;
    stats.num_ooms = 0;
    stats.num_sync_all_streams = 0;
    stats.num_device_alloc = 0;
    stats.num_device_free = 0;
    stats.oversize_allocations.reset_accumulated();
    stats.oversize_segments.reset_accumulated();
  }

  /** Resets the historical peak stats for the device **/
  void resetPeakStats() {
    std::lock_guard<std::recursive_mutex> lock(mutex);

    for (const auto statType :
         c10::irange(static_cast<size_t>(StatType::NUM_TYPES))) {
      stats.allocation[statType].reset_peak();
      stats.segment[statType].reset_peak();
      stats.active[statType].reset_peak();
      stats.inactive_split[statType].reset_peak();
      stats.allocated_bytes[statType].reset_peak();
      stats.reserved_bytes[statType].reset_peak();
      stats.active_bytes[statType].reset_peak();
      stats.inactive_split_bytes[statType].reset_peak();
      stats.requested_bytes[statType].reset_peak();
    }
    stats.oversize_allocations.reset_peak();
    stats.oversize_segments.reset_peak();
  }

  /* Checkpoint the state of a private pool necessary to return it to its
   * current state */
  std::unique_ptr<PrivatePoolState> getCheckpointState(MempoolId_t id) {
    auto context = maybeGatherContext(RecordContext::ALL);
    std::lock_guard<std::recursive_mutex> lock(mutex);
    insert_events_deferred_until_no_capture(context);

    auto pool = graph_pools.find(id);
    if (pool != graph_pools.end()) {
      auto private_pool_head_blocks =
          get_private_pool_head_blocks(pool->second.get());
      return std::make_unique<PrivatePoolState>(id, private_pool_head_blocks);
    } else if (graph_pools_freeable.count(id)) {
      TORCH_CHECK(false, "Not expected to checkpoint freeable graph");
    } else {
      TORCH_CHECK(false, "Could not find pool of id");
    }
  }

  void freeBlocksAllocatedToPool(PrivatePool* private_pool, RestoreResult& rr) {
    auto pool_blocks = get_private_pool_head_blocks(private_pool);

    std::vector<Block*> head_blocks;
    for (Block* block : pool_blocks) {
      if (block->prev == nullptr) {
        head_blocks.push_back(block);
      }
    }

    for (Block* block : head_blocks) {
      Block* curr = block;

      while (curr) {
        // When we free a block, its pointer should never change
        // only its adjacent blocks, so free, then look at pointer
        if (curr->allocated) {
          TORCH_CHECK(
              curr->event_count == 0,
              "Events should have synchronized when setting checkpointed block");
          rr.allocations_freed.push_back(curr->ptr);
          free(curr);
          TORCH_CHECK(!curr->allocated)
        }
        curr = curr->next;
      }
    }

    for (Block* b : get_private_pool_head_blocks(private_pool)) {
      Block* curr = b;
      while (curr) {
        TORCH_CHECK(!curr->allocated);
        curr = curr->next;
      }
    }
  }

  // checkpoint the state of an allocation that may have been
  // split into multiple blocks
  void setSegmentStateToCheckpoint(
      Block* block,
      SegmentState& segment,
      const std::shared_ptr<GatheredContext>& context,
      RestoreResult& rr) {
    Block* curr_block = block;
    Block* last_block = block;

    TORCH_INTERNAL_ASSERT(block->pool);
    BlockPool& pool = *block->pool;
    const auto segment_len = segment.blocks.size();

    // allocate all blocks in the segment
    for (size_t i = 0; i < segment_len; ++i) {
      // The last block in every expandable segment is the remaining amount of
      // available unmapped virtual address space. We shouldn't change it but
      // instead check it is correctly formed then skip over allocating it.
      if (i == segment_len - 1 && curr_block->expandable_segment_) {
        TORCH_CHECK(curr_block->next == nullptr);
        TORCH_CHECK(!curr_block->mapped);
        TORCH_CHECK(curr_block->allocated == false);
        continue;
      }

      auto& block_state = segment.blocks.at(i);
      AllocParams params(
          block_state.device,
          block_state.size,
          block_state.stream,
          &pool,
          block_state.size);
      pool.blocks.erase(curr_block);
      params.block = curr_block;
      params.stat_types = get_stat_types_for_pool(pool);

      // splitting a block depends on `max_split_size`, which may have changed
      // between when checkpoint was taken and now, so we make sure to recreate
      // the behavior from the checkpoint. Keep splitting as long as there is
      // space left in the block because the block is already the size of how it
      // appears in the segment, so any leftover space belongs to the next
      // block.
      bool split = curr_block->size > block_state.size;

      // curr_block will become next pointer if it is split, so reassign with
      // the returned value
      curr_block = alloc_found_block(params, block_state.size, context, split);

      TORCH_CHECK(curr_block->ptr == block_state.ptr);
      TORCH_CHECK(curr_block->size == block_state.size);

      last_block = curr_block;
      curr_block = curr_block->next;

      TORCH_CHECK((curr_block != nullptr) == ((i + 1) < (segment_len)));
    }

    while (last_block->prev) {
      last_block = last_block->prev;
    }

    // free blocks that are not allocated in the checkpoint
    curr_block = last_block;

    for (size_t i = 0; i < segment_len; ++i, curr_block = curr_block->next) {
      if (i == segment_len - 1 && curr_block->expandable_segment_) {
        TORCH_CHECK(curr_block->next == nullptr);
        TORCH_CHECK(!curr_block->mapped);
        TORCH_CHECK(curr_block->allocated == false);
        continue;
      }

      auto& block_state = segment.blocks.at(i);
      TORCH_INTERNAL_ASSERT(curr_block != nullptr);

      if (block_state.allocated) {
        rr.allocations_created.push_back(curr_block);
        continue;
      }

      free(curr_block);

      TORCH_CHECK(curr_block->ptr == block_state.ptr);
      TORCH_CHECK(curr_block->allocated == block_state.allocated);
      TORCH_CHECK(curr_block->size == block_state.size);
    }
  }

  /**
   * Note [Checkpointing PrivatePoolState]
   *
   * Refer above to Note [Interaction with CUDA graph capture]. Allocations made
   * during graph capture are made from a separate private pool. During graph
   * capture allocations behave as usual. During graph replay the allocator
   * state does not change even as new tensors are created. The private pool
   * will not free its blocks to the main caching allocator until cuda graph use
   * is finished to prevent an allocation from eager clobbering the memory from
   * a live but unaccounted for tensor that was created during replay.
   *
   * `make_graphed_callables`, a series of separate callables chained in
   * successive cuda graphs, can share a memory pool because after a cuda graph
   * recording the allocations in the shared private pool exactly reflect the
   * tensors that are allocated.
   *
   * We would like to extend callable chaining to support a graphed callable
   * tree. In this scenario, we have a tree of callable chains which will be
   * captured with cuda graphs. In the diagram below, we have a tree with four
   * callables, A, B, C, and D. Suppose we have captured, and subsequently
   * replayed, A, B, and C. Then on a new invocation, we replay A and B, but
   * would now like to record D. At this point the private pool will not reflect
   * any of the live tensors created during graph replay. Allocations made
   * during a new recording with the pool could overwrite those live tensors.
   *
   * In order to record a new graph capture after replaying prior callables in
   * the tree, we need the allocator to reflect the state of the live tensors.
   * We checkpoint the state of the private pool after each recording, and then
   * reapply it when we are starting a new recording chain. Additionally, we
   * must free the allocations for any tensors that died between the end of our
   * previous graph replaying and our new recording. All of the allocated
   * segments that existed in the checkpointed state must still exist in the
   * pool. There may also exist new allocated blocks.
   * (TODO : link note [live tensors between iterations] when it exists). For
   * every block that is currently allocated but no allocated in the snapshot,
   * we will return a pointer to their block.
   *.
   *
   *
   *  ---------------> A ---------------> B ---------------> C
   *                                      |
   *                                      |
   *                                      |
   *                                      |
   *                                      ╰ ---------------> D
   */
  RestoreResult setCheckpointPoolState(PrivatePoolState& pps) {
    // To reset the caching allocator state we will
    // - Free all the blocks currently allocated to the pool (see [live tensors
    // between iterations])
    // - Allocate all the blocks in a checkpointed segment, whether they are
    // live or not
    // - Free the blocks in a checkpointed segment which are not live
    // This could be optimized, but it nicely reuses exiting apis, and this
    // is not on the hot path.

    // following `done outside the lock because we don't know what locks the
    // recorder needs to have...`

    std::shared_ptr<GatheredContext> context =
        maybeGatherContext(RecordContext::STATE);

    std::lock_guard<std::recursive_mutex> lock(mutex);

    RestoreResult rr;

    TORCH_CHECK(
        !graph_pools_freeable.count(pps.owner_id),
        "Not expected to checkpoint freeable graph");

    auto pool = graph_pools.find(pps.owner_id);
    TORCH_CHECK(pool != graph_pools.end(), "Could not find private pool id");

    PrivatePool* private_pool = pool->second.get();

    freeBlocksAllocatedToPool(private_pool, rr);

    std::unordered_map<void*, Block*> ptrs_to_blocks;
    // at this point, all of the blocks should be free, so they will all be in
    // the block set
    for (Block* block : private_pool->small_blocks.blocks) {
      ptrs_to_blocks[block->ptr] = block;
    }
    for (Block* block : private_pool->large_blocks.blocks) {
      ptrs_to_blocks[block->ptr] = block;
    }

    for (auto& segment : pps.segments) {
      auto ptr = segment.blocks.at(0).ptr;
      TORCH_CHECK(ptrs_to_blocks.count(ptr), " could not find ", ptr)
      auto block = ptrs_to_blocks[ptr];

      setSegmentStateToCheckpoint(block, segment, context, rr);
    }
    return rr;
  }

  /** Dump a complete snapshot of the memory held by the allocator. Potentially
   * VERY expensive. **/
  std::vector<SegmentInfo> snapshot(MempoolId_t mempool_id) {
    std::lock_guard<std::recursive_mutex> lock(mutex);

    std::vector<Block*> all_blocks;

    if (mempool_id.first != 0 || mempool_id.second != 0) {
      // If there is an active mempool, we find the corresponding PrivatePool
      // in graph_pools and only return the blocks from it.
      auto pool = graph_pools.find(mempool_id);
      if (pool != graph_pools.end()) {
        all_blocks = get_private_pool_head_blocks(pool->second.get());
      }
    } else {
      // When snapshot is called with non-default mempool_id, we return
      // all the blocks in the CUDACachingAllocator (as returned by
      // get_all_blocks).
      all_blocks = get_all_blocks();
    }

    size_t total_active = 0;
    std::vector<SegmentInfo> result;

    for (const Block* const head_block : all_blocks) {
      // For expandable segments, we report one segment for each contiguous
      // mapped range of memory
      if (head_block->prev && head_block->prev->mapped) {
        continue;
      }
      result.emplace_back();
      SegmentInfo& segment_info = result.back();
      segment_info.device = head_block->device;
      segment_info.address = reinterpret_cast<size_t>(head_block->ptr);
      segment_info.stream = head_block->stream;
      segment_info.is_large = (!head_block->pool->is_small);
      segment_info.is_expandable = head_block->expandable_segment_;
      segment_info.context_when_allocated =
          head_block->context_when_segment_allocated;
      MempoolId_t id = head_block->pool->owner_MempoolId();
      if ((mempool_id.first == 0 && mempool_id.second == 0) ||
          id == mempool_id) {
        segment_info.owner_private_pool_id = id;
      }

      const Block* block = head_block;
      while (block != nullptr && block->mapped) {
        segment_info.blocks.emplace_back();
        BlockInfo& block_info = segment_info.blocks.back();

        block_info.size = block->size;
        block_info.requested_size = block->requested_size;
        block_info.allocated = block->allocated;
        block_info.active = block->allocated || (block->event_count > 0) ||
            !block->stream_uses.empty();

        segment_info.total_size += block_info.size;
        if (block_info.allocated) {
          segment_info.allocated_size += block_info.size;
        }
        if (block_info.active) {
          segment_info.active_size += block_info.size;
          segment_info.requested_size += block_info.requested_size;
        }
        block_info.context_when_allocated = block->context_when_allocated;
        block = block->next;
      }
      total_active += segment_info.active_size;
    }

    std::sort(
        result.begin(),
        result.end(),
        [](const SegmentInfo& a, const SegmentInfo& b) {
          return a.address < b.address;
        });

    record_trace(
        TraceEntry::SNAPSHOT, 0, total_active, nullptr, 0, mempool_id, nullptr);
    return result;
  }

  std::vector<TraceEntry> trace(
      const std::function<time_t(approx_time_t)>& tsc_to_us) {
    std::lock_guard<std::recursive_mutex> lock(mutex);
    std::vector<TraceEntry> result;
    alloc_buffer.getEntries(result);

    // Convert all the timestamps from tsc to epoch time in microseconds.
    for (auto& te : result) {
      te.time_.t_ = tsc_to_us(te.time_.approx_t_);
    }
    return result;
  }

  // This function takes the size and number of divisions argument and rounds
  // up the size argument for the nearest power-of-2 division.
  // For example, if we need to round-up 1200 and number of divisions is 4,
  // the size 1200 lies between 1024 and 2048 and if we do 4 divisions between
  // them, the values are 1024, 1280, 1536, and 1792. So the function will
  // return 1280 as the nearest ceiling of power-2 division.
  static size_t roundup_power2_next_division(size_t size, size_t divisions) {
    if (llvm::isPowerOf2_64(size)) {
      return size;
    }

    TORCH_CHECK(divisions >= 2, "Only 2 or more divisions are supported");

    // divide the space between these 2's power into equal divisions
    // If division is zero, return the power-of-2 ceiling.
    size_t power2_floor = llvm::PowerOf2Floor(size);
    size_t power2_divison =
        power2_floor >> (63 - llvm::countLeadingZeros(divisions));
    if (C10_UNLIKELY(power2_divison == 0)) {
      return (power2_floor << 1);
    }
    size_t round_size_floor = size & (~(power2_divison - 1));
    return (round_size_floor == size) ? size
                                      : round_size_floor + power2_divison;
  }

  static size_t round_size(size_t size) {
    if (size < kMinBlockSize) {
      return kMinBlockSize;
    } else {
      auto divisions = CUDAAllocatorConfig::roundup_power2_divisions(size);
      if (divisions > 1 && size > (kMinBlockSize * divisions)) {
        return roundup_power2_next_division(size, divisions);
      } else {
        return kMinBlockSize * ((size + kMinBlockSize - 1) / kMinBlockSize);
      }
    }
  }

  void createOrIncrefPool(MempoolId_t mempool_id, CUDAAllocator* allocator) {
    // Create a PrivatePool object if it does not exist yet
    // and increment its use_count
    std::lock_guard<std::recursive_mutex> lock(mutex);
    create_or_incref_pool(mempool_id, allocator);
  }

  void setUseOnOOM(MempoolId_t mempool_id) {
    // Choose if this pool should be used as a last resort before ooming
    std::lock_guard<std::recursive_mutex> lock(mutex);
    use_on_oom_pools.insert(mempool_id);
  }

  // See Note [Interaction with CUDA graph capture]

  // Called by CUDAGraph::capture_begin
  void beginAllocateToPool(
      MempoolId_t mempool_id,
      std::function<bool(cudaStream_t)> filter) {
    std::lock_guard<std::recursive_mutex> lock(mutex);
    create_or_incref_pool(mempool_id);
    for (auto it2 = captures_underway.begin(); it2 != captures_underway.end();
         ++it2) {
      TORCH_CHECK(
          it2->first != mempool_id,
          "beginAllocateToPool: already recording to mempool_id");
    }
    captures_underway.emplace_back(mempool_id, std::move(filter));
  }

  // Called by CUDAGraph::capture_end
  void endAllocateToPool(MempoolId_t mempool_id) {
    std::lock_guard<std::recursive_mutex> lock(mutex);
    for (auto it = captures_underway.begin(); it != captures_underway.end();
         ++it) {
      if (it->first == mempool_id) {
        captures_underway.erase(it);
        return;
      }
    }
    TORCH_CHECK(
        false, "endAllocatePool: not currently recording to mempool_id");
  }

  // Called by CUDAGraph::reset and MemPool::~MemPool()
  void releasePool(MempoolId_t mempool_id) {
    std::lock_guard<std::recursive_mutex> lock(mutex);
    // The instantiated cudaGraphExec_t has been destroyed. We can't blindly
    // delete and cudaFree the mempool its capture used, because
    //  1. other graph(s) might share the same pool
    //  2. the user might still hold references to output tensors allocated
    //  during capture.
    // To handle 1 and 2, we track the number of graphs using this particular
    // mempool. When the count reaches 0, we tell free_cached_blocks it may now
    // cudaFree blocks from this graph's pool when it discovers they're unused
    // (unsplit).
    auto pp = get_private_pool(mempool_id);
    auto uc = --(pp->use_count);
    TORCH_INTERNAL_ASSERT(uc >= 0);
    if (uc == 0) {
      // Allows free_cached_blocks to begin cudaFreeing this pool's memory,
      // and makes sure this pool wasn't somehow made freeable already.
      // NOLINTNEXTLINE(clang-analyzer-deadcode.DeadStores)
      bool inserted = graph_pools_freeable.insert({mempool_id, pp}).second;
      TORCH_INTERNAL_ASSERT(inserted);
    }
  }

  int getPoolUseCount(MempoolId_t mempool_id) {
    std::lock_guard<std::recursive_mutex> lock(mutex);
    auto pp = get_private_pool(mempool_id);
    return pp->use_count;
  }

  void addPeerAccess(c10::DeviceIndex dev_to_access) {
    std::lock_guard<std::recursive_mutex> lock(mutex);
    if (std::find(
            devices_with_peer_access_.begin(),
            devices_with_peer_access_.end(),
            dev_to_access) != devices_with_peer_access_.end()) {
      return;
    }
    devices_with_peer_access_.push_back(dev_to_access);
    for (auto& es : expandable_segments_) {
      es->addPeer(dev_to_access);
    }
  }
  std::vector<c10::DeviceIndex> peers() const {
    std::lock_guard<std::recursive_mutex> lock(mutex);
    return devices_with_peer_access_;
  }

  bool hasAllocatedExpandableSegments() const {
    return !expandable_segments_.empty();
  }

 private:
  // All private methods do not acquire the allocator mutex.

  std::vector<Block*> get_all_blocks() const {
    std::vector<Block*> blocks;
    blocks.insert(
        blocks.end(), small_blocks.blocks.begin(), small_blocks.blocks.end());
    blocks.insert(
        blocks.end(), large_blocks.blocks.begin(), large_blocks.blocks.end());
    for (const auto& gp : graph_pools) {
      blocks.insert(
          blocks.end(),
          gp.second->small_blocks.blocks.begin(),
          gp.second->small_blocks.blocks.end());
      blocks.insert(
          blocks.end(),
          gp.second->large_blocks.blocks.begin(),
          gp.second->large_blocks.blocks.end());
    }
    blocks.insert(blocks.end(), active_blocks.begin(), active_blocks.end());
    return blocks;
  }

  std::vector<Block*> get_private_pool_head_blocks(PrivatePool* pool) const {
    std::vector<Block*> blocks;
    for (Block* b : active_blocks) {
      if ((b->pool == &pool->small_blocks || b->pool == &pool->large_blocks) &&
          b->prev == nullptr) {
        blocks.push_back(b);
      }
    }

    for (Block* b : pool->small_blocks.blocks) {
      if (b->prev == nullptr) {
        blocks.push_back(b);
      }
    }
    for (Block* b : pool->large_blocks.blocks) {
      if (b->prev == nullptr) {
        blocks.push_back(b);
      }
    }

    return blocks;
  }

  void create_or_incref_pool(
      MempoolId_t mempool_id,
      CUDAAllocator* allocator = nullptr) {
    auto it = graph_pools.find(mempool_id);
    if (it == graph_pools.end()) {
      // mempool_id does not reference an existing pool.
      // Make a new pool for CUDAGraph capture or torch.cuda.use_mem_pool
      // usage. use_count is initially 1, which means the pool is
      // being used since somebody called createOrIncrefPool.
      graph_pools.emplace(
          mempool_id, std::make_unique<PrivatePool>(mempool_id, allocator));
    } else {
      // mempool_id references an existing pool, which the current CUDAGraph
      // capture or torch.cuda.use_mem_pool will
      // share. Check this pool is live (at least one other capture already
      // references it). Increment it to establish the usage.
      TORCH_INTERNAL_ASSERT(it->second->use_count > 0);
      TORCH_INTERNAL_ASSERT(allocator == nullptr);
      it->second->use_count++;
    }
  }

  PrivatePool* get_private_pool(MempoolId_t mempool_id) {
    auto it = graph_pools.find(mempool_id);
    TORCH_INTERNAL_ASSERT(it != graph_pools.end());
    return it->second.get();
  }

  // returns the smallest possible address in any segment
  // where there is enough free address space to fit size
  // may be composed of free and unmapped segments
  Block* find_expandable_block(
      c10::DeviceIndex device,
      cudaStream_t stream,
      BlockPool* pool,
      size_t size) {
    Block key(device, stream, 0);

    auto allocatable = [](Block* b) {
      return b && !b->allocated && b->event_count == 0 &&
          b->stream_uses.empty();
    };
    auto has_available_address_space = [&](Block* b) {
      size_t bytes = 0;
      while (bytes < size && allocatable(b)) {
        bytes += b->size;
        b = b->next;
      }
      return bytes >= size;
    };
    for (auto it = pool->unmapped.lower_bound(&key);
         it != pool->unmapped.end() && (*it)->stream == stream;
         ++it) {
      Block* c = *it;
      // we found the lowest address of an unmapped segment
      // but there might be a free segment we can also use
      // right before it
      if (allocatable(c->prev)) {
        c = c->prev;
      }
      if (has_available_address_space(c)) {
        return c;
      }
    }
    auto segment_size = pool->is_small ? kSmallBuffer : kLargeBuffer;
    expandable_segments_.emplace_back(new ExpandableSegment(
        device, stream, segment_size, devices_with_peer_access_));

    ExpandableSegment* es = expandable_segments_.back();
    Block* candidate = new Block(device, stream, es->size(), pool, es->ptr());
    candidate->mapped = false;
    candidate->expandable_segment_ = es;
    pool->unmapped.insert(candidate);
    return candidate;
  }

  bool map_block(
      Block* to_map,
      size_t size,
      const std::shared_ptr<GatheredContext>& ctx) {
    TORCH_INTERNAL_ASSERT(!to_map->mapped && size <= to_map->size);
    TORCH_INTERNAL_ASSERT(
        !to_map->context_when_allocated); // unmapped blocks should not keep
                                          // history
    auto mapped_range =
        to_map->expandable_segment_->map(SegmentRange{to_map->ptr, size});
    // failed to map the memory
    if (mapped_range.size == 0) {
      return false;
    }
    TORCH_INTERNAL_ASSERT(
        mapped_range.ptr == to_map->ptr && mapped_range.size >= size);

    BlockPool& pool = *to_map->pool;
    pool.unmapped.erase(to_map);
    to_map->mapped = true;

    if (mapped_range.size < to_map->size) {
      // to_map -> remaining -> to_map->next(?)
      Block* remaining = new Block(
          to_map->device,
          to_map->stream,
          to_map->size - mapped_range.size,
          &pool,
          static_cast<char*>(to_map->ptr) + mapped_range.size);
      remaining->mapped = false;
      remaining->expandable_segment_ = to_map->expandable_segment_;
      remaining->splice(to_map, to_map->next);
      pool.unmapped.insert(remaining);
      to_map->size = mapped_range.size;
    }

    try_merge_blocks(to_map, to_map->prev, pool);
    try_merge_blocks(to_map, to_map->next, pool);

    pool.insert_into_blocks(to_map);

    // update statistics
    total_allocated_memory += mapped_range.size;
    StatTypes stat_types = get_stat_types_for_pool(*to_map->pool);
    for_each_selected_stat_type(stat_types, [&](size_t stat_type) {
      stats.reserved_bytes[stat_type].increase(mapped_range.size);
    });
    auto reserved_bytes_gauge =
        STATIC_GAUGE(pytorch.CUDACachingAllocator.reserved_bytes);
    reserved_bytes_gauge.record(
        stats.reserved_bytes[static_cast<int64_t>(StatType::AGGREGATE)]
            .current);

    stats.num_device_alloc++;
    record_trace(
        TraceEntry::SEGMENT_MAP,
        int64_t(mapped_range.ptr),
        mapped_range.size,
        to_map->stream,
        to_map->device,
        to_map->pool->owner_MempoolId(),
        ctx);
    if (!to_map->prev && !to_map->context_when_segment_allocated) {
      to_map->context_when_segment_allocated = ctx;
    }

    return true;
  }

  Block* try_allocate_expandable_block(
      c10::DeviceIndex device,
      cudaStream_t stream,
      BlockPool* pool,
      size_t size,
      const std::shared_ptr<GatheredContext>& ctx) {
    Block* candidate = find_expandable_block(device, stream, pool, size);
    // Candidate is now a list free/unmapped blocks with at least size room:
    // unmapped -> null
    // unmapped -> free -> *
    // free -> unmapped -> *

    if (!candidate->mapped &&
        !map_block(candidate, std::min(candidate->size, size), ctx)) {
      return nullptr;
    }
    TORCH_INTERNAL_ASSERT(candidate->mapped);

    while (candidate->size < size) {
      // invariant: free -> unmapped -> *
      // map_block will map some of unmapped and merge with free
      auto remaining = size - candidate->size;
      auto new_candidate = candidate->next;
      if (!map_block(
              new_candidate, std::min(remaining, candidate->next->size), ctx)) {
        return nullptr;
      }
      candidate = new_candidate;
    }
    pool->blocks.erase(candidate);
    return candidate;
  }

  /** moves a block into a pool of cached free blocks */
  void free_block(
      Block* block,
      const std::shared_ptr<GatheredContext>& context) {
    TORCH_INTERNAL_ASSERT(
        !block->allocated && block->event_count == 0 &&
        block->stream_uses.empty());

    record_trace(
        TraceEntry::FREE_COMPLETED,
        int64_t(block->ptr),
        block->requested_size,
        block->stream,
        block->device,
        block->pool->owner_MempoolId(),
        context ? context : block->context_when_allocated);

    block->context_when_allocated = nullptr;
    size_t original_block_size = block->size;
    size_t requested_size = block->requested_size;

    auto& pool = *block->pool;
    int64_t net_change_inactive_split_blocks = 0;
    int64_t net_change_inactive_split_size = 0;

    const std::array<Block*, 2> merge_candidates = {block->prev, block->next};
    for (Block* merge_candidate : merge_candidates) {
      const auto subsumed_size = try_merge_blocks(block, merge_candidate, pool);
      if (subsumed_size > 0) {
        net_change_inactive_split_blocks -= 1;
        net_change_inactive_split_size -= static_cast<int64_t>(subsumed_size);
      }
    }

    active_blocks.erase(block);
    // Makes sure the Block* isn't already present in the pool we're freeing it
    // back into.
    // NOLINTNEXTLINE(clang-analyzer-deadcode.DeadStores)
    bool inserted = pool.insert_into_blocks(block).second;
    TORCH_INTERNAL_ASSERT(inserted);

    if (block->is_split()) {
      net_change_inactive_split_blocks += 1;
      net_change_inactive_split_size += static_cast<int64_t>(block->size);
    }

    StatTypes stat_types = get_stat_types_for_pool(pool);

    for_each_selected_stat_type(stat_types, [&](size_t stat_type) {
      // inactive_split tries to capture the idea that blocks
      // cannot be freed when requested, but fully free pages
      // of expandable blocks can always be freed.
      // The logic to track this as statistic is pretty involved,
      // so we simply just exclude expandable segments from
      // inactive_split
      if (!block->expandable_segment_) {
        if (net_change_inactive_split_blocks > 0) {
          stats.inactive_split[stat_type].increase(
              static_cast<size_t>(net_change_inactive_split_blocks));
        } else if (net_change_inactive_split_blocks < 0) {
          stats.inactive_split[stat_type].decrease(
              static_cast<size_t>(-net_change_inactive_split_blocks));
        }
        if (net_change_inactive_split_size > 0) {
          stats.inactive_split_bytes[stat_type].increase(
              static_cast<size_t>(net_change_inactive_split_size));
        } else if (net_change_inactive_split_size < 0) {
          stats.inactive_split_bytes[stat_type].decrease(
              static_cast<size_t>(-net_change_inactive_split_size));
        }
      }
      stats.active[stat_type].decrease(1);
      stats.active_bytes[stat_type].decrease(original_block_size);
      stats.requested_bytes[stat_type].decrease(requested_size);
    });
  }

  /** combine previously split blocks. returns the size of the subsumed block,
   * or 0 on failure. */
  size_t try_merge_blocks(Block* dst, Block* src, BlockPool& pool) {
    if (!src || src->allocated || src->event_count > 0 ||
        !src->stream_uses.empty() || dst->mapped != src->mapped) {
      return 0;
    }

    AT_ASSERT(dst->is_split() && src->is_split());

    if (dst->prev == src) { // [src dst]
      dst->ptr = src->ptr;
      dst->prev = src->prev;
      if (dst->prev) {
        dst->prev->next = dst;
      }
      dst->context_when_segment_allocated =
          std::move(src->context_when_segment_allocated);
    } else { // [dest src]
      dst->next = src->next;
      if (dst->next) {
        dst->next->prev = dst;
      }
    }
    const size_t subsumed_size = src->size;
    dst->size += subsumed_size;
    // NOLINTNEXTLINE(clang-analyzer-deadcode.DeadStores)
    auto erased =
        src->mapped ? pool.blocks.erase(src) : pool.unmapped.erase(src);
    TORCH_INTERNAL_ASSERT_DEBUG_ONLY(erased == 1);
    delete src;

    return subsumed_size;
  }

  BlockPool& get_pool(size_t size, cudaStream_t stream) {
    // captures_underway is a conservative guess that the current stream may be
    // capturing. It's only non-empty if some thread has begun and not yet ended
    // a capture, so it's usually 0, and we can short-circuit
    // cudaStreamCaptureStatus (which does a TLS lookup).
    if (C10_UNLIKELY(!captures_underway.empty())) {
      for (auto& entry : captures_underway) {
        if (entry.second(stream)) {
          auto it1 = graph_pools.find(entry.first);
          TORCH_INTERNAL_ASSERT(it1 != graph_pools.end());
          if (size <= kSmallSize) {
            return it1->second->small_blocks;
          } else {
            return it1->second->large_blocks;
          }
        }
      }
    }
    if (size <= kSmallSize) {
      return small_blocks;
    } else {
      return large_blocks;
    }
  }

  StatTypes get_stat_types_for_pool(const BlockPool& pool) {
    StatTypes stat_types = {false};
    stat_types[static_cast<size_t>(StatType::AGGREGATE)] = true;
    stat_types[static_cast<size_t>(
        pool.is_small ? StatType::SMALL_POOL : StatType::LARGE_POOL)] = true;
    return stat_types;
  }

  bool should_split(const Block* block, size_t size) {
    size_t remaining = block->size - size;
    if (block->pool->is_small || CUDAAllocatorConfig::expandable_segments()) {
      return remaining >= kMinBlockSize;
    } else {
      return (size < CUDAAllocatorConfig::max_split_size()) &&
          (remaining > kSmallSize);
    }
  }

  static size_t get_allocation_size(size_t size) {
    if (size <= kSmallSize) {
      return kSmallBuffer;
    } else if (size < kMinLargeAlloc) {
      return kLargeBuffer;
    } else {
      return kRoundLarge * ((size + kRoundLarge - 1) / kRoundLarge);
    }
  }

  bool get_free_block(AllocParams& p) {
    BlockPool& pool = *p.pool;

    if (C10_UNLIKELY(
            set_fraction &&
            CUDAAllocatorConfig::garbage_collection_threshold() > 0.0)) {
      // Track block reuse interval only when garbage collection is enabled.
      ++pool.get_free_blocks_call_count;
    }
    auto it = pool.blocks.lower_bound(&p.search_key);
    if (it == pool.blocks.end() || (*it)->stream != p.stream())
      return false;

    if ((*it)->expandable_segment_) {
      if (CUDAAllocatorConfig::expandable_segments()) {
        // if we are allocated to the part of the block that is expandable
        // for the purposes of "best fit" we consider its size to be the size it
        // can expand to, not the size it currently is. This means that we
        // sometimes have to search for blocks with bigger 'size' before
        // choosing this segment.
        auto expandable_size = [](Block* b) {
          return b->size + (b->next && !b->next->mapped ? b->next->size : 0);
        };
        auto next = it;
        next++;
        while ((*it)->expandable_segment_ && next != pool.blocks.end() &&
               (*next)->stream == p.stream() &&
               expandable_size(*next) < expandable_size(*it)) {
          it = next++;
        }
      } else {
        // Rarely expandable segments has been turned off after we have
        // already allocated some blocks as expandable. For instance,
        // since we cannot share expandable memory via IPC, someone might
        // temporarily disable it. In this case we need to honor this request
        // by only finding non-expandable blocks
        do {
          it++;
        } while (it != pool.blocks.end() && (*it)->expandable_segment_ &&
                 (*it)->stream == p.stream());
        if (it == pool.blocks.end() || (*it)->stream != p.stream()) {
          return false;
        }
      }
    }

    // Do not return an oversized block for a large request
    if ((p.size() < CUDAAllocatorConfig::max_split_size()) &&
        ((*it)->size >= CUDAAllocatorConfig::max_split_size()))
      return false;
    // Allow oversized block size to be rounded up but within a limit
    if ((p.size() >= CUDAAllocatorConfig::max_split_size()) &&
        ((*it)->size >=
         p.size() + CUDAAllocatorConfig::max_non_split_rounding_size()))
      return false;
    p.block = *it;
    pool.blocks.erase(it);
    return true;
  }

  bool trigger_free_memory_callbacks(AllocParams& p) {
    bool freed_memory = false;
    for (const auto& name : FreeCudaMemoryCallbacksRegistry()->Keys()) {
      freed_memory |=
          FreeCudaMemoryCallbacksRegistry()->Create(name)->Execute();
    }
    return freed_memory;
  }

  void garbage_collect_cached_blocks(
      const std::shared_ptr<GatheredContext>& context) {
    // Free unused cached blocks to reclaim GPU memory.
    // Unlike release_cached_blocks(), this does not enforce synchronization and
    // therefore should be of less overheads.

    size_t gc_threshold = static_cast<size_t>(
        CUDAAllocatorConfig::garbage_collection_threshold() *
        static_cast<double>(allowed_memory_maximum));
    // No need to trigger GC yet
    if (total_allocated_memory <= gc_threshold) {
      return;
    }
    const auto target_size = total_allocated_memory - gc_threshold;
    size_t gc_reclaimed = 0;

    // Calculate the total age of the free-able blocks. We'll use it later to
    // get "avg age" threshold.
    size_t total_age = 0.0;
    int freeable_block_count = 0;
    for (auto& b : large_blocks.blocks) {
      if (!b->is_split()) {
        total_age += b->gc_count();
        ++freeable_block_count;
      }
    }
    // No free-able blocks?
    if (freeable_block_count == 0) {
      return;
    }

    // Repeat GC until we reach reclaim > target size.
    bool block_freed = true;
    while (gc_reclaimed < target_size && block_freed == true &&
           freeable_block_count > 0) {
      // Free blocks exceeding this age threshold first.
      double age_threshold =
          static_cast<double>(total_age) / freeable_block_count;
      // Stop iteration if we can no longer free a block.
      block_freed = false;

      // Free blocks of > avg age. Don't stop upon reaching the target_size,
      // we don't want this GC to be triggered frequently.
      auto it = large_blocks.blocks.begin();
      while (it != large_blocks.blocks.end()) {
        Block* block = *it;
        ++it;
        if (!block->is_split() && !block->expandable_segment_ &&
            static_cast<double>(block->gc_count()) >= age_threshold) {
          block_freed = true;
          gc_reclaimed += block->size;
          total_age -= block->gc_count(); // Decrement the age
          freeable_block_count--; // One less block that can be freed
          release_block(block, context);
        }
      }
    }
  }

  // This function assumes that global lock has been taken while calling into
  // this function. We do cudaMalloc sync call in this function which
  // can be expensive while holding the lock. Hence, we pass-in the lock to the
  // function to temporarily release the lock before cudaMalloc call and acquire
  // it back again after the call so that other threads dont get blocked.
  bool alloc_block(
      AllocParams& p,
      bool isRetry,
      const std::shared_ptr<GatheredContext>& ctx,
      std::unique_lock<std::recursive_mutex>& lock) {
    // Defensively checks for preexisting CUDA error state.
    C10_CUDA_CHECK(cudaGetLastError());

    size_t size = p.alloc_size;
    void* ptr = nullptr;

    if (isRetry) {
      stats.num_alloc_retries += 1;
    }
#ifdef FBCODE_CAFFE2
    bool in_fbcode = true;
#else
    bool in_fbcode = false;
#endif

    bool active_pool =
        p.pool->owner_PrivatePool && p.pool->owner_PrivatePool->allocator();
    if (set_fraction &&
        total_allocated_memory + size > allowed_memory_maximum) {
      p.err = cudaErrorMemoryAllocation;
      return false;
      // Temporarily disable checkpointing & cudagraphs internally
    } else if (
        CUDAAllocatorConfig::expandable_segments() &&
        !(in_fbcode && p.pool->owner_PrivatePool)) {
      TORCH_CHECK(
          !active_pool,
          "torch.cuda.MemPool doesn't currently support expandable_segments.");
      p.block = try_allocate_expandable_block(
          p.device(), p.stream(), p.pool, p.size(), ctx);
      if (p.block) {
        p.err = cudaSuccess;
        if (p.pool->owner_PrivatePool) {
          // The block is for a CUDA graph's PrivatePool.
          p.pool->owner_PrivatePool->cudaMalloc_count++;
        }
      } else {
        p.err = cudaErrorMemoryAllocation;
      }
      return bool(p.block);
    } else {
      if (CUDAAllocatorConfig::release_lock_on_cudamalloc()) {
        // At scope exit, acquire the lock again. This provides safety against
        // any potential exceptions in the cudaMallocMaybeCapturing function.
        auto sg = c10::make_scope_exit([&]() { lock.lock(); });
        lock.unlock();
        p.err = cudaMallocMaybeCapturing(&ptr, size, p);
      } else {
        p.err = cudaMallocMaybeCapturing(&ptr, size, p);
      }
      if (CUDAAllocatorConfig::release_lock_on_cudamalloc()) {
        TORCH_CHECK(
            lock.owns_lock(), "Failed to acquire lock after cudaMalloc");
      }

      if (p.err != cudaSuccess) {
        if (p.err == cudaErrorMemoryAllocation) {
          // If this is the first attempt (!isRetry), we can forgive and clear
          // CUDA's internal error state.
          //
          // If this is the second attempt (isRetry), malloc's TORCH_CHECK_WITH
          // will take over to throw a helpful exception. The user can choose
          // to catch the exception, free some stuff in their script, and
          // attempt the allocation again. In this case, we can also forgive and
          // clear CUDA's internal error state.
          (void)cudaGetLastError();
        } else {
          // If the error's unrelated to memory allocation, we should throw
          // immediately.
          C10_CUDA_CHECK(p.err);
        }
        return false;
      }
    }

    if (p.pool->owner_PrivatePool) {
      // The block is for a CUDA graph's PrivatePool.
      p.pool->owner_PrivatePool->cudaMalloc_count++;
    }

    total_allocated_memory += size;
    p.block = new Block(p.device(), p.stream(), size, p.pool, (char*)ptr);
    for_each_selected_stat_type(p.stat_types, [&](size_t stat_type) {
      stats.segment[stat_type].increase(1);
      stats.reserved_bytes[stat_type].increase(size);
    });
    if (size >= CUDAAllocatorConfig::max_split_size())
      stats.oversize_segments.increase(1);
    auto reserved_bytes_gauge =
        STATIC_GAUGE(pytorch.CUDACachingAllocator.reserved_bytes);
    reserved_bytes_gauge.record(
        stats.reserved_bytes[static_cast<int64_t>(StatType::AGGREGATE)]
            .current);

    // p.block came from new, not cudaMalloc. It should not be nullptr here.
    TORCH_INTERNAL_ASSERT(p.block != nullptr && p.block->ptr != nullptr);
    stats.num_device_alloc++;
    record_trace(
        TraceEntry::SEGMENT_ALLOC,
        int64_t(p.block->ptr),
        p.block->size,
        p.stream(),
        p.device(),
        p.pool->owner_MempoolId(),
        ctx);
    p.block->context_when_segment_allocated = ctx;
    return true;
  }

  /** Free one or more oversize blocks to the system allocator.  But only enough
   * **/
  /** to satisfy the target size **/
  bool release_available_cached_blocks(
      const AllocParams& p,
      const std::shared_ptr<GatheredContext>& context) {
    if (CUDAAllocatorConfig::max_split_size() ==
        std::numeric_limits<size_t>::max())
      return false;
    BlockPool& pool = *p.pool;

    // because of std::unique_ptr, block cannot be trivially copied
    // Use constructor for search key.
    Block key(p.search_key.device, p.search_key.stream, p.search_key.size);
    key.size = (key.size < CUDAAllocatorConfig::max_split_size())
        ? CUDAAllocatorConfig::max_split_size()
        : key.size;
    auto it = pool.blocks.lower_bound(&key);
    if (it == pool.blocks.end() || (*it)->stream != p.stream() ||
        (*it)->expandable_segment_) {
      // No single block is large enough; free multiple oversize blocks,
      // starting with the largest
      if (it == pool.blocks.begin())
        return false;
      size_t totalReleased = 0;
      --it; // Back up one item.  Now on the largest block for the correct
            // stream
      while ((totalReleased < key.size) &&
             ((*it)->size >= CUDAAllocatorConfig::max_split_size()) &&
             ((*it)->stream == p.stream())) {
        auto cur = it;
        bool is_first = cur == pool.blocks.begin();
        if (!is_first) {
          --it;
        }
        if (!(*cur)->expandable_segment_) {
          totalReleased += (*cur)->size;
          release_block(*cur, context);
        }
        if (is_first) {
          break;
        }
      }
      if (totalReleased < key.size)
        return false;
    } else {
      release_block(*it, context);
    }
    return true;
  }

  bool release_cached_blocks(
      const std::shared_ptr<GatheredContext>& context,
      MempoolId_t mempool_id) {
    if (mempool_id.first == 0 && mempool_id.second == 0 &&
        captures_underway.empty()) {
      // If there is no active mempool, we work on releasing *all* blocks.

      // First ensure that all blocks that can't currently be allocated due to
      // outstanding events are returned to the pool.
      synchronize_and_free_events(context);

      // Free all non-split cached blocks to system allocator
      release_blocks(large_blocks, context);
      release_blocks(small_blocks, context);
    }

    for (auto it = graph_pools_freeable.begin();
         it != graph_pools_freeable.end();) {
      if (mempool_id.first != 0 || mempool_id.second != 0) {
        if (it->first == mempool_id) {
          // If there is an active mempool, we sync only the events
          // associated with the pool
          synchronize_and_free_events(context, it->second);
        } else {
          // otherwise we move on
          ++it;
          continue;
        }
      }
      // See notifyCaptureDestroy for the strategy here.
      TORCH_INTERNAL_ASSERT(it->second->use_count == 0);
      release_blocks(it->second->small_blocks, context);
      release_blocks(it->second->large_blocks, context);
      if (it->second->cudaMalloc_count == 0) {
        auto erase_count = graph_pools.erase(it->first);
        TORCH_INTERNAL_ASSERT(erase_count == 1);
        it = graph_pools_freeable.erase(it);
      } else {
        ++it;
      }
    }

    return true;
  }

  void release_expandable_segment(Block* block) {
    TORCH_INTERNAL_ASSERT(
        block->size == block->expandable_segment_->size(),
        "block disagrees with segment");
    TORCH_INTERNAL_ASSERT(!block->mapped);
    auto it = std::find(
        expandable_segments_.begin(),
        expandable_segments_.end(),
        block->expandable_segment_);
    TORCH_INTERNAL_ASSERT(it != expandable_segments_.end());
    expandable_segments_.erase(it);
    block->pool->unmapped.erase(block);
    delete block->expandable_segment_;
    delete block;
  }

  void release_block(
      Block* block,
      const std::shared_ptr<GatheredContext>& context) {
    TORCH_INTERNAL_ASSERT(!block->expandable_segment_);
    stats.num_device_free++;
    record_trace(
        TraceEntry::SEGMENT_FREE,
        int64_t(block->ptr),
        block->size,
        block->stream,
        block->device,
        block->pool->owner_MempoolId(),
        context ? context : block->context_when_segment_allocated);

    auto* pool = block->pool;
    if (pool->owner_PrivatePool && pool->owner_PrivatePool->allocator()) {
      // If there is an active mempool with a given allocator,
      // we use the given allocator's delete function.
      pool->owner_PrivatePool->allocator()->raw_delete(block->ptr);
    } else {
      C10_CUDA_CHECK(cudaFree((void*)block->ptr));
    }
    total_allocated_memory -= block->size;

    if (pool->owner_PrivatePool) {
      // The cudaFreed block belonged to a CUDA graph's PrivatePool.
      TORCH_INTERNAL_ASSERT(pool->owner_PrivatePool->cudaMalloc_count > 0);
      pool->owner_PrivatePool->cudaMalloc_count--;
    }

    StatTypes stat_types = get_stat_types_for_pool(*pool);
    for_each_selected_stat_type(stat_types, [&](size_t stat_type) {
      stats.segment[stat_type].decrease(1);
      stats.reserved_bytes[stat_type].decrease(block->size);
    });
    auto reserved_bytes_gauge =
        STATIC_GAUGE(pytorch.CUDACachingAllocator.reserved_bytes);
    reserved_bytes_gauge.record(
        stats.reserved_bytes[static_cast<int64_t>(StatType::AGGREGATE)]
            .current);

    if (block->size >= CUDAAllocatorConfig::max_split_size())
      stats.oversize_segments.decrease(1);
    pool->blocks.erase(block);
    delete block;
  }

  void unmap_block(
      Block* block,
      const std::shared_ptr<GatheredContext>& context) {
    auto unmapped = block->expandable_segment_->unmap(
        SegmentRange{block->ptr, block->size});
    if (unmapped.size == 0) {
      return;
    }
    block->pool->blocks.erase(block);

    ptrdiff_t before_size = unmapped.ptr - static_cast<char*>(block->ptr);
    if (before_size > 0) {
      // prev? -> before_free -> block
      Block* before_free = new Block(
          block->device, block->stream, before_size, block->pool, block->ptr);
      before_free->expandable_segment_ = block->expandable_segment_;
      before_free->splice(block->prev, block);
      block->pool->insert_into_blocks(before_free);
    }

    auto after_size = block->size - (before_size + unmapped.size);
    if (after_size > 0) {
      // block -> after_free -> next?
      Block* after_free = new Block(
          block->device,
          block->stream,
          after_size,
          block->pool,
          unmapped.ptr + unmapped.size);
      after_free->expandable_segment_ = block->expandable_segment_;
      after_free->splice(block, block->next);
      block->pool->insert_into_blocks(after_free);
    }

    block->ptr = unmapped.ptr;
    block->size = unmapped.size;
    block->mapped = false;

    try_merge_blocks(block, block->prev, *block->pool);
    try_merge_blocks(block, block->next, *block->pool);
    block->pool->unmapped.insert(block);

    // update statistics
    total_allocated_memory -= unmapped.size;
    StatTypes stat_types = get_stat_types_for_pool(*block->pool);
    for_each_selected_stat_type(stat_types, [&](size_t stat_type) {
      stats.reserved_bytes[stat_type].decrease(unmapped.size);
    });
    auto reserved_bytes_gauge =
        STATIC_GAUGE(pytorch.CUDACachingAllocator.reserved_bytes);
    reserved_bytes_gauge.record(
        stats.reserved_bytes[static_cast<int64_t>(StatType::AGGREGATE)]
            .current);

    if (block->pool->owner_PrivatePool) {
      // The cudaFreed block belonged to a CUDA graph's PrivatePool.
      TORCH_INTERNAL_ASSERT(
          block->pool->owner_PrivatePool->cudaMalloc_count > 0);
      block->pool->owner_PrivatePool->cudaMalloc_count--;
    }

    stats.num_device_free++;
    record_trace(
        TraceEntry::SEGMENT_UNMAP,
        int64_t(unmapped.ptr),
        unmapped.size,
        block->stream,
        block->device,
        block->pool->owner_MempoolId(),
        context ? context : block->context_when_segment_allocated);
  }
  void release_blocks(
      BlockPool& pool,
      const std::shared_ptr<GatheredContext>& context) {
    std::vector<Block*> to_unmap;
    // Frees all non-split blocks
    auto it = pool.blocks.begin();
    while (it != pool.blocks.end()) {
      Block* block = *it;
      ++it;
      if (block->expandable_segment_) {
        // unmapping will mutate the free pool
        // so just gather what needs to be freed
        // to avoid invalidating the iterator
        to_unmap.push_back(block);
      } else if (!block->prev && !block->next) {
        release_block(block, context);
      }
    }
    for (Block* block : to_unmap) {
      unmap_block(block, context);
      if (!block->prev && !block->next) {
        release_expandable_segment(block);
      }
    }
  }

  EventPool::Event create_event_internal(c10::DeviceIndex idx) {
    // Leak the event pool to avoid shutdown issues.
    static auto* event_pool = new EventPool();
    return event_pool->get(idx);
  }

  void synchronize_and_free_events(
      const std::shared_ptr<GatheredContext>& context,
      PrivatePool* pool = nullptr) {
    // Synchronize on outstanding events and then free associated blocks.
    stats.num_sync_all_streams++;

    // This function syncs, so capture should not be underway. Might as well
    // make sure capture-deferred end of life events get processed too.
    TORCH_INTERNAL_ASSERT(captures_underway.empty());
    insert_events_deferred_until_no_capture(context);

    for (auto it = cuda_events.begin(); it != cuda_events.end();) {
      for (auto e = it->second.begin(); e != it->second.end();) {
        Block* block = e->second;

        // If a pool was passed, only synchronize the events
        // that are associated with the pool, otherwise move on
        if (pool && block->pool->owner_PrivatePool != pool) {
          ++e;
          continue;
        }

        EventPool::Event event = std::move(e->first);

        C10_CUDA_CHECK(cudaEventSynchronize(*event));

        block->event_count--;
        if (block->event_count == 0) {
          free_block(block, context);
        }
        // We are done with the event, so erase it from the deque
        e = it->second.erase(e);
      }

      // If the events deque is empty, only then erase the
      // cuda event from the events map
      if (it->second.empty()) {
        it = cuda_events.erase(it);
      } else {
        it++;
      }
    }
  }

  void remove_cudagraph_stream_uses(Block* block) {
    // remove stream uses added during cudagraph capture
    // (i.e., block->stream_uses - block->cudagraph_stream_uses)
    if (C10_UNLIKELY(
            block_to_cudagraph_stream_uses.find(block) !=
            block_to_cudagraph_stream_uses.end())) {
      stream_set streams(std::move(block->stream_uses));
      AT_ASSERT(block->stream_uses.empty());
      for (auto& stream : streams) {
        if (block_to_cudagraph_stream_uses[block].find(stream) ==
            block_to_cudagraph_stream_uses[block].end()) {
          block->stream_uses.insert(stream);
        }
      }
      block_to_cudagraph_stream_uses.erase(block);
    }
  }

  void insert_events(Block* block) {
    c10::DeviceIndex prev_device = 0;
    C10_CUDA_CHECK(c10::cuda::GetDevice(&prev_device));

    stream_set streams(std::move(block->stream_uses));
    AT_ASSERT(block->stream_uses.empty());
    for (auto& stream : streams) {
      C10_CUDA_CHECK(c10::cuda::SetDevice(stream.device_index()));

      EventPool::Event event = create_event_internal(stream.device_index());
      C10_CUDA_CHECK(cudaEventRecord(*event, stream.stream()));

      block->event_count++;
      cuda_events[stream].emplace_back(std::move(event), block);
    }

    C10_CUDA_CHECK(c10::cuda::MaybeSetDevice(prev_device));
  }

  void insert_events_deferred_until_no_capture(
      const std::shared_ptr<GatheredContext>& context) {
    if (C10_UNLIKELY(!deferred_blocks.empty())) {
      for (auto& [block, inserted_empty_nodes] : deferred_blocks) {
        TORCH_INTERNAL_ASSERT(!block->stream_uses.empty());
        // only streams recorded before cudagraph will be used to insert events
        // since we know all streams recorded during cudagraph must have
        // completed (refer to Section 3.2.8.7.3.1 Cross-stream Dependencies and
        // Events in CUDA Programming Guide).
        remove_cudagraph_stream_uses(block);
        insert_events(block);
        if (block->event_count == 0) {
          free_block(block, context);
        }
      }
      deferred_blocks.clear();
    }
  }

  void process_events(const std::shared_ptr<GatheredContext>& context) {
    insert_events_deferred_until_no_capture(context);

    // Process outstanding cudaEvents. Events that are completed are
    // removed from the queue, and the 'event_count' for the
    // corresponding allocation is decremented. We maintain a separate
    // list of events per stream to avoid head-of-line delays if one
    // or more streams has long-running operations.

    // Iterate over different streams.
    for (auto it = cuda_events.begin(); it != cuda_events.end();) {
      // Iterate over this stream's (event, block) pairs.
      while (!it->second.empty()) {
        auto& e = it->second.front();
        EventPool::Event event = std::move(e.first);
        Block* block = e.second;

        cudaError_t err = C10_CUDA_ERROR_HANDLED(cudaEventQuery(*event));
        if (err == cudaErrorNotReady) {
          // ignore and clear the error if not ready
          (void)cudaGetLastError();
          // Return the ownership of the Event (unique ptr)
          e.first = std::move(event);
          break;
        } else if (err != cudaSuccess) {
          C10_CUDA_CHECK(err);
        }

        block->event_count--;
        if (block->event_count == 0) {
          free_block(block, context);
        }
        it->second.pop_front();
      }

      if (it->second.empty()) {
        it = cuda_events.erase(it);
      } else {
        it++;
      }
    }
  }

  // Iterates over sizes of all memory blocks for given device in given pool
  void cache_info_aux(const BlockPool& pool, size_t* largest) {
    for (const auto& block : pool.blocks) {
      const auto blocksize = block->size;
      if (blocksize > *largest) {
        *largest = blocksize;
      }
    }
  }

  void record_trace(
      TraceEntry::Action action,
      size_t addr,
      size_t size,
      cudaStream_t stream,
      c10::DeviceIndex device,
      MempoolId_t mempool_id,
      std::shared_ptr<GatheredContext> context) {
    if (!record_history && trace_trackers_.empty())
      return;
    std::string compile_string = "N/A";
    if (!compile_context.empty()) {
      compile_string = compile_context.top();
    }
    auto te = TraceEntry(
        action,
        device,
        addr,
        size,
        stream,
        mempool_id,
        getApproximateTime(),
        record_context_ >= RecordContext::ALLOC ? std::move(context) : nullptr,
        compile_string);

    // Callbacks should not include any Pytorch call
    for (const auto& cb : trace_trackers_) {
      cb(te);
    }

    if (record_history) {
      alloc_buffer.insertEntries(te);
    }
  }
};

// Returns whether to force all allocations to bypass the caching allocator and
// go straight to cudaMalloc.  This setting is useful when debugging GPU memory
// errors, since the caching allocator foils cuda-memcheck.
static bool forceUncachedAllocator() {
  // Allow either CUDA or HIP name for env var for maximum user comfort
  // the CUDA env var avoids being hipified in cuda_to_hip_mappings.py
  static auto has_cuda_env =
      c10::utils::check_env("PYTORCH_NO_CUDA_MEMORY_CACHING") == true;
  static auto has_rocm_env =
      c10::utils::check_env("PYTORCH_NO_HIP_MEMORY_CACHING") == true;
  static bool force_uncached = has_cuda_env || has_rocm_env;
  return force_uncached;
}

static void* uncached_allocate(size_t size) {
  void* devPtr = nullptr;
  // Deliberately don't use cudaMallocMaybeCapturing here, to force an error
  // if someone tries to use forceUncachedAllocator while capturing.
  C10_CUDA_CHECK(cudaMalloc(&devPtr, size));
  const c10::impl::PyInterpreter* interp = c10::impl::GPUTrace::get_trace();
  if (C10_UNLIKELY(interp)) {
    (*interp)->trace_gpu_memory_allocation(
        c10::kCUDA, reinterpret_cast<uintptr_t>(devPtr));
  }
  return devPtr;
}

static void uncached_delete(void* ptr) {
  if (TORCH_SDT_IS_ENABLED(free)) {
    TORCH_SDT_WITH_SEMAPHORE(free, ptr);
  }

  const c10::impl::PyInterpreter* interp = c10::impl::GPUTrace::get_trace();
  if (C10_UNLIKELY(interp)) {
    (*interp)->trace_gpu_memory_deallocation(
        c10::kCUDA, reinterpret_cast<uintptr_t>(ptr));
  }
  C10_CUDA_CHECK(cudaFree(ptr));
}

static void local_raw_delete(void* ptr);
thread_local std::stack<std::string> DeviceCachingAllocator::compile_context;
#ifdef __cpp_lib_hardware_interference_size
using std::hardware_destructive_interference_size;
#else
static constexpr std::size_t hardware_destructive_interference_size = 64;
#endif

class NativeCachingAllocator : public CUDAAllocator {
 private:
  // allows this allocator to be turned on and off programmatically
  bool enable_ = true;

  // Shard allocation region to have independent mutexes to reduce contention.
  static constexpr size_t kNumMutexShard = 67;

  struct alignas(hardware_destructive_interference_size) AlignedMutex {
    std::mutex m;
  };

  std::array<AlignedMutex, kNumMutexShard> mutex;

  // allocated blocks by device pointer
  std::array<ska::flat_hash_map<void*, Block*>, kNumMutexShard>
      allocated_blocks;

  static size_t get_mutex_shard_id(void* ptr) {
    return twang_mix64((size_t)ptr) % kNumMutexShard;
  }

  void add_allocated_block(Block* block) {
    // NOLINTNEXTLINE(clang-analyzer-core.CallAndMessage)
    const auto mutex_shard_id = get_mutex_shard_id(block->ptr);
    std::lock_guard<std::mutex> lock(mutex[mutex_shard_id].m);
    allocated_blocks[mutex_shard_id][block->ptr] = block;
  }

  // Variables by memory snapshot
  c10::ApproximateClockToUnixTimeConverter clock_converter;
  bool record_history = false;
  RingBuffer<AnnotationEntry> annotation_buffer;

 public:
  std::vector<std::unique_ptr<DeviceCachingAllocator>> device_allocator;

  Block* get_allocated_block(void* ptr, bool remove = false) {
    const auto mutex_shard_id = get_mutex_shard_id(ptr);
    std::lock_guard<std::mutex> lock(mutex[mutex_shard_id].m);
    auto it = allocated_blocks[mutex_shard_id].find(ptr);
    if (it == allocated_blocks[mutex_shard_id].end()) {
      return nullptr;
    }
    Block* block = it->second;
    if (remove) {
      allocated_blocks[mutex_shard_id].erase(it);
    }
    return block;
  }

  void init(int device_count) override {
    const auto size = static_cast<int64_t>(device_allocator.size());
    if (size < device_count) {
      device_allocator.resize(device_count);
      for (const auto i : c10::irange(size, device_count)) {
        device_allocator[i] = std::make_unique<DeviceCachingAllocator>();
      }
    }
  }

  bool initialized() override {
    return !device_allocator.empty();
  }

  /** allocates a block which is safe to use from the provided stream */
  void malloc(
      void** devPtr,
      c10::DeviceIndex device,
      size_t size,
      cudaStream_t stream) {
    TORCH_INTERNAL_ASSERT(
        0 <= device && static_cast<size_t>(device) < device_allocator.size(),
        "Allocator not initialized for device ",
        device,
        ": did you call init?");
    Block* block = device_allocator[device]->malloc(device, size, stream);
    add_allocated_block(block);
    *devPtr = block->ptr;
    const c10::impl::PyInterpreter* interp = c10::impl::GPUTrace::get_trace();
    if (C10_UNLIKELY(interp)) {
      (*interp)->trace_gpu_memory_allocation(
          c10::kCUDA, reinterpret_cast<uintptr_t>(*devPtr));
    }
  }

  void free(void* ptr) {
    if (!ptr) {
      return;
    }
    Block* block = get_allocated_block(ptr, true /* remove */);
    if (!block) {
      TORCH_CHECK(false, "invalid device pointer: ", ptr);
    }
    const c10::impl::PyInterpreter* interp = c10::impl::GPUTrace::get_trace();
    if (C10_UNLIKELY(interp)) {
      (*interp)->trace_gpu_memory_deallocation(
          c10::kCUDA, reinterpret_cast<uintptr_t>(block->ptr));
    }
    device_allocator[block->device]->free(block);
  }

  double getMemoryFraction(c10::DeviceIndex device) override {
    TORCH_INTERNAL_ASSERT(
        0 <= device && static_cast<size_t>(device) < device_allocator.size(),
        "Allocator not initialized for device ",
        device,
        ": did you call init?");
    C10_CUDA_CHECK(c10::cuda::SetDevice(device));
    return device_allocator[device]->getMemoryFraction();
  }

  void setMemoryFraction(double fraction, c10::DeviceIndex device) override {
    TORCH_CHECK(
        0 <= device && static_cast<size_t>(device) < device_allocator.size(),
        "Allocator not initialized for device ",
        device,
        ": did you call init?");
    TORCH_CHECK(
        0 <= fraction && fraction <= 1,
        "invalid fraction:",
        fraction,
        ". Please set within [0, 1].");
    C10_CUDA_CHECK(c10::cuda::SetDevice(device));
    device_allocator[device]->setMemoryFraction(fraction);
  }

  void recordHistory(
      bool enabled,
      CreateContextFn context_recorder,
      size_t alloc_buffer_max_entries,
      RecordContext when,
      bool clearHistory) override {
    record_history = enabled;
    annotation_buffer.setMaxEntries(alloc_buffer_max_entries);
    annotation_buffer.clear();
    for (auto& allocator : device_allocator) {
      allocator->recordHistory(
          enabled,
          context_recorder,
          alloc_buffer_max_entries,
          when,
          clearHistory);
    }
  }

  void recordAnnotation(
      const std::vector<std::pair<std::string, std::string>>& md) override {
    if (!record_history) {
      return;
    }
    c10::DeviceIndex device = 0;
    C10_CUDA_CHECK(c10::cuda::GetDevice(&device));
    auto ae = AnnotationEntry(
        /*device=*/device,
        /*time=*/getApproximateTime());
    for (const auto& md_pair : md) {
      ae.recordUserMetadata(md_pair.first, md_pair.second);
    }
    annotation_buffer.insertEntries(ae);
  }

  void pushCompileContext(std::string& md) override {
    if (!record_history) {
      return;
    }
    c10::DeviceIndex device = 0;
    C10_CUDA_CHECK(c10::cuda::GetDevice(&device));
    device_allocator[device]->pushCompileContext(md);
  }

  void popCompileContext() override {
    if (!record_history) {
      return;
    }
    c10::DeviceIndex device = 0;
    C10_CUDA_CHECK(c10::cuda::GetDevice(&device));
    device_allocator[device]->popCompileContext();
  }

  bool isHistoryEnabled() override {
    c10::DeviceIndex device = 0;
    C10_CUDA_CHECK(c10::cuda::GetDevice(&device));
    return device_allocator[device]->isHistoryEnabled();
  }

  bool checkPoolLiveAllocations(
      c10::DeviceIndex device,
      MempoolId_t mempool_id,
      const std::unordered_set<void*>& expected_live_allocations) override {
    return device_allocator[device]->checkPoolLiveAllocations(
        mempool_id, expected_live_allocations);
  }

  void attachOutOfMemoryObserver(OutOfMemoryObserver observer) override {
    for (auto& allocator : device_allocator) {
      allocator->attachOutOfMemoryObserver(observer);
    }
  }

  void attachAllocatorTraceTracker(AllocatorTraceTracker tracker) override {
    for (auto& allocator : device_allocator) {
      allocator->attachAllocatorTraceTracker(tracker);
    }
  }

  void emptyCache(MempoolId_t mempool_id) override {
    for (auto& da : device_allocator)
      da->emptyCache(mempool_id);
  }

  void enable(bool value) override {
    enable_ = value;
  }

  bool isEnabled() const override {
    return enable_;
  }

  void* getBaseAllocation(void* ptr, size_t* outSize) override {
    Block* block = get_allocated_block(ptr);
    if (!block) {
      TORCH_CHECK(false, "invalid device pointer: ", ptr);
    }
    return device_allocator[block->device]->getBaseAllocation(block, outSize);
  }

  ShareableHandle shareIpcHandle(void* ptr) override {
    Block* block = get_allocated_block(ptr);
    if (!block) {
      TORCH_CHECK(false, "invalid device pointer: ", ptr);
    }
    return device_allocator[block->device]->shareIpcHandle(block);
  }

  void recordStream(const DataPtr& ptr, cuda::CUDAStream stream) override {
    // Empty tensor's storage().data() might be a null ptr. As there is no
    // blocks associated with those tensors, it is fine to do nothing here.
    if (!ptr.get()) {
      return;
    }

    // If a tensor is not allocated by this instance, simply skip
    // This usually happens when CUDA tensors are shared across processes,
    // we have implemented reference counting based sharing mechanism to
    // guarantee tensors won't be accidentally freed by one process while
    // they are still being used in another
    if (ptr.get_deleter() != &local_raw_delete)
      return;

    Block* block = get_allocated_block(ptr.get());
    // block must not be null reaching here
    TORCH_INTERNAL_ASSERT(block != nullptr, "No allocated block can be found");
    device_allocator[block->device]->recordStream(block, stream);
  }

  SnapshotInfo snapshot(MempoolId_t mempool_id) override {
    // Set-up converter to convert timestamps from tsc to microseconds.
    auto tsc_to_ns = clock_converter.makeConverter();
    auto tsc_to_us = [=](approx_time_t t_approx) {
      return tsc_to_ns(t_approx) / 1000;
    };

    SnapshotInfo result;

    // Get AnnotationEntry list and convert the timestamps.
    annotation_buffer.getEntries(result.external_annotations);
    for (auto& ae : result.external_annotations) {
      ae.time_.t_ = tsc_to_us(ae.time_.approx_t_);
    }

    // Get the device_traces' TraceEntry lists.
    for (auto& da : device_allocator) {
      result.device_traces.emplace_back(da->trace(tsc_to_us));
      auto snap = da->snapshot(mempool_id);
      result.segments.insert(result.segments.end(), snap.begin(), snap.end());
    }

    auto& md = result.config_metadata;
    md.garbage_collection_threshold =
        CUDAAllocatorConfig::garbage_collection_threshold();
    md.max_split_size = CUDAAllocatorConfig::max_split_size();
    md.pinned_num_register_threads =
        CUDAAllocatorConfig::pinned_num_register_threads();
    md.expandable_segments = CUDAAllocatorConfig::expandable_segments();
    md.release_lock_on_malloc =
        CUDAAllocatorConfig::release_lock_on_cudamalloc();
    md.pinned_use_host_register =
        CUDAAllocatorConfig::pinned_use_cuda_host_register();
    md.last_allocator_settings = CUDAAllocatorConfig::last_allocator_settings();
    md.graph_capture_record_stream_reuse =
        CUDAAllocatorConfig::graph_capture_record_stream_reuse();
    md.roundup_power2_divisions =
        CUDAAllocatorConfig::roundup_power2_divisions();

    return result;
  }

  std::shared_ptr<AllocatorState> getCheckpointState(
      c10::DeviceIndex device,
      MempoolId_t id) override {
    return device_allocator[device]->getCheckpointState(id);
  }

  /**
   * @brief Checkpoint the private pool state identified in `as` to its prior
   * state
   *
   * @param device - device of the pool to manipulate
   * @param as - allocator state
   * @param stale_live_storages - storages of tensors which are currently
   * allocated but which will be not be allocated after the checkpoint is set.
   * For these storages we will remove their deleter function.
   * @return CheckpointDelta - Freed Pointers and DataPtrs that contain deleter
   * functions for all allocated blocks in the new checkpoint state.
   */
  CheckpointDelta setCheckpointPoolState(
      c10::DeviceIndex device,
      std::shared_ptr<AllocatorState> as) override {
    std::shared_ptr<PrivatePoolState> pps =
        std::dynamic_pointer_cast<PrivatePoolState>(as);

    TORCH_CHECK(pps, "Expected PrivatePoolState");

    auto rr = device_allocator[device]->setCheckpointPoolState(*pps);

    CheckpointDelta cpd;
    for (void* ptr : rr.allocations_freed) {
      get_allocated_block(ptr, /*remove*/ true);
      cpd.ptrs_freed.push_back(ptr);
    }
    for (Block* block : rr.allocations_created) {
      add_allocated_block(block);
      cpd.dataptrs_allocd.emplace_back(
          block->ptr,
          block->ptr,
          &local_raw_delete,
          Device(DeviceType::CUDA, device));
    }

    return cpd;
  }

  DataPtr allocate(size_t size) override {
    constexpr size_t one_exa_bytes = 1152921504606846976ULL;
    TORCH_CHECK_WITH(
        OutOfMemoryError,
        size < one_exa_bytes,
        "CUDA out of memory. Tried to allocate more than 1EB memory.");
    c10::DeviceIndex device = 0;
    C10_CUDA_CHECK(c10::cuda::GetDevice(&device));
    void* devPtr = nullptr;
    void (*deleteFunc)(void*) = &local_raw_delete;
    CUDAStream stream = cuda::getCurrentCUDAStream(device);

    if (forceUncachedAllocator() || !isEnabled()) {
      deleteFunc = &uncached_delete;
      devPtr = uncached_allocate(size);
    } else {
      if (size != 0) {
        this->malloc(&devPtr, device, size, stream);
      }
    }

    if (size && TORCH_SDT_IS_ENABLED(malloc)) {
      TORCH_SDT_WITH_SEMAPHORE(malloc, devPtr, device, size, stream.id());
    }

    return {devPtr, devPtr, deleteFunc, Device(DeviceType::CUDA, device)};
  }
  DeleterFnPtr raw_deleter() const override {
    if (forceUncachedAllocator() || !isEnabled()) {
      return &uncached_delete;
    } else {
      return &local_raw_delete;
    }
  }
  void cacheInfo(c10::DeviceIndex device, size_t* largestBlock) override {
    device_allocator[device]->cacheInfo(largestBlock);
  }
  void assertValidDevice(c10::DeviceIndex device) {
    const auto device_num = device_allocator.size();
    TORCH_CHECK(
        0 <= device && device < static_cast<int64_t>(device_num),
        "Invalid device argument ",
        device,
        ": did you call init?");
  }

  DeviceStats getDeviceStats(c10::DeviceIndex device) override {
    assertValidDevice(device);
    return device_allocator[device]->getStats();
  }

  void resetAccumulatedStats(c10::DeviceIndex device) override {
    assertValidDevice(device);
    device_allocator[device]->resetAccumulatedStats();
  }

  void resetPeakStats(c10::DeviceIndex device) override {
    assertValidDevice(device);
    device_allocator[device]->resetPeakStats();
  }

  void createOrIncrefPool(
      c10::DeviceIndex device,
      MempoolId_t mempool_id,
      CUDAAllocator* allocator) override {
    assertValidDevice(device);
    device_allocator[device]->createOrIncrefPool(
        std::move(mempool_id), allocator);
  }

  void setUseOnOOM(c10::DeviceIndex device, MempoolId_t mempool_id) override {
    assertValidDevice(device);
    device_allocator[device]->setUseOnOOM(std::move(mempool_id));
  }

  // CUDAGraph interactions
  void beginAllocateToPool(
      c10::DeviceIndex device,
      MempoolId_t mempool_id,
      std::function<bool(cudaStream_t)> filter) override {
    assertValidDevice(device);
    device_allocator[device]->beginAllocateToPool(
        std::move(mempool_id), std::move(filter));
  }

  void endAllocateToPool(c10::DeviceIndex device, MempoolId_t mempool_id)
      override {
    assertValidDevice(device);
    device_allocator[device]->endAllocateToPool(mempool_id);
  }

  void releasePool(c10::DeviceIndex device, MempoolId_t mempool_id) override {
    assertValidDevice(device);
    device_allocator[device]->releasePool(std::move(mempool_id));
  }

  int getPoolUseCount(c10::DeviceIndex device, MempoolId_t mempool_id)
      override {
    assertValidDevice(device);
    return device_allocator[device]->getPoolUseCount(std::move(mempool_id));
  }

  void* raw_alloc(size_t nbytes) override {
    if (nbytes == 0) {
      return nullptr;
    }
    void* r = nullptr;
    if (forceUncachedAllocator() || !isEnabled()) {
      r = uncached_allocate(nbytes);
    } else {
      c10::DeviceIndex device = 0;
      C10_CUDA_CHECK(c10::cuda::GetDevice(&device));
      malloc(&r, device, nbytes, cuda::getCurrentCUDAStream(device));
    }
    return r;
  }

  void* raw_alloc_with_stream(size_t nbytes, cudaStream_t stream) override {
    if (nbytes == 0) {
      return nullptr;
    }
    void* r = nullptr;
    if (forceUncachedAllocator() || !isEnabled()) {
      r = uncached_allocate(nbytes);
    } else {
      c10::DeviceIndex device = 0;
      C10_CUDA_CHECK(c10::cuda::GetDevice(&device));
      malloc(&r, device, nbytes, stream);
    }
    return r;
  }

  void enablePeerAccess(c10::DeviceIndex dev, c10::DeviceIndex dev_to_access)
      override {
    c10::cuda::CUDAGuard device_guard(dev);
    cudaError_t err = cudaDeviceEnablePeerAccess(dev_to_access, 0);
    if (err == cudaErrorPeerAccessAlreadyEnabled) {
      // ignore and clear the error if access was already enabled
      (void)cudaGetLastError();
    } else {
      C10_CUDA_CHECK(err);
    }
    device_allocator[dev_to_access]->addPeerAccess(dev);
    std::lock_guard<std::mutex> lock(IpcMutex);
    for (auto& entry : ipcMemHandle_to_devptr) {
      if (entry.second.device_ == dev_to_access &&
          entry.second.expandable_segment_) {
        entry.second.expandable_segment_->addPeer(dev);
      }
    }
  }

  cudaError_t memcpyAsync(
      void* dst,
      int dstDevice,
      const void* src,
      int srcDevice,
      size_t count,
      cudaStream_t stream,
      bool p2p_enabled) override {
    if (p2p_enabled || // memcpy ok because memory is mapped in both devices
        srcDevice == dstDevice || // memcpy ok on a single device
        // memcpy ok because both dst and src must have come from cudaMalloc
        (!device_allocator[dstDevice]->hasAllocatedExpandableSegments() &&
         !device_allocator[srcDevice]->hasAllocatedExpandableSegments())) {
      return cudaMemcpyAsync(dst, src, count, cudaMemcpyDeviceToDevice, stream);
    }
    // when p2p is not enabled, only cudaMemcpyPeerAsync correctly handles
    // memory not allocated via cudaMalloc
    return cudaMemcpyPeerAsync(dst, dstDevice, src, srcDevice, count, stream);
  }

  void raw_delete(void* ptr) override {
    if (forceUncachedAllocator() || !isEnabled()) {
      uncached_delete(ptr);
    } else {
      this->free(ptr);
    }
  }

  // In CUDA IPC, sender sends a tensor to receiver via shareIPCHandle,
  // getIpcDevPtr is called by the receiving process to map the CUDA memory from
  // the sending process into its own address space.

  // When allocated with cudaMalloc we use the cudaIPCMemHandle_t APIs.
  // These APIs only allow sharing a big memory block associated with a
  // cudaIpcMemHandle_t and it can be opened only **once** per context per
  // process. There can be multiple types of storage in the same IPC mem block,
  // so we must cache the device ptr to construct typed storage as it comes.

  // When using cuMemCreate, via expandable segments, we use
  // cuMemExportToShareableHandle to create a file descriptor that can be sent
  // to the other process to sort the object. Then we recreate part of the
  // exandable segment necessary to load the allocation.

  // ipcMemHandle_to_devptr caches the mapping from shareable handle to
  // this process' memory mapping information for that share to ensure we do not
  // create it twice. When the shared_ptr is no longer in use we clean up the
  // cache.

  std::mutex IpcMutex;
  struct MemHandleCacheEntry {
    MemHandleCacheEntry(
        c10::DeviceIndex device,
        std::string& handle,
        const DeviceCachingAllocator& allocator)
        : device_(device) {
      int type = SHAREABLE_CUDA_MALLOC;
      std::istringstream ss(handle);
      if (handle.size() != CUDA_IPC_HANDLE_SIZE) {
        auto version = ss.get();
        TORCH_CHECK(
            version <= SHAREABLE_HANDLE_VERSION,
            "received sharable handle from a future version of torch that this version does not know how to handle")
        type = ss.get();
      } // otherwise this is coming from an old pytorch where it has to be a raw
        // SHARABLE_CUDA_MALLOC
      if (type == SHAREABLE_CUDA_MALLOC) {
        cudaIpcMemHandle_t cuda_handle;
        ss.read((char*)&cuda_handle, CUDA_IPC_HANDLE_SIZE);
        C10_CUDA_CHECK(cudaIpcOpenMemHandle(
            &cuda_ipc_ptr_, cuda_handle, cudaIpcMemLazyEnablePeerAccess));
      } else if (type == SHAREABLE_CUDA_EXPANDABLE_SEGMENT) {
        expandable_segment_ =
            ExpandableSegment::fromShared(device, allocator.peers(), ss)
                .release();
      } else {
        TORCH_INTERNAL_ASSERT(
            false, "unexpected or illformed shareable handle type");
      }
    }
    // this struct expects that clear is explicitly called to
    // free resources, because we only want this code running when
    // the shared pointer to this entry is destructed, not during
    // deinitialization when cuda may already have been shutdown.
    // This replicates the previous behavior of this map when it
    // stored raw cuda_ipc_ptr_ handles.
    void clear() {
      if (cuda_ipc_ptr_) {
        cuda::CUDAGuard device_guard(device_);
        C10_CUDA_CHECK(cudaIpcCloseMemHandle(cuda_ipc_ptr_));
        cuda_ipc_ptr_ = nullptr;
      }
      if (expandable_segment_) {
        delete expandable_segment_;
        expandable_segment_ = nullptr;
      }
    }
    void* ptr() {
      if (cuda_ipc_ptr_) {
        return cuda_ipc_ptr_;
      } else {
        return expandable_segment_->ptr();
      }
    }
    c10::DeviceIndex device_;
    ExpandableSegment* expandable_segment_{nullptr};
    void* cuda_ipc_ptr_{nullptr}; // nullptr if expandable_segment_ is not null
    std::weak_ptr<void> wp_;
  };

  ska::flat_hash_map<std::string, MemHandleCacheEntry> ipcMemHandle_to_devptr;
  std::shared_ptr<void> getIpcDevPtr(std::string handle) override {
    std::lock_guard<std::mutex> lock(IpcMutex);

    auto iter = ipcMemHandle_to_devptr.find(handle);
    if (iter != ipcMemHandle_to_devptr.end()) {
      auto devptr = iter->second.wp_.lock();
      // the weak_ptr should always be valid because we delete the entry from
      // the cache when the shared_ptr is destructed, so we should never get
      // here.
      TORCH_INTERNAL_ASSERT(devptr, "entry in cache has missing shared_ptr");
      return devptr;
    }
    c10::DeviceIndex curr_device = 0;
    C10_CUDA_CHECK(c10::cuda::GetDevice(&curr_device));
    auto inserted = ipcMemHandle_to_devptr.insert(
        iter,
        {handle,
         MemHandleCacheEntry(
             curr_device, handle, *device_allocator[curr_device])});
    auto sp = std::shared_ptr<void>(
        inserted->second.ptr(), [handle, this](void* ptr) {
          std::unique_lock<std::mutex> deleter_lock(IpcMutex);

          auto it = ipcMemHandle_to_devptr.find(handle);
          TORCH_INTERNAL_ASSERT(it != ipcMemHandle_to_devptr.end());
          auto entry = std::move(it->second);
          ipcMemHandle_to_devptr.erase(it);

          // ExpandableSegment synchronizes on destruction in unmapHandles, so
          // we need to release the lock first to minimize the performance hit.
          deleter_lock.unlock();
          entry.clear();
        });
    inserted->second.wp_ = sp;
    return sp;
  }

  std::string name() override {
    return "native";
  }
  void copy_data(void* dest, const void* src, std::size_t count) const final {
    C10_CUDA_CHECK(
        cudaMemcpy(dest, src, count, cudaMemcpyKind::cudaMemcpyDeviceToDevice));
  }
};

static NativeCachingAllocator allocator;

void local_raw_delete(void* ptr) {
  if (TORCH_SDT_IS_ENABLED(free)) {
    TORCH_SDT_WITH_SEMAPHORE(free, ptr);
  }

  allocator.free(ptr);
}

} // namespace Native

namespace CudaMallocAsync {
// If this is put in its own header file, it gets incorrectly renamed in HIPify.
// NOLINTNEXTLINE(misc-use-internal-linkage)
CUDAAllocator* allocator();

} // namespace CudaMallocAsync

struct BackendStaticInitializer {
  // Parses env for backend at load time, duplicating some logic from
  // CUDAAllocatorConfig. CUDAAllocatorConfig double-checks it later (at
  // runtime). Defers verbose exceptions and error checks, including Cuda
  // version checks, to CUDAAllocatorConfig's runtime doublecheck. If this
  // works, maybe we should move all of CUDAAllocatorConfig here?
  CUDAAllocator* parseEnvForBackend() {
    auto val = c10::utils::get_env("PYTORCH_CUDA_ALLOC_CONF");
#ifdef USE_ROCM
    // convenience for ROCm users to allow either CUDA or HIP env var
    if (!val.has_value()) {
      val = c10::utils::get_env("PYTORCH_HIP_ALLOC_CONF");
    }
#endif
    if (val.has_value()) {
      const std::string& config = val.value();

      std::regex exp("[\\s,]+");
      std::sregex_token_iterator it(config.begin(), config.end(), exp, -1);
      std::sregex_token_iterator end;
      std::vector<std::string> options(it, end);

      for (auto option : options) {
        std::regex exp2("[:]+");
        std::sregex_token_iterator it2(option.begin(), option.end(), exp2, -1);
        std::sregex_token_iterator end2;
        std::vector<std::string> kv(it2, end2);
        if (kv.size() >= 2) {
          if (kv[0] == "backend") {
#ifdef USE_ROCM
            // convenience for ROCm users to allow either CUDA or HIP env var
            if (kv[1] ==
                    "cud"
                    "aMallocAsync" ||
                kv[1] == "hipMallocAsync")
#else
            if (kv[1] == "cudaMallocAsync")
#endif
              return CudaMallocAsync::allocator();
            if (kv[1] == "native")
              return &Native::allocator;
          }
        }
      }
    }
    return &Native::allocator;
  }

  BackendStaticInitializer() {
    auto r = parseEnvForBackend();
// Register this HIP allocator as the CUDA allocator to allow it to work
// with both c10::GetAllocator(kCUDA) and c10::getDeviceAllocator(kCUDA)
// APIs. We don't perform this masquerading inside
// HIPAllocatorMasqueradingAsCUDA because it needs to happen during static
// initialization, and doing so there may introduce static initialization
// order (SIOF) issues.
#define HIP_MASQUERADING_AS_CUDA \
  "cud"                          \
  "a"
    at::SetAllocator(c10::Device(HIP_MASQUERADING_AS_CUDA).type(), r, 0);
    allocator.store(r);
#undef HIP_MASQUERADING_AS_CUDA
  }
};

std::atomic<CUDAAllocator*> allocator;
static BackendStaticInitializer backend_static_initializer;
} // namespace cuda::CUDACachingAllocator
} // namespace c10

namespace c10::cuda {

// uid_ is incremented when a user creates a MemPool,
// for example: using graph_pool_handle() or c10::cuda::MemPool().
//
// uuid_ is incremented when CUDAGraph creates a MemPool
// as a result of a user not providing a pool.
//
// MempoolId_t of {0, 0} is used to denote when no MemPool has been
// passed to a function, either by user or CUDAGraphs. For example,
// default value of MempoolId_t for capture_begin function is {0, 0}.
// That's why uid_ and uuid_ start at 1.
std::atomic<CaptureId_t> MemPool::uid_{1};
std::atomic<CaptureId_t> MemPool::uuid_{1};

MemPool::MemPool(
    CUDACachingAllocator::CUDAAllocator* allocator,
    bool is_user_created,
    bool use_on_oom)
    : allocator_(allocator), is_user_created_(is_user_created) {
  if (is_user_created_) {
    id_ = {0, uid_++};
  } else {
    id_ = {uuid_++, 0};
  }
  device_ = c10::cuda::current_device();
  CUDACachingAllocator::createOrIncrefPool(device_, id_, allocator);
  if (use_on_oom) {
    CUDACachingAllocator::setUseOnOOM(device_, id_);
  }
}

MemPool::~MemPool() {
  TORCH_INTERNAL_ASSERT(use_count() == 1);
  CUDACachingAllocator::releasePool(device_, id_);
  c10::cuda::CUDACachingAllocator::emptyCache(id_);
}

MempoolId_t MemPool::id() {
  return id_;
}

CUDACachingAllocator::CUDAAllocator* MemPool::allocator() {
  return allocator_;
}

int MemPool::use_count() {
  return CUDACachingAllocator::getPoolUseCount(device_, id_);
}

c10::DeviceIndex MemPool::device() {
  return device_;
}

MempoolId_t MemPool::graph_pool_handle(bool is_user_created) {
  if (is_user_created) {
    return {0, uid_++};
  }
  return {uuid_++, 0};
}

} // namespace c10::cuda<|MERGE_RESOLUTION|>--- conflicted
+++ resolved
@@ -382,6 +382,7 @@
         peers_(std::move(peers)) {
     cudaDeviceProp prop{};
     C10_CUDA_CHECK(cudaGetDeviceProperties(&prop, device_));
+    mapped_size_ = 0;
     // we allocate enough address space for 1 1/8 the total memory on the GPU.
     // This allows for some cases where we have to unmap pages earlier in the
     // segment to put them at the end.
@@ -493,6 +494,7 @@
       return SegmentRange{range.ptr, 0};
     }
     unmapHandles(begin, end);
+    mapped_size_ -= (end - begin) * segment_size_;
     return rangeFromHandles(begin, end);
   }
 
@@ -632,6 +634,18 @@
     return max_handles_ * segment_size_;
   }
 
+  cudaStream_t getStream() {
+    return *stream_;
+  }
+
+  size_t getMappedSize() {
+    return mapped_size_;
+  }
+
+  size_t getSegmentSize() {
+    return segment_size_;
+  }
+
   void addPeer(c10::DeviceIndex device) {
     peers_.push_back(device);
     forEachAllocatedRange(
@@ -666,6 +680,7 @@
           handles_.at(i).value().handle,
           0ULL));
     }
+    mapped_size_ += (end - begin) * segment_size_;
     setAccess(device_, begin, end);
     for (auto p : peers_) {
       setAccess(p, begin, end);
@@ -734,6 +749,7 @@
   std::optional<cudaStream_t> stream_;
   CUdeviceptr ptr_{};
   size_t segment_size_;
+  size_t mapped_size_;
   size_t max_handles_;
   struct Handle {
     CUmemGenericAllocationHandle handle;
@@ -779,6 +795,17 @@
   size_t size() const {
     return 0;
   }
+  cudaStream_t getStream() {
+    return nullptr;
+  }
+
+  size_t getMappedSize() {
+    return 0;
+  }
+
+  size_t getSegmentSize() {
+    return 0;
+  }
   void addPeer(c10::DeviceIndex device) {}
 };
 #endif
@@ -1182,6 +1209,16 @@
   //     If the vector is empty, the block must always be deferred until capture
   //     ends.
   ska::flat_hash_map<Block*, std::vector<cudaGraphNode_t>> deferred_blocks;
+
+  // Incremental reverse-traversal state cached per graph.
+  // We never re-traverse nodes we've already seen
+  struct GraphReuseContext {
+    ska::flat_hash_map<cudaStream_t, ska::flat_hash_set<cudaGraphNode_t>>
+        visited;
+  };
+  ska::flat_hash_map<MempoolId_t, CaptureId_t, MempoolIdHash>
+      mempool_to_capture_id;
+  ska::flat_hash_map<CaptureId_t, GraphReuseContext> graph_reuse_context;
 
   // outstanding cuda events
   ska::flat_hash_map<
@@ -1638,9 +1675,6 @@
     return block;
   }
 
-<<<<<<< HEAD
-  // Insert "free marker" (empty nodes) into the CUDA graph for all streams that
-=======
   struct CaptureInfo {
     cudaGraph_t graph{};
     CaptureId_t capture_id{0};
@@ -1677,44 +1711,34 @@
   }
 
   // Record "free marker" of the CUDA graph for all streams that
->>>>>>> 801e282f
   // have used the block, including the allocation stream. These nodes mark the
   // last use of the block in the capture graph. Returns a vector of the
   // inserted nodes, or an empty vector if any stream is not capturing.
-  std::vector<cudaGraphNode_t> insert_free_marker(Block* block) {
-    std::vector<cudaGraphNode_t> empty_nodes;
-
-    auto try_add_empty_node = [&](cudaStream_t stream) -> bool {
-      cudaStreamCaptureStatus status{};
-      cudaGraph_t graph{};
-      const cudaGraphNode_t* deps = nullptr;
-      size_t num_deps = 0;
-#if (defined(CUDA_VERSION) && CUDA_VERSION >= 13000)
-      C10_CUDA_CHECK(cudaStreamGetCaptureInfo(
-          stream, &status, nullptr, &graph, &deps, nullptr, &num_deps));
-#else
-      C10_CUDA_CHECK(cudaStreamGetCaptureInfo_v2(
-          stream, &status, nullptr, &graph, &deps, &num_deps));
-#endif
-
+  std::vector<cudaGraphNode_t> record_free_markers(Block* block) {
+    // Is is possible to have the same marker recorded multiple times, so we use
+    // a set to avoid duplicates
+    ska::flat_hash_set<cudaGraphNode_t> markers;
+    cudaGraph_t owning_graph = nullptr;
+
+    auto try_record = [&](cudaStream_t s) -> bool {
+      auto info = stream_get_capture_info(s);
+      if (info.status == cudaStreamCaptureStatusNone) {
+        return false; // not capturing on this stream -> must defer
+      }
+
+      if (owning_graph == nullptr) {
+        owning_graph = info.graph;
+      }
       TORCH_INTERNAL_ASSERT(
-          status != cudaStreamCaptureStatusInvalidated,
-          "Invalid stream capture status");
-
-      if (status == cudaStreamCaptureStatusNone) {
-        return false;
-      }
-
-      cudaGraphNode_t node{};
-      C10_CUDA_CHECK(cudaGraphAddEmptyNode(&node, graph, deps, num_deps));
-#if (defined(CUDA_VERSION) && CUDA_VERSION >= 13000)
-      C10_CUDA_CHECK(cudaStreamUpdateCaptureDependencies(
-          stream, &node, nullptr, 1, cudaStreamSetCaptureDependencies));
-#else
-      C10_CUDA_CHECK(cudaStreamUpdateCaptureDependencies(
-          stream, &node, 1, cudaStreamSetCaptureDependencies));
-#endif
-      empty_nodes.push_back(node);
+          info.graph == owning_graph,
+          "All streams in the same capture should agree on the graph");
+
+      // Use current terminals as the free markers for the stream
+      for (size_t i = 0; i < info.num_terminals; ++i) {
+        auto terminal = info.terminals[i];
+        markers.insert(terminal);
+      }
+      owning_graph = info.graph; // all streams in the same capture should agree
       return true;
     };
 
@@ -1722,81 +1746,34 @@
     // An empty vector indicates that the block should be deferred for freeing
     // until after capture.
 
-    // Attempt to add an empty node for the allocation stream.
-    if (!try_add_empty_node(block->stream)) {
+    // Allocation stream
+    if (!try_record(block->stream)) {
       return {};
     }
-    // Attempt to add empty nodes for all streams that have used the block.
+    // Any extra streams that used this block
     for (const auto& s : block->stream_uses) {
-      if (!try_add_empty_node(s.stream())) {
+      if (!try_record(s.stream())) {
         return {};
       }
     }
-    return empty_nodes;
-  }
-
-  // Returns the current set of "terminal" nodes in the CUDA graph for a given
-  // stream. These represent the current endpoints of the stream, and may
-  // include additional nodes if the graph branches. Any new work captured will
-  // be attached after one or more of these terminals.
-  std::vector<cudaGraphNode_t> get_terminals(cudaStream_t stream) {
-    std::vector<cudaGraphNode_t> result;
-
-    cudaStreamCaptureStatus status{};
-    cudaGraph_t graph{};
-    const cudaGraphNode_t* dependencies = nullptr;
-    size_t num_dependencies = 0;
-
-#if (defined(CUDA_VERSION) && CUDA_VERSION >= 13000)
-    C10_CUDA_CHECK(cudaStreamGetCaptureInfo(
-        stream,
-        &status,
-        nullptr,
-        &graph,
-        &dependencies,
-        nullptr,
-        &num_dependencies));
-#else
-    C10_CUDA_CHECK(cudaStreamGetCaptureInfo_v2(
-        stream, &status, nullptr, &graph, &dependencies, &num_dependencies));
-#endif
-
-    TORCH_INTERNAL_ASSERT(
-        status == cudaStreamCaptureStatusActive,
-        "Invalid stream capture status");
-
-    for (size_t i = 0; i < num_dependencies; i++) {
-      auto node = dependencies[i];
-      if (node != nullptr) {
-        result.push_back(node);
-      }
-    }
-
-    return result;
-  }
-
-  // Returns the set of "reusable" free markers (empty nodes) in the current
+    return std::vector<cudaGraphNode_t>(markers.begin(), markers.end());
+  }
+
+  // Returns the set of "reusable" free markers in the current
   // CUDA graph capture. A free marker is considered reusable if it is a
   // predecessor of every terminal node.
   // This ensures that all future captured work will occur after the free
   // marker, making it safe to reuse.
-  ska::flat_hash_set<cudaGraphNode_t> get_reusable_empty_nodes(
-      cudaStream_t stream) {
-    auto terminals = get_terminals(stream);
-    if (terminals.empty()) {
-      // No terminal nodes found; nothing to free.
-      return {};
-    }
-
-    auto get_dependencies = [](cudaGraphNode_t node,
-                               cudaGraphNode_t* pDependencies,
-                               size_t* pNumDependencies) -> void {
+  void update_visited(
+      const CaptureInfo& info,
+      ska::flat_hash_set<cudaGraphNode_t>& visited) {
+    // This is the versioned cudaGraphNodeGetDependencies helper function.
+    auto node_get_dependencies =
+        [](cudaGraphNode_t n, cudaGraphNode_t* deps, size_t* count) -> void {
 #if (defined(CUDA_VERSION) && CUDA_VERSION >= 13000)
-      C10_CUDA_CHECK(cudaGraphNodeGetDependencies(
-          node, pDependencies, nullptr, pNumDependencies));
+      C10_CUDA_CHECK(cudaGraphNodeGetDependencies(n, deps, nullptr, count));
 #else
-      C10_CUDA_CHECK(
-          cudaGraphNodeGetDependencies(node, pDependencies, pNumDependencies));
+      C10_CUDA_CHECK(cudaGraphNodeGetDependencies(n, deps, count));
 #endif
     };
 
@@ -1804,62 +1781,43 @@
     auto get_parents =
         [&](cudaGraphNode_t node) -> std::vector<cudaGraphNode_t> {
       size_t count = 0;
-      get_dependencies(node, nullptr, &count);
+
+      node_get_dependencies(node, nullptr, &count);
       std::vector<cudaGraphNode_t> out(count);
       if (count) {
-        get_dependencies(node, out.data(), &count);
+        node_get_dependencies(node, out.data(), &count);
         out.resize(count);
       }
       return out;
     };
 
-    // Helper to determine if a node is an empty node (used as a free marker).
-    auto is_empty_node = [](cudaGraphNode_t n) -> bool {
-      cudaGraphNodeType type{};
-      C10_CUDA_CHECK(cudaGraphNodeGetType(n, &type));
-      return type == cudaGraphNodeTypeEmpty;
-    };
-
-    // For each terminal node, perform a reverse DFS to count, for each empty
-    // node, how many terminals it can reach (i.e., for how many terminals it is
-    // a predecessor). An empty node is reusable if it is a predecessor of all
-    // terminal nodes.
-    ska::flat_hash_map<cudaGraphNode_t, size_t> num_terminals_reachable;
-
-    for (auto terminal : terminals) {
-      ska::flat_hash_set<cudaGraphNode_t> visited;
-      ska::flat_hash_set<cudaGraphNode_t> empty_nodes;
-
-      std::function<void(cudaGraphNode_t)> reverse_dfs =
-          [&](cudaGraphNode_t node) {
-            if (!visited.insert(node).second)
-              return;
-
-            if (is_empty_node(node)) {
-              num_terminals_reachable[node]++;
-              empty_nodes.insert(node);
-            }
-            auto parents = get_parents(node);
-            for (auto p : parents) {
-              reverse_dfs(p);
-            }
-          };
-
-      reverse_dfs(terminal);
-    }
-
-    ska::flat_hash_set<cudaGraphNode_t> reusable_empty_nodes;
-    for (auto [node, count] : num_terminals_reachable) {
-      if (count == terminals.size()) {
-        reusable_empty_nodes.insert(node);
-      }
-    }
-
-    return reusable_empty_nodes;
+    // For each terminal node, perform a reverse DFS to count, for each free
+    // marker, how many terminals it can reach (i.e., for how many terminals it
+    // is a predecessor). A free marker is reusable if it is a predecessor of
+    // all terminal nodes.
+    std::deque<cudaGraphNode_t> dfs;
+    for (size_t i = 0; i < info.num_terminals; ++i) {
+      dfs.push_back(info.terminals[i]);
+    }
+
+    while (!dfs.empty()) {
+      auto v = dfs.back();
+      dfs.pop_back();
+
+      if (visited.count(v)) {
+        continue;
+      }
+      visited.insert(v);
+
+      auto parents = get_parents(v);
+      for (auto p : parents) {
+        dfs.push_back(p);
+      }
+    }
   }
 
   // A block is considered reusable during CUDA graph capture if every free
-  // marker (empty node) associated with the block is a predecessor of every
+  // marker associated with the block is a predecessor of every
   // terminal node.
   //
   // This ensures that any new operation added to the graph will be attached
@@ -1868,36 +1826,52 @@
   // on every stream, so the block's previous lifetime ends before any new
   // lifetime begins. This check relies solely on the DAG topology and does not
   // require event queries, making it safe to use during capture.
-  //
-  // This function iterates over all deferred blocks, determines if their empty
-  // nodes are reusable according to the above criteria, and frees the block if
-  // so.
   void free_safe_blocks_in_capture(
       const std::shared_ptr<GatheredContext>& context,
       cudaStream_t stream) {
-    auto reusable_empty_nodes = get_reusable_empty_nodes(stream);
+    auto info = stream_get_capture_info(stream);
 
     // If there are no reusable empty nodes (e.g., not currently capturing),
     // there is nothing to do.
-    if (reusable_empty_nodes.empty()) {
+    if (info.status == cudaStreamCaptureStatusNone || info.num_terminals == 0) {
       return;
     }
+    if (graph_reuse_context.find(info.capture_id) ==
+        graph_reuse_context.end()) {
+      bool found = false;
+      for (auto& entry : captures_underway) {
+        if (entry.second(stream)) {
+          auto graph_pool = graph_pools.find(entry.first);
+          TORCH_INTERNAL_ASSERT(
+              graph_pool != graph_pools.end(),
+              "Could not find graph pool for capture.");
+          auto mempool_id = graph_pool->first;
+          graph_reuse_context[info.capture_id] = GraphReuseContext{};
+          mempool_to_capture_id[mempool_id] = info.capture_id;
+          found = true;
+          break;
+        }
+      }
+      TORCH_INTERNAL_ASSERT(
+          found, "Could not find memory pool id for capture.");
+    }
+    auto& graph_context = graph_reuse_context[info.capture_id];
+    auto& visited = graph_context.visited[stream];
+    update_visited(info, visited);
 
     std::vector<Block*> blocks_to_erase;
-
-    for (auto& [block, inserted_empty_nodes] : deferred_blocks) {
-      // Skip this block if it has no empty nodes, as we defer its freeing until
+    for (auto& [block, markers] : deferred_blocks) {
+      // Skip this block if it has no markers, as we defer its freeing until
       // after graph capture. Also skip if the block was not allocated on the
       // current stream; such blocks will be freed when
       // free_safe_blocks_in_capture is attempted on that stream.
-      if (inserted_empty_nodes.empty() || block->stream != stream) {
+      if (markers.empty() || block->stream != stream) {
         continue;
       }
 
       bool is_reusable = true;
-
-      for (const auto& node : inserted_empty_nodes) {
-        if (reusable_empty_nodes.find(node) == reusable_empty_nodes.end()) {
+      for (auto m : markers) {
+        if (!visited.count(m)) {
           is_reusable = false;
           break;
         }
@@ -1958,11 +1932,11 @@
     if (!block->stream_uses.empty()) {
       if (C10_UNLIKELY(!captures_underway.empty())) {
         if (CUDAAllocatorConfig::graph_capture_record_stream_reuse()) {
-          // insert_free_marker returns a vector of free markers,
+          // record_free_markers returns a vector of free markers,
           // or an empty vector if any associated stream is not currently
           // capturing. The empty vector means that we will defer the free until
           // capture is finished.
-          deferred_blocks.emplace(block, insert_free_marker(block));
+          deferred_blocks.emplace(block, record_free_markers(block));
         } else {
           // If graph_capture_record_stream_reuse is not enabled, always defer
           // the free until capture is finished.
@@ -2062,6 +2036,22 @@
     allowed_memory_maximum =
         static_cast<size_t>(fraction * static_cast<double>(device_total));
     set_fraction = true;
+  }
+
+  /** get expandable segment size for all the streams on device **/
+  std::vector<StreamSegmentSize> getExpandableSegmentSizes() {
+    std::lock_guard<std::recursive_mutex> lock(mutex);
+    std::vector<StreamSegmentSize> sizes;
+    for (auto& segment : expandable_segments_) {
+      if (!segment->getStream()) {
+        continue;
+      }
+      sizes.emplace_back(
+          segment->getStream(),
+          segment->getSegmentSize() == kSmallBuffer,
+          segment->getMappedSize());
+    }
+    return sizes;
   }
 
   /** returns cached blocks to the system allocator **/
@@ -2550,6 +2540,21 @@
   // Called by CUDAGraph::capture_end
   void endAllocateToPool(MempoolId_t mempool_id) {
     std::lock_guard<std::recursive_mutex> lock(mutex);
+
+    if (CUDAAllocatorConfig::graph_capture_record_stream_reuse() &&
+        !graph_reuse_context.empty()) {
+      auto capture_id = mempool_to_capture_id[mempool_id];
+      auto graph_context = graph_reuse_context[capture_id];
+      for (auto& [stream, _] : graph_context.visited) {
+        TORCH_INTERNAL_ASSERT(
+            stream_get_capture_info(stream).status ==
+                cudaStreamCaptureStatusNone,
+            "This stream should not be capturing when the capture is ended");
+      }
+      graph_reuse_context.erase(capture_id);
+      mempool_to_capture_id.erase(mempool_id);
+    }
+
     for (auto it = captures_underway.begin(); it != captures_underway.end();
          ++it) {
       if (it->first == mempool_id) {
@@ -3875,6 +3880,16 @@
     device_allocator[device]->setMemoryFraction(fraction);
   }
 
+  std::vector<StreamSegmentSize> getExpandableSegmentSizes(
+      c10::DeviceIndex device) override {
+    TORCH_INTERNAL_ASSERT(
+        0 <= device && static_cast<size_t>(device) < device_allocator.size(),
+        "Allocator not initialized for device ",
+        device,
+        ": did you call init?");
+    return device_allocator[device]->getExpandableSegmentSizes();
+  }
+
   void recordHistory(
       bool enabled,
       CreateContextFn context_recorder,
