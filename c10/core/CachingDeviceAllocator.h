#pragma once

#include <c10/core/Allocator.h>
<<<<<<< HEAD
#include <c10/core/AllocatorConfig.h>
=======
#include <c10/core/Stream.h>
>>>>>>> ca1abed9

namespace c10::CachingDeviceAllocator {

using namespace c10::CachingAllocator;

// Struct containing memory allocator summary statistics for a device.
struct DeviceStats {
  // COUNT: allocations requested by client code
  StatArray allocation;
  // COUNT: number of allocated segments from device memory allocation.
  StatArray segment;
  // COUNT: number of active memory blocks (allocated or used by stream)
  StatArray active;
  // COUNT: number of inactive, split memory blocks (unallocated but can't be
  // released via device memory deallocation)
  StatArray inactive_split;

  // SUM: bytes allocated by this memory allocator
  StatArray allocated_bytes;
  // SUM: bytes reserved by this memory allocator (both free and used)
  StatArray reserved_bytes;
  // SUM: bytes within active memory blocks
  StatArray active_bytes;
  // SUM: bytes within inactive, split memory blocks
  StatArray inactive_split_bytes;
  // SUM: bytes requested by client code
  StatArray requested_bytes;

  // COUNT: total number of failed calls to device malloc necessitating cache
  // flushes.
  int64_t num_alloc_retries = 0;

  // COUNT: total number of OOMs (i.e. failed calls to device memory allocation
  // after cache flush)
  int64_t num_ooms = 0;

  // COUNT: total number of oversize blocks allocated from pool
  Stat oversize_allocations;

  // COUNT: total number of oversize blocks requiring malloc
  Stat oversize_segments;

  // COUNT: total number of synchronize_and_free_events() calls
  int64_t num_sync_all_streams = 0;

  // COUNT: total number of device memory allocation calls. This includes both
  // mapped and malloced memory.
  int64_t num_device_alloc = 0;

  // COUNT: total number of device memory deallocation calls. This includes both
  // un-mapped and free memory.
  int64_t num_device_free = 0;

  // SIZE: maximum block size that is allowed to be split.
  int64_t max_split_size = 0;
};

<<<<<<< HEAD
inline size_t get_round_size(size_t size) {
  if (size < kMinBlockSize) {
    return kMinBlockSize;
  }

  auto divisions = AcceleratorAllocatorConfig::roundup_power2_divisions(size);
  if (divisions > 1 && size > (kMinBlockSize * divisions)) {
    return roundup_power2_next_division(size, divisions);
  } else {
    return kMinBlockSize * ((size + kMinBlockSize - 1) / kMinBlockSize);
  }
}

inline size_t get_allocation_size(size_t size) {
  if (size <= kSmallSize) {
    return kSmallBuffer;
  } else if (size < kMinLargeAlloc) {
    return kLargeBuffer;
  } else {
    return kRoundLarge * ((size + kRoundLarge - 1) / kRoundLarge);
  }
}

} // namespace c10::CachingDeviceAllocator
=======
} // namespace c10::CachingDeviceAllocator

namespace c10 {

using CaptureId_t = unsigned long long;

// first is set if the instance is created by Graph mode capture_begin.
// second is set if the instance is created by Graph mode graph_pool_handle.
using MempoolId_t = std::pair<CaptureId_t, CaptureId_t>;

struct C10_API DeviceAllocator : public c10::Allocator {
  DeviceAllocator();
  ~DeviceAllocator() override;

  // Returns true if the allocator has been properly initialized and is ready
  // for use
  virtual bool initialized() = 0;

  // Releases all cached device memory from the specified memory pool back to
  // the system
  virtual void emptyCache(MempoolId_t mempool_id = {0, 0}) = 0;

  // Associates a memory allocation with a stream to establish dependency
  // tracking. Prevents memory reuse until all operations on the specified
  // stream complete
  virtual void recordStream(const DataPtr& ptr, c10::Stream stream) = 0;

  // Retrieves comprehensive memory statistics for the specified device,
  // including allocation patterns, usage metrics
  virtual CachingDeviceAllocator::DeviceStats getDeviceStats(
      c10::DeviceIndex device) = 0;

  // Resets cumulative allocation statistics for the specified device to zero
  virtual void resetAccumulatedStats(c10::DeviceIndex device) = 0;

  // Resets peak memory usage statistics for the specified device
  virtual void resetPeakStats(c10::DeviceIndex device) = 0;
};

// This function is used to get the DeviceAllocator for a specific device type
// and keep backward compatibility with c10::GetAllocator.
C10_API inline DeviceAllocator* getDeviceAllocator(const DeviceType& t) {
  TORCH_CHECK(
      t != DeviceType::CPU,
      "getDeviceAllocator is not supported for CPU device type.");
  auto* allocator = c10::GetAllocator(t);
  auto* device_allocator = dynamic_cast<DeviceAllocator*>(allocator);
  TORCH_INTERNAL_ASSERT(
      device_allocator, "Allocator for ", t, " is not a DeviceAllocator.");
  return device_allocator;
}

} // namespace c10
>>>>>>> ca1abed9
<|MERGE_RESOLUTION|>--- conflicted
+++ resolved
@@ -1,11 +1,8 @@
 #pragma once
 
 #include <c10/core/Allocator.h>
-<<<<<<< HEAD
 #include <c10/core/AllocatorConfig.h>
-=======
 #include <c10/core/Stream.h>
->>>>>>> ca1abed9
 
 namespace c10::CachingDeviceAllocator {
 
@@ -63,7 +60,6 @@
   int64_t max_split_size = 0;
 };
 
-<<<<<<< HEAD
 inline size_t get_round_size(size_t size) {
   if (size < kMinBlockSize) {
     return kMinBlockSize;
@@ -87,8 +83,6 @@
   }
 }
 
-} // namespace c10::CachingDeviceAllocator
-=======
 } // namespace c10::CachingDeviceAllocator
 
 namespace c10 {
@@ -141,5 +135,4 @@
   return device_allocator;
 }
 
-} // namespace c10
->>>>>>> ca1abed9
+} // namespace c10