#pragma once

#include <c10/core/Allocator.h>
#include <c10/core/AllocatorConfig.h>
#include <c10/core/DeviceGuard.h>
#include <c10/core/Stream.h>
#include <c10/util/ApproximateClock.h>
#include <c10/util/Gauge.h>
#include <c10/util/flat_hash_map.h>

#include <deque>
#include <set>
#include <stack>
#include <thread>

namespace c10::CachingDeviceAllocator {

using namespace c10::CachingAllocator;

// Struct containing memory allocator summary statistics for a device.
struct DeviceStats {
  // COUNT: allocations requested by client code
  StatArray allocation;
  // COUNT: number of allocated segments from device memory allocation.
  StatArray segment;
  // COUNT: number of active memory blocks (allocated or used by stream)
  StatArray active;
  // COUNT: number of inactive, split memory blocks (unallocated but can't be
  // released via device memory deallocation)
  StatArray inactive_split;

  // SUM: bytes allocated by this memory allocator
  StatArray allocated_bytes;
  // SUM: bytes reserved by this memory allocator (both free and used)
  StatArray reserved_bytes;
  // SUM: bytes within active memory blocks
  StatArray active_bytes;
  // SUM: bytes within inactive, split memory blocks
  StatArray inactive_split_bytes;
  // SUM: bytes requested by client code
  StatArray requested_bytes;

  // COUNT: total number of failed calls to device malloc necessitating cache
  // flushes.
  int64_t num_alloc_retries = 0;

  // COUNT: total number of OOMs (i.e. failed calls to device memory allocation
  // after cache flush)
  int64_t num_ooms = 0;

  // COUNT: total number of oversize blocks allocated from pool
  Stat oversize_allocations;

  // COUNT: total number of oversize blocks requiring malloc
  Stat oversize_segments;

  // COUNT: total number of synchronize_and_free_events() calls
  int64_t num_sync_all_streams = 0;

  // COUNT: total number of device memory allocation calls. This includes both
  // mapped and malloced memory.
  int64_t num_device_alloc = 0;

  // COUNT: total number of device memory deallocation calls. This includes both
  // un-mapped and free memory.
  int64_t num_device_free = 0;

  // SIZE: maximum block size that is allowed to be split.
  int64_t max_split_size = 0;
};

inline size_t get_round_size(size_t size) {
  if (size < kMinBlockSize) {
    return kMinBlockSize;
  }

  auto divisions = AcceleratorAllocatorConfig::roundup_power2_divisions(size);
  if (divisions > 1 && size > (kMinBlockSize * divisions)) {
    return roundup_power2_next_division(size, divisions);
  } else {
    return kMinBlockSize * ((size + kMinBlockSize - 1) / kMinBlockSize);
  }
}

inline size_t get_allocation_size(size_t size) {
  if (size <= kSmallSize) {
    return kSmallBuffer;
  } else if (size < kMinLargeAlloc) {
    return kLargeBuffer;
  } else {
    return kRoundLarge * ((size + kRoundLarge - 1) / kRoundLarge);
  }
}

} // namespace c10::CachingDeviceAllocator

namespace c10 {

// Caching allocator will execute every registered callback if it unable to find
// block inside of already allocated area.
class FreeMemoryCallback {
 public:
  virtual ~FreeMemoryCallback() = default;
  virtual bool Execute() = 0;
};

C10_DECLARE_REGISTRY(FreeMemoryCallbacksRegistry, FreeMemoryCallback);

#define REGISTER_FREE_MEMORY_CALLBACK(name, ...) \
  C10_REGISTER_CLASS(FreeMemoryCallbacksRegistry, name, __VA_ARGS__)

using CaptureId_t = unsigned long long;

// first is set if the instance is created by Graph mode capture_begin.
// second is set if the instance is created by Graph mode graph_pool_handle.
using MempoolId_t = std::pair<CaptureId_t, CaptureId_t>;

struct MempoolIdHash {
  std::size_t operator()(const MempoolId_t& mempool_id) const noexcept {
    return mempool_id.first != 0 ? mempool_id.first : mempool_id.second;
  }
};

struct C10_API DeviceAllocator : public c10::Allocator {
  DeviceAllocator();
  ~DeviceAllocator() override;

  // Returns true if the allocator has been properly initialized and is ready
  // for use
  virtual bool initialized() = 0;

  // Releases all cached device memory from the specified memory pool back to
  // the system
  virtual void emptyCache(MempoolId_t mempool_id = {0, 0}) = 0;

  // Associates a memory allocation with a stream to establish dependency
  // tracking. Prevents memory reuse until all operations on the specified
  // stream complete
  virtual void recordStream(const DataPtr& ptr, c10::Stream stream) = 0;

  // Retrieves comprehensive memory statistics for the specified device,
  // including allocation patterns, usage metrics
  virtual CachingDeviceAllocator::DeviceStats getDeviceStats(
      c10::DeviceIndex device) = 0;

  // Resets cumulative allocation statistics for the specified device to zero
  virtual void resetAccumulatedStats(c10::DeviceIndex device) = 0;

  // Resets peak memory usage statistics for the specified device
  virtual void resetPeakStats(c10::DeviceIndex device) = 0;
};

// This function is used to get the DeviceAllocator for a specific device type
// and keep backward compatibility with c10::GetAllocator.
C10_API inline DeviceAllocator* getDeviceAllocator(const DeviceType& t) {
  TORCH_CHECK(
      t != DeviceType::CPU,
      "getDeviceAllocator is not supported for CPU device type.");
  auto* allocator = c10::GetAllocator(t);
  auto* device_allocator = dynamic_cast<DeviceAllocator*>(allocator);
  TORCH_INTERNAL_ASSERT(
      device_allocator, "Allocator for ", t, " is not a DeviceAllocator.");
  return device_allocator;
}

} // namespace c10

namespace c10::CachingDeviceAllocator {

// Tracing/Stats utilities

union trace_time_ {
  time_t t_;
  approx_time_t approx_t_;
};

// TraceEntry traits to map StreamT to its corresponding HandleT for different
// backends. This is mainly used to keep BC, otherwise it is better to use void*
// or c10::Stream as the generic handle.
template <typename StreamT>
struct TraceEntryTraits {
  using StreamHandleT = void*;
};

// This is a generic trace entry that can be used for any device allocator
template <typename StreamT>
struct TraceEntryBase {
  enum Action {
    ALLOC, // API made to the caching allocator for new memory
    FREE_REQUESTED, // API call made to the caching allocator to free memory
    FREE_COMPLETED, // The allocator might have to delay a free because
                    // it is still in use on another stream via record_stream
                    // This event is generated when a free actually completes.
    SEGMENT_ALLOC, // A call to cudaMalloc to get more memory from the OS
    SEGMENT_FREE, // A call to cudaFree to return memory to the OS (e.g. to
                  // defragment or empty_caches)
    SEGMENT_MAP, // A call to cuMemMap (used with expandable_segments)
    SEGMENT_UNMAP, // A call to unmap segment (used with expandable segments)
    SNAPSHOT, // A call to snapshot, used to correlate memory snapshots to trace
              // events
    OOM // The allocator threw an OutOfMemoryError
  };

  using StreamHandleT = typename TraceEntryTraits<StreamT>::StreamHandleT;

  TraceEntryBase(
      Action action,
      c10::DeviceIndex device,
      size_t addr,
      size_t size,
      StreamHandleT stream,
      MempoolId_t mempool,
      approx_time_t time,
      std::shared_ptr<GatheredContext> context = nullptr,
      std::string compile_context = {})
      : action_(action),
        device_(device),
        addr_(addr),
        context_(std::move(context)),
        stream_(stream),
        size_(size),
        mempool_(std::move(mempool)),
        compile_context_(std::move(compile_context)) {
    time_.approx_t_ = time;
  }

  Action action_;
  c10::DeviceIndex device_;
  size_t addr_; // for OOM, this is the amount of free bytes reported by cuda
  std::shared_ptr<GatheredContext> context_;
  StreamHandleT stream_;
  size_t size_;
  MempoolId_t mempool_;
  trace_time_ time_{};
  std::string compile_context_{};
};

using CreateContextFnPtr = std::shared_ptr<GatheredContext> (*)();

using OutOfMemoryObserver = std::function<void(
    int64_t device,
    size_t allocated,
    size_t device_total,
    size_t device_free)>;

enum struct RecordContext {
  NEVER = 0,
  STATE = 1, // only keep stacks for active allocations
  ALLOC = 2, // additionally keep stacks for allocations in the trace history
  ALL = 3, // additionally record stacks for when something is freed
};

/**
 * Thread-safe circular buffer for storing a fixed number of entries.
 * Maintains the most recent N entries, automatically overwriting older entries
 * when the buffer reaches capacity. This is particularly useful for tracking
 * allocation traces and debugging information.
 */
template <class T>
class RingBuffer {
 public:
  RingBuffer() {
    // alloc_trace is a pointer because we need to intentionally
    // leak this on deallocation it can hold references to Python
    // state which will already be destroyed when we are in exit handlers
    // NOLINTNEXTLINE(cppcoreguidelines-prefer-member-initializer)
    alloc_trace_ = new std::vector<T>();
  }

  // Sets the maximum number of entries the buffer can hold.
  void setMaxEntries(size_t size) {
    std::lock_guard<std::mutex> lock(alloc_trace_lock_);
    alloc_trace_max_entries_ = std::max(size_t(1), size);
  }

  // Inserts a new entry into the buffer. If buffer is full, overwrites the
  // oldest entry.
  void insertEntries(const T& entry) {
    std::lock_guard<std::mutex> lock(alloc_trace_lock_);
    if (alloc_trace_->size() < alloc_trace_max_entries_) {
      // Buffer not yet full, simply append
      alloc_trace_->emplace_back(entry);
    } else {
      // Buffer full, overwrite the oldest entry
      (*alloc_trace_)[alloc_trace_next_++] = entry;
      if (alloc_trace_next_ == alloc_trace_max_entries_) {
        alloc_trace_next_ = 0;
      }
    }
  }

  // Retrieves all entries in insertion order (oldest to newest).
  void getEntries(std::vector<T>& result) {
    std::lock_guard<std::mutex> lock(alloc_trace_lock_);
    result.reserve(alloc_trace_->size());
    result.insert(
        result.end(),
        alloc_trace_->begin() +
            static_cast<typename std::vector<T>::difference_type>(
                alloc_trace_next_),
        alloc_trace_->end());
    result.insert(
        result.end(),
        alloc_trace_->begin(),
        alloc_trace_->begin() +
            static_cast<typename std::vector<T>::difference_type>(
                alloc_trace_next_));
  }

  void clear() {
    std::lock_guard<std::mutex> lock(alloc_trace_lock_);
    alloc_trace_next_ = 0;
    alloc_trace_->clear();
  }

 private:
  // maximum capacity of the ring buffer
  size_t alloc_trace_max_entries_ = 1;

  // Both alloc_trace_ and alloc_trace_next_ needs to be used under
  // alloc_trace_lock.
  std::mutex alloc_trace_lock_;

  // Index where next entry will be written (when buffer is full)
  size_t alloc_trace_next_ = 0;

  // pointer because we need to intentionally leak this on deallocation it can
  // hold references to Python state which will already be destroyed when we
  // are in exit handlers
  std::vector<T>* alloc_trace_;
};

// Block/Pool related management utilities

template <typename BlockT>
struct BlockComparatorSize {
  bool operator()(const BlockT* a, const BlockT* b) const {
    // Note [Block Comparator]
    // Assumes all compared blocks belong to the same device (guaranteed by the
    // block pool). Without this guarantee, stream.id() could collide across
    // devices — i.e., different streams on different devices may have the same
    // stream id.
    TORCH_INTERNAL_ASSERT_DEBUG_ONLY(a->device == b->device);
    if (a->size != b->size) {
      return a->size < b->size;
    }
    if (a->stream.id() != b->stream.id()) {
      return a->stream.id() < b->stream.id();
    }
    return reinterpret_cast<uintptr_t>(a->ptr) <
        reinterpret_cast<uintptr_t>(b->ptr);
  }
};

template <typename BlockT>
struct BlockComparatorAddress {
  bool operator()(const BlockT* a, const BlockT* b) const {
    // see Note [Block Comparator]
    TORCH_INTERNAL_ASSERT_DEBUG_ONLY(a->device == b->device);
    if (a->stream.id() != b->stream.id()) {
      return a->stream.id() < b->stream.id();
    }
    return reinterpret_cast<uintptr_t>(a->ptr) <
        reinterpret_cast<uintptr_t>(b->ptr);
  }
};

// Forward declaration
template <typename BlockT>
struct PrivatePool;

/**
 * BlockPool is a memory pool that manages reusable memory blocks of a single
 * type, such as DeviceBlock. Each instance only could contain one kind of block
 * size category (small or large).
 *
 * It is templated on BlockT, representing the type of memory block being
 * managed. The pool maintains two sets: one for currently allocated and
 * reusable blocks backed by physical memory, and another for unmapped but
 * reusable blocks managed via expandable segments.
 *
 * BlockPool also keeps track of whether it manages small or large blocks, and
 * optionally, the PrivatePool it is associated with.
 */
template <typename BlockT>
struct BlockPool {
  BlockPool(bool small, PrivatePool<BlockT>* private_pool = nullptr)
      : blocks(BlockComparatorSize<BlockT>()),
        unmapped(BlockComparatorAddress<BlockT>()),
        is_small_(small),
        owner_PrivatePool_(private_pool) {}

  // Add a Block into blocks set with updating gc counter.
  std::pair<
      typename std::set<BlockT*, BlockComparatorSize<BlockT>>::iterator,
      bool>
  insert_into_blocks(BlockT* block) {
    block->gc_count_base = get_free_blocks_call_count;
    return blocks.insert(block);
  }

  MempoolId_t owner_MempoolId() const {
    if (owner_PrivatePool_) {
      return owner_PrivatePool_->id();
    } else {
      return {0, 0};
    }
  }

  bool is_small() const {
    return is_small_;
  }

  // Returns the statistic types tracked by this BlockPool based on its size
  // category (small or large).
  StatTypes get_stat_types() const {
    StatTypes stat_types = {false};
    stat_types[static_cast<size_t>(StatType::AGGREGATE)] = true;
    stat_types[static_cast<size_t>(
        is_small_ ? StatType::SMALL_POOL : StatType::LARGE_POOL)] = true;
    return stat_types;
  }

  // Currently allocated and reusable blocks backed by physical memory. Do not
  // insert block directly into this set. Use `insert_into_blocks` instead to
  // ensure proper handling by the garbage collection mechanism.
  std::set<BlockT*, BlockComparatorSize<BlockT>> blocks{};
  // Unmapped but reusable blocks to support expandable segments.
  std::set<BlockT*, BlockComparatorAddress<BlockT>> unmapped{};

 private:
  // Indicates whether this pool manages small or large blocks.
  bool is_small_;
  // Pointer to the PrivatePool that owns this BlockPool, if any.
  PrivatePool<BlockT>* owner_PrivatePool_;
  // Counter for the number of get_free_blocks made. This is used to track gc.
  size_t get_free_blocks_call_count{0};
};

// Forward declaration
template <typename StreamT>
struct ExpandableSegment;

/**
 * DeviceBlock is typically a fundamental unit of memory used in device caching
 * allocator. It corresponds to a memory block allocated on a specific device
 * and associated with a particular stream.
 *
 * A DeviceBlock may also track which BlockPool it belongs to. This struct is
 * intended to serve as a base type or interface that can be extended by
 * specific backend implementations.
 */
template <typename StreamT>
struct DeviceBlock {
  using BlockT = DeviceBlock<StreamT>;
  using BlockPoolT = BlockPool<BlockT>;

  DeviceBlock(
      c10::DeviceIndex device,
      StreamT stream,
      size_t size,
      BlockPoolT* pool,
      void* ptr)
      : device(device),
        stream(stream),
        size(size),
        requested_size(0),
        pool(pool),
        ptr(ptr) {}

  // Constructs a DeviceBlock as a search key
  DeviceBlock(c10::DeviceIndex device, StreamT stream, size_t size)
      : device(device), stream(stream), size(size), requested_size(0) {}

  // Returns the garbage collection count since this block was created.
  size_t gc_count() const {
    TORCH_INTERNAL_ASSERT(pool);
    TORCH_INTERNAL_ASSERT(pool->get_free_blocks_call_count >= gc_count_base);
    return pool->get_free_blocks_call_count - gc_count_base;
  }

  // Checks if this block is part of a split allocation.
  bool is_split() const {
    return (prev != nullptr) || (next != nullptr);
  }

  // Inserts this block between two existing blocks with [before, this, after].
  void splice(BlockT* before, BlockT* after) {
    if (before) {
      TORCH_INTERNAL_ASSERT(before->next == after);
      before->next = this;
    }
    prev = before;
    if (after) {
      TORCH_INTERNAL_ASSERT(after->prev == before);
      after->prev = this;
    }
    next = after;
  }

  // Attempts to merge this block with an adjacent candidate block.And return
  // size of the candidate block in bytes, or 0 if merge failed.
  size_t try_merge(BlockT* candidate) {
    if (!candidate || candidate->allocated || candidate->event_count > 0 ||
        !candidate->stream_uses.empty() || this->mapped != candidate->mapped) {
      return 0;
    }

    TORCH_INTERNAL_ASSERT(
        this->is_split() && candidate->is_split(),
        "Both blocks must be part of split allocations");

    if (this->prev == candidate) { // [candidate this]
      // Merge with previous block: [candidate, this] -> [this]
      this->ptr = candidate->ptr;
      this->prev = candidate->prev;
      if (this->prev) {
        this->prev->next = this;
      }
      this->context_when_segment_allocated =
          std::move(candidate->context_when_segment_allocated);
    } else if (this->next == candidate) {
      // Merge with next block: [this, candidate] -> [this]
      this->next = candidate->next;
      if (this->next) {
        this->next->prev = this;
      }
    } else {
      TORCH_INTERNAL_ASSERT(false, "Candidate must be adjacent block");
    }
    const size_t subsumed_size = candidate->size;
    this->size += subsumed_size;
    // NOLINTNEXTLINE(clang-analyzer-deadcode.DeadStores)
    auto& pool = *this->pool;
    auto erased = candidate->mapped ? pool.blocks.erase(candidate)
                                    : pool.unmapped.erase(candidate);
    TORCH_INTERNAL_ASSERT_DEBUG_ONLY(erased == 1);
    delete candidate;

    return subsumed_size;
  }

  c10::DeviceIndex device;
  StreamT stream; // Allocation stream for this block
  ska::flat_hash_set<StreamT>
      stream_uses{}; // Streams that have used this block
  size_t size; // Actual block size (bytes)
  size_t requested_size; // Originally requested size (bytes)
  BlockPoolT* pool{nullptr}; // Owning memory pool
  void* ptr{nullptr}; // Memory address
  bool allocated{false}; // Whether block is currently in use
  // Virtual memory mapped to physical memory.
  // Always true unless part of expandable segment.
  // When false, block alignment matches segment size.
  bool mapped{true};
  BlockT* prev{nullptr}; // Previous block if split from a larger allocation
  BlockT* next{nullptr}; // Next block if split from a larger allocation
  int64_t event_count{0}; // Number of outstanding events referencing block
  size_t gc_count_base{0}; // Pool's gc count at block insertion time
  // Records the last time we handed this memory out from our cache
  std::shared_ptr<GatheredContext> context_when_allocated;
  // Only set for the first block in the segment (when prev == null).
  // This records the frame information when device allocation was called,
  std::shared_ptr<GatheredContext> context_when_segment_allocated;
  // Expandble segment this block belongs to
  ExpandableSegment<StreamT>* expandable_segment_{nullptr};
};

/**
 * PrivatePool manages BlockPool and their associated allocator. It maintains
 * separate BlockPools for small and large blocks, and tracks allocation usage
 * for lifecycle management.
 */
template <typename BlockT>
struct PrivatePool {
  using BlockPoolT = BlockPool<BlockT>;

  PrivatePool(MempoolId_t id, DeviceAllocator* allocator = nullptr)
      : id_(std::move(id)),
        allocator_(allocator),
        large_blocks(/*small=*/false, this),
        small_blocks(/*small=*/true, this) {}
  C10_DISABLE_COPY_AND_ASSIGN(PrivatePool);
  PrivatePool(PrivatePool&&) = delete;
  PrivatePool& operator=(PrivatePool&&) = delete;
  ~PrivatePool() = default;

  DeviceAllocator* allocator() const {
    return allocator_;
  }

  MempoolId_t id() const {
    return id_;
  }

  BlockPoolT large_blocks; // Large blocks pool this PrivatePool manages
  BlockPoolT small_blocks; // Small blocks pool this PrivatePool manages
  // Number of live graphs using this pool
  int64_t use_count{1};
  // Number of unfreed device allocation made for this pool. When use_count and
  // deviceMalloc_count drop to zero, we can delete this PrivatePool from
  // graph_pools.
  int64_t deviceMalloc_count{0};

 private:
  // ID of this private pool, used to identify it in the allocator.
  MempoolId_t id_;
  // Instead of maintaining private BlockPools here, I could stuff all blocks
  // (private or no) into the top-level large_blocks and small_blocks, and
  // distinguish private blocks by adding a "pool id" check above the stream
  // check in BlockComparator. BlockComparator is performance-critical though,
  // I'd rather not add more logic to it.
  DeviceAllocator* allocator_;
};

// Represents a contiguous virtual memory segment mapped for allocation.
struct SegmentRange {
  SegmentRange(void* p, size_t s) : ptr(static_cast<char*>(p)), size(s) {}
  char* ptr; // Starting address of the mapped range.
  size_t size; // Size in bytes of the mapped range.
};

// ExpandableSegment traits to map StreamT to its corresponding HandleT for
// different backends. This must be specialized for each backend's stream type.
// If the backend does not support expandable segments feature, it should define
// HandleT as void* as a placeholder.
template <typename StreamT>
struct ExpandableSegmentTraits {
  using HandleT = void*;
};

/**
 * ExpandableSegment is an abstract base class that manages a virtual memory
 * segment composed of multiple equally-sized sub-segments (e.g., 2MB or 20MB)
 * on a specific device.
 *
 * It provides mechanisms for:
 * - Reserving a large virtual memory region
 * - Mapping/unmapping physical memory into sub-ranges on demand
 * - Granting access to peer devices
 * - Tracking which parts of the segment are currently allocated
 *
 * Each segment is parameterized by a Stream type (StreamT), and uses a
 * backend-specific HandleT (defined by ExpandableSegmentTraits) to represent
 * physical memory handles.
 *
 * This class is intended to be extended by backends (e.g., CUDA, XPU, etc.) to
 * implement memory mapping and access control policies. It is useful for
 * caching allocators that want to reuse virtual address ranges efficiently,
 * grow allocations dynamically, and support multi-device access through peer
 * mappings.
 */
template <typename StreamT>
struct ExpandableSegment {
  using HandleT = typename ExpandableSegmentTraits<StreamT>::HandleT;
  using PtrT = std::unique_ptr<void, std::function<void(void*)>>;

  ExpandableSegment() = default;
  C10_DISABLE_COPY_AND_ASSIGN(ExpandableSegment);
  ExpandableSegment(ExpandableSegment&&) = delete;
  ExpandableSegment& operator=(ExpandableSegment&&) = delete;

  // Initializes the segment with the specified device, stream, segment size...
  // This function must be called only once per instance.
  virtual void init(
      c10::DeviceIndex device,
      std::optional<StreamT> stream,
      size_t segment_size,
      std::vector<c10::DeviceIndex> peers) {
    device_ = device;
    stream_ = std::move(stream);
    // 2MB for small pool, 20MB for large pool
    segment_size_ = segment_size;
    peers_ = std::move(peers);
    max_handles_ = numSegments(getReservedVirtualMemorySize(device));
    TORCH_INTERNAL_ASSERT(
        !ptr_, "ExpandableSegment::init() has already been called");
    void* ptr = nullptr;
    createVirtualMemoryAddress(&ptr);
    ptr_ = PtrT(ptr, [this](void* p) {
      if (p)
        this->releaseVirtualMemoryAddress(p);
    });
  }

  // Maps a virtual memory range to physical memory.
  virtual SegmentRange map(SegmentRange range) {
    auto begin = segmentLeft(range.ptr);
    auto end = segmentRight(range.ptr + range.size);
    TORCH_INTERNAL_ASSERT(ptr() + begin * segment_size_ == range.ptr);
    if (begin == end) {
      return rangeFromHandles(begin, end);
    }
    mapHandles(begin, end);
    setAccess(device_, begin, end);
    for (auto p : peers_) {
      setAccess(p, begin, end);
    }
    return rangeFromHandles(begin, end);
  }

  // Unmap a virtual memory range from physical memory.
  virtual SegmentRange unmap(SegmentRange range) {
    auto begin = segmentRight(range.ptr);
    auto end = segmentLeft(range.ptr + range.size);
    if (begin >= end) {
      return SegmentRange{range.ptr, 0};
    }
    unmapHandles(begin, end);
    return rangeFromHandles(begin, end);
  }

  // Returns the base pointer of the virtual memory segment.
  char* ptr() const {
    // NOLINTNEXTLINE(performance-no-int-to-ptr)
    return reinterpret_cast<char*>(ptr_.get());
  }

  // Returns the total size of the virtual memory segment.
  size_t size() const {
    return max_handles_ * segment_size_;
  }

  // Registers a new peer device and updates access permissions.
  virtual void addPeer(c10::DeviceIndex device) {
    peers_.push_back(device);
    forEachAllocatedRange(
        [&](size_t begin, size_t end) { setAccess(device, begin, end); });
  }

  virtual ~ExpandableSegment() {
    forEachAllocatedRange(
        [&](size_t begin, size_t end) { unmapHandles(begin, end); });
  }

 protected:
  // Runtime-related methods that must be implemented by derived classes.

  // Returns the reserved virtual memory size for this segment, which may be
  // larger than the total size if the segment is expandable.
  virtual size_t getReservedVirtualMemorySize(c10::DeviceIndex device) = 0;

  // Create virtual memory address for this segment for the reserved size.
  virtual void createVirtualMemoryAddress(void** ptr) = 0;

  // Release the virtual memory address associated with the segment.
  virtual void releaseVirtualMemoryAddress(void* ptr) = 0;

  // Maps the physical memory handles in the range [begin, end) to the segment.
  virtual void mapHandles(size_t begin, size_t end) = 0;

  // Unmaps the physical memory handles in the range [begin, end) from the
  // segment.
  virtual void unmapHandles(size_t begin, size_t end) = 0;

  // Sets access permissions for the specified device on the segment range
  // [begin, end).
  virtual void setAccess(c10::DeviceIndex device, size_t begin, size_t end) = 0;

  // Internal methods for segment calculations and iteration

  // Returns the number of full segments required to cover `size` bytes.
  // Rounds up to ensure partial segments are counted.
  size_t numSegments(size_t size) const {
    return (size + segment_size_ - 1) / segment_size_;
  }

  // Returns the index of the segment that contains the pointer `p`,
  // relative to the base pointer `ptr_`. This is the *inclusive* lower bound
  // of the segment that includes `p`.
  size_t segmentLeft(char* p) const {
    size_t offset = p - ptr();
    return offset / segment_size_;
  }

  // Returns the index of the segment just *past* the one containing pointer
  // `p`, relative to the base pointer `ptr_`. This is the *exclusive* upper
  // bound, useful for [begin, end) style ranges.
  // If `p` lies exactly on a segment boundary, this is equal to segmentLeft(p).
  // Otherwise, it rounds up and returns segmentLeft(p) + 1.
  size_t segmentRight(char* p) const {
    size_t offset = p - ptr();
    return numSegments(offset);
  }

  // Constructs a SegmentRange starting at [start, end) indices.
  SegmentRange rangeFromHandles(size_t begin, size_t end) {
    return SegmentRange(
        ptr() + segment_size_ * begin, segment_size_ * (end - begin));
  }

  // Iterates over all contiguous ranges of allocated segments in `handles_`,
  // and invokes the provided function `fn(start, end)` for each range.
  // Each range is defined as a half-open interval [start, end).
  void forEachAllocatedRange(const std::function<void(size_t, size_t)>& fn) {
    size_t start = 0;
    for (auto i : c10::irange(handles_.size())) {
      if (handles_.at(i) && (i == 0 || !handles_.at(i - 1))) {
        start = i;
      }
      if (handles_.at(i) && (i + 1 == handles_.size() || !handles_.at(i + 1))) {
        fn(start, i + 1);
      }
    }
  }

  c10::DeviceIndex device_{-1};
  std::optional<StreamT> stream_;
  // Virtual memory address used in reserveVirtualMemory.
  PtrT ptr_{nullptr};
  // Size of each segment in bytes.
  size_t segment_size_{0};
  // Maximum number of segments that can be allocated in this segment.
  size_t max_handles_{0};
  // Physical memory handles for the segments.
  std::vector<std::optional<HandleT>> handles_{};
  // Peer devices on which this memory should be mapped and accessible.
  std::vector<c10::DeviceIndex> peers_{};
};

// Factory function to create and initialize an ExpandableSegment instance.
template <
    typename ExpandableSegmentT,
    typename = std::enable_if_t<std::is_base_of_v<
        ExpandableSegment<typename ExpandableSegmentT::StreamT>,
        ExpandableSegmentT>>>
ExpandableSegmentT* make_expandable_segment(
    c10::DeviceIndex device,
    std::optional<typename ExpandableSegmentT::StreamT> stream,
    size_t segment_size,
    std::vector<c10::DeviceIndex> peers) {
  ExpandableSegmentT* ptr = new ExpandableSegmentT();
  TORCH_INTERNAL_ASSERT(ptr, "Failed to allocate memory for ExpandableSegment");
  ptr->init(device, std::move(stream), segment_size, std::move(peers));
  return ptr;
}

template <typename StreamT, typename BlockT = DeviceBlock<StreamT>>
struct AllocParams {
  using BlockPoolT = BlockPool<BlockT>;

  enum Status : uint8_t { Ok, OOM, Error };

  AllocParams(
      c10::DeviceIndex device,
      size_t size,
      StreamT stream,
      BlockPoolT* pool,
      size_t alloc_size)
      : search_key(device, stream, size),
        pool(pool),
        alloc_size(alloc_size),
        stat_types(pool->get_stat_types()) {}

  c10::DeviceIndex device() const {
    return search_key.device;
  }

  StreamT stream() const {
    return search_key.stream;
  }

  size_t size() const {
    return search_key.size;
  }

  BlockPoolT* pool; // Pointer to the BlockPool managing this allocation
  size_t alloc_size; // Size of the allocation in bytes
  StatTypes stat_types; // Types of statistics to track for this allocation
  BlockT* block{nullptr}; // Pointer to the allocated block, if found/created
  Status status{Status::Ok}; // Status of the allocation attempt

 private:
  BlockT search_key; // Key used to search for an existing block in the pool
};

template <
    typename StreamT,
    typename EventT,
    typename BlockT = DeviceBlock<StreamT>,
    typename ExpandableSegmentT = ExpandableSegment<StreamT>,
    typename = std::enable_if_t<
        std::is_base_of_v<ExpandableSegment<StreamT>, ExpandableSegmentT>>>
struct CachingDeviceAllocatorImpl {
  using BlockPoolT = BlockPool<BlockT>;
  using PrivatePoolT = PrivatePool<BlockT>;
  using AllocParamsT = AllocParams<StreamT, BlockT>;
  using TraceEntryT = TraceEntryBase<StreamT>;

  virtual ~CachingDeviceAllocatorImpl() = default;

  CachingDeviceAllocatorImpl(
      c10::DeviceIndex device_index,
      c10::DeviceType device_type)
      : device_index_(device_index),
        device_type_(device_type),
        large_blocks(/*small=*/false),
        small_blocks(/*small=*/true) {
    stats.max_split_size =
        static_cast<int64_t>(AcceleratorAllocatorConfig::max_split_size());
    context_recorder_.store(nullptr);
  }

<<<<<<< HEAD
  virtual BlockT* malloc(DeviceIndex device, size_t orig_size, StreamT stream) {
    // done outside the lock because we don't know what locks the recorder
    // needs to have...
    auto context = maybeGatherContext(RecordContext::STATE);

    std::unique_lock<std::recursive_mutex> lock(mutex);

    if (C10_LIKELY(captures_underway.empty())) {
      // Reclaim allocations used on multiple streams if their GPU-side uses
      // are complete.
      //
      // NOTE: We skip process_events if a capture might be underway because
      // process_events performs event queries which are illegal during graph
      // capture.
      //
      // Dumb simple solution: defer reclaiming these allocations until after
      // capture. Cross-stream memory use is uncommon, so the deferral's effect
      // on memory use during capture should be small.
      process_events(context);
    }

    const size_t size = get_round_size(orig_size);
    auto& pool = get_pool(size, stream);
    const size_t alloc_size = get_allocation_size(size);
    AllocParamsT params(device, size, stream, &pool, alloc_size);

    // First, try to get a block from the existing pool.
    bool block_found =
        // Search pool
        get_free_block(params)
        // Trigger callbacks and retry search
        || (trigger_free_memory_callbacks(params) && get_free_block(params));

    // Can't reuse an existing block; try to get a new one.
    if (!block_found) {
      // Do garbage collection if the flag is set.
      if (C10_UNLIKELY(
              set_fraction &&
              AcceleratorAllocatorConfig::garbage_collection_threshold() >
                  0.0)) {
        garbage_collect_cached_blocks(context);
      }

      // Attempt allocate
      // WARNING: alloc_block may release the allocator lock when calling
      // cudaMalloc. So far this function has not modified allocator state, but
      // keep in mind that any observed allocator state may change across calls
      // to alloc_block since it may release the lock.
      block_found = alloc_block(params, false, context, lock)
          // Free enough available cached blocks to satisfy alloc and retry
          // alloc.
          || (release_available_cached_blocks(params, context) &&
              alloc_block(params, false, context, lock))
          // Free all non-split cached blocks and retry alloc.
          || (C10_LIKELY(captures_underway.empty()) &&
              release_cached_blocks(context, {0, 0}) &&
              alloc_block(params, true, context, lock));
    }

    // we are about to oom, try to use existing mempools as a last resort
    if (!block_found && params.status == AllocParamsT::OOM) {
      // if already trying to use a mempool, then just oom
      bool active_pool = params.pool->owner_PrivatePool;
      if (!active_pool) {
        for (MempoolId_t mempool_id : use_on_oom_pools) {
          auto tid = std::this_thread::get_id();
          auto filter = [tid](StreamT) {
            return std::this_thread::get_id() == tid;
          };
          beginAllocateToPool(mempool_id, filter);
          auto& mempool = get_pool(size, stream);
          AllocParamsT mempool_params(
              device, size, stream, &mempool, alloc_size);
          mempool_params.stat_types = mempool.get_stat_types();
          block_found = get_free_block(mempool_params);
          endAllocateToPool(mempool_id);
          releasePool(mempool_id);
          if (block_found) {
            params = mempool_params;
            break;
          }
        }
      }
    }

    if (!block_found) {
      // For any error code other than cudaErrorMemoryAllocation,
      // alloc_block should have thrown an exception already.
      TORCH_INTERNAL_ASSERT(params.status == AllocParamsT::OOM);

      size_t device_free = 0;
      size_t device_total = 0;
      getMemoryInfo(device, device_free, device_total);
      std::string allowed_info;

      if (set_fraction) {
        allowed_info = format_size(allowed_memory_maximum) + " allowed; ";
      }

      std::string proc_info = reportProcessMemoryInfo(device);

      record_trace(
          TraceEntryT::OOM,
          device_free,
          params.size(),
          params.stream(),
          params.device(),
          params.pool->owner_MempoolId(),
          std::move(context));
      stats.num_ooms += 1;

      c10::reportOutOfMemoryToProfiler(
          static_cast<int64_t>(size),
          stats.allocated_bytes[static_cast<int64_t>(StatType::AGGREGATE)]
              .current,
          stats.reserved_bytes[static_cast<int64_t>(StatType::AGGREGATE)]
              .current,
          c10::Device(device_type_, device));

      auto allocated_bytes =
          stats.allocated_bytes[static_cast<size_t>(StatType::AGGREGATE)]
              .current;
      auto reserved_bytes =
          stats.reserved_bytes[static_cast<size_t>(StatType::AGGREGATE)]
              .current;
      auto observers_local = oom_observers_;

      size_t allocated_in_private_pools = 0;
      auto get_size_block = [](const BlockPoolT& pool) {
        size_t res = 0;
        for (const auto& block : pool.blocks) {
          res += block->size;
        }
        return res;
      };
      for (const auto& p : graph_pools) {
        allocated_in_private_pools += get_size_block(p.second->large_blocks);
        allocated_in_private_pools += get_size_block(p.second->small_blocks);
      }

      std::string private_pool_msg;

      if (allocated_in_private_pools > 0) {
        private_pool_msg = "with " + format_size(allocated_in_private_pools) +
            " allocated in private pools (e.g., CUDA Graphs), ";
      }

      // Make sure we do not have the device lock before calling our
      // observers which might need hold the GIL
      // It is safe to release at this point because will no longer
      // be reading any allocator state.

      lock.unlock();

      for (const auto& obs : observers_local) {
        obs(device,
            alloc_size,
            set_fraction ? allowed_memory_maximum : device_total,
            device_free);
      }

      // "total capacity": total global memory on GPU
      // "allowed": memory is allowed to use, which set by fraction.
      // "already allocated": memory allocated by the program using the
      //                      caching allocator
      // "free": free memory as reported by the CUDA API
      // "cached": memory held by the allocator but not used by the program
      //
      // The "allocated" amount  does not include memory allocated outside
      // of the caching allocator, such as memory allocated by other programs
      // or memory held by the driver.
      //
      // The sum of "allocated" + "free" + "cached" may be less than the
      // total capacity due to memory held by the driver and usage by other
      // programs.
      //
      // Note that at this point free_cached_blocks has already returned all
      // possible "cached" memory to the driver. The only remaining "cached"
      // memory is split from a larger block that is partially in-use.
      TORCH_CHECK_WITH(
          OutOfMemoryError,
          false,
          "Out of memory. Tried to allocate ",
          format_size(alloc_size),
          ". GPU ",
          static_cast<int>(device),
          " has a total capacity of ",
          format_size(device_total),
          " of which ",
          format_size(device_free),
          " is free. ",
          proc_info,
          allowed_info,
          "Of the allocated memory ",
          format_size(allocated_bytes + allocated_in_private_pools),
          " is allocated by PyTorch, ",
          private_pool_msg,
          "and ",
          format_size(
              reserved_bytes - allocated_bytes - allocated_in_private_pools),
          " is reserved by PyTorch but unallocated.",
          " If reserved but unallocated memory is large try setting",
          " PYTORCH_ALLOC_CONF=expandable_segments:True to avoid"
          " fragmentation.  See documentation for Memory Management "
          " (https://pytorch.org/docs/stable/notes/cuda.html#environment-variables)");
    }

    bool split_remainder = should_split(params.block, params.size());
    return alloc_found_block(
        params, orig_size, std::move(context), split_remainder);
  }

  // Returns the size of free and total memory in bytes on the device.
  virtual void getMemoryInfo(
      c10::DeviceIndex device,
      size_t& free_bytes,
      size_t& total_bytes) = 0;

  // See Note [Interaction with CUDA graph capture]

  // Called by Graph::capture_begin
  virtual void beginAllocateToPool(
      MempoolId_t mempool_id,
      std::function<bool(StreamT)> filter) {
    std::lock_guard<std::recursive_mutex> lock(mutex);
    create_or_incref_pool(mempool_id);
    for (auto it2 = captures_underway.begin(); it2 != captures_underway.end();
         ++it2) {
      TORCH_CHECK(
          it2->first != mempool_id,
          "beginAllocateToPool: already recording to mempool_id");
    }
    captures_underway.emplace_back(mempool_id, std::move(filter));
  }

  // Called by Graph::capture_end
  virtual void endAllocateToPool(MempoolId_t mempool_id) {
    std::lock_guard<std::recursive_mutex> lock(mutex);
    for (auto it = captures_underway.begin(); it != captures_underway.end();
         ++it) {
      if (it->first == mempool_id) {
        captures_underway.erase(it);
        return;
      }
    }
    TORCH_CHECK(
        false, "endAllocatePool: not currently recording to mempool_id");
  }

  // Called by Graph::reset and MemPool::~MemPool()
  virtual void releasePool(MempoolId_t mempool_id) {
    std::lock_guard<std::recursive_mutex> lock(mutex);
    // The instantiated cudaGraphExec_t has been destroyed. We can't blindly
    // delete and cudaFree the mempool its capture used, because
    //  1. other graph(s) might share the same pool
    //  2. the user might still hold references to output tensors allocated
    //  during capture.
    // To handle 1 and 2, we track the number of graphs using this particular
    // mempool. When the count reaches 0, we tell free_cached_blocks it may now
    // cudaFree blocks from this graph's pool when it discovers they're unused
    // (unsplit).
    auto pp = get_private_pool(mempool_id);
    auto uc = --(pp->use_count);
    TORCH_INTERNAL_ASSERT(uc >= 0);
    if (uc == 0) {
      // Allows free_cached_blocks to begin cudaFreeing this pool's memory,
      // and makes sure this pool wasn't somehow made freeable already.
      // NOLINTNEXTLINE(clang-analyzer-deadcode.DeadStores)
      bool inserted = graph_pools_freeable.insert({mempool_id, pp}).second;
      TORCH_INTERNAL_ASSERT(inserted);
    }
  }

 private:
=======
 protected:
>>>>>>> f25ea891
  /* Internal methods for processing runtime */

  // Deallocate a device memory pointer associated with the given block.
  virtual void deallocate_device_ptr(BlockT* block) = 0;

  // Allocate a device memory pointer of the given size and parameters.
  virtual void allocate_device_ptr(void** ptr, AllocParamsT& p) = 0;

  virtual std::string reportProcessMemoryInfo(c10::DeviceIndex device) {
    return "";
  }

  // Allocate a device memory pointer for a primitive type.
  virtual void allocPrimitive(void** ptr, AllocParamsT& p) {
    if (p.pool->owner_PrivatePool && p.pool->owner_PrivatePool->allocator()) {
      *ptr = p.pool->owner_PrivatePool->allocator()->raw_alloc(p.alloc_size);
      p.status = *ptr ? AllocParamsT::Ok : AllocParamsT::OOM;
    } else {
      // Handle p.status inside allocate_device_ptr
      allocate_device_ptr(ptr, p);
    }
  }

  // Allocate a device memory pointer with an optional lock.
  virtual void mallocMaybeCapturingWithOptionalLock(
      void** ptr,
      AllocParamsT& p,
      std::unique_lock<std::recursive_mutex>& lock) = 0;

  // Record an event on stream and return it. Note this function may be called
  // under allocator lock.
  virtual EventT record_event_for_stream(StreamT stream) = 0;

  // Queries the status of an event. Returns true if the event is complete.
  // Note this function may be called under allocator lock.
  virtual bool query_event(const EventT& event) = 0;

  // Synchronizes the given event, blocking until it completes.
  virtual void synchronize_event(const EventT& event) = 0;

  // Records events for all streams that have used the given memory block.
  // This function transfers the ownership of the block’s `stream_uses` set.
  void insert_events(BlockT* block) {
    c10::DeviceGuard device_guard(block->device);

    ska::flat_hash_set<StreamT> streams(std::move(block->stream_uses));
    TORCH_INTERNAL_ASSERT(block->stream_uses.empty());
    block->event_count += streams.size();
    for (auto& stream : streams) {
      EventT event = record_event_for_stream(stream);
      outstanding_events[stream].emplace_back(std::move(event), block);
    }
  }

  // Removes stream uses that were added to the block during graph capture.
  // And restores the block's `stream_uses` set to its state before the
  // capture.
  void remove_graph_stream_uses(BlockT* block) {
    // remove stream uses added during cudagraph capture
    // (i.e., block->stream_uses - block->cudagraph_stream_uses)
    if (C10_UNLIKELY(
            block_to_graph_stream_uses.find(block) !=
            block_to_graph_stream_uses.end())) {
      ska::flat_hash_set<StreamT> streams(std::move(block->stream_uses));
      TORCH_INTERNAL_ASSERT(block->stream_uses.empty());
      for (auto& stream : streams) {
        if (block_to_graph_stream_uses[block].find(stream) ==
            block_to_graph_stream_uses[block].end()) {
          block->stream_uses.insert(stream);
        }
      }
      block_to_graph_stream_uses.erase(block);
    }
  }

  void insert_events_deferred_until_no_capture(
      const std::shared_ptr<GatheredContext>& context) {
    if (C10_UNLIKELY(!needs_events_deferred_until_no_capture.empty())) {
      for (auto* block : needs_events_deferred_until_no_capture) {
        TORCH_INTERNAL_ASSERT(!block->stream_uses.empty());
        // only streams recorded before cudagraph will be used to insert
        // events since we know all streams recorded during cudagraph must
        // have completed (refer to Section 3.2.8.7.3.1 Cross-stream
        // Dependencies and Events in CUDA Programming Guide).
        remove_graph_stream_uses(block);
        insert_events(block);
        if (block->event_count == 0) {
          free_block(block, context);
        }
      }
      needs_events_deferred_until_no_capture.clear();
    }
  }

  // Processes all outstanding events and frees associated memory blocks when
  // safe.
  void process_events(const std::shared_ptr<GatheredContext>& context) {
    insert_events_deferred_until_no_capture(context);

    // Process outstanding cudaEvents. Events that are completed are
    // removed from the queue, and the 'event_count' for the
    // corresponding allocation is decremented. We maintain a separate
    // list of events per stream to avoid head-of-line delays if one
    // or more streams has long-running operations.

    // Iterate over different streams.
    for (auto it = outstanding_events.begin();
         it != outstanding_events.end();) {
      // Iterate over this stream's (event, block) pairs.
      while (!it->second.empty()) {
        auto& e = it->second.front();
        EventT event = std::move(e.first);
        BlockT* block = e.second;

        if (!query_event(event)) {
          // Return the ownership of the Event (unique ptr)
          e.first = std::move(event);
          break;
        }

        block->event_count--;
        if (block->event_count == 0) {
          free_block(block, context);
        }
        it->second.pop_front();
      }

      if (it->second.empty()) {
        it = outstanding_events.erase(it);
      } else {
        it++;
      }
    }
  }

  // Synchronizes all outstanding events across all streams and frees associated
  // memory blocks when safe.
  void synchronize_and_free_events(
      const std::shared_ptr<GatheredContext>& context,
      PrivatePoolT* pool = nullptr) {
    // Synchronize on outstanding events and then free associated blocks.
    stats.num_sync_all_streams++;

    // This function syncs, so capture should not be underway. Might as well
    // make sure capture-deferred end of life events get processed too.
    TORCH_INTERNAL_ASSERT(captures_underway.empty());
    insert_events_deferred_until_no_capture(context);

    for (auto it = outstanding_events.begin();
         it != outstanding_events.end();) {
      for (auto e = it->second.begin(); e != it->second.end();) {
        BlockT* block = e->second;

        // If a pool was passed, only synchronize the events
        // that are associated with the pool, otherwise move on
        if (pool && block->pool->owner_PrivatePool != pool) {
          ++e;
          continue;
        }

        EventT event = std::move(e->first);

        synchronize_event(event);

        block->event_count--;
        if (block->event_count == 0) {
          free_block(block, context);
        }
        // We are done with the event, so erase it from the deque
        e = it->second.erase(e);
      }

      // If the events deque is empty, only then erase it from the map
      if (it->second.empty()) {
        it = outstanding_events.erase(it);
      } else {
        it++;
      }
    }
  }

  /* Internal methods for managing device blocks */

  // This function assumes that global lock has been taken while calling into
  // this function. We do cudaMalloc sync call in this function which
  // can be expensive while holding the lock. Hence, we pass-in the lock to the
  // function to temporarily release the lock before cudaMalloc call and acquire
  // it back again after the call so that other threads dont get blocked.
  bool alloc_block(
      AllocParamsT& p,
      bool isRetry,
      const std::shared_ptr<GatheredContext>& ctx,
      std::unique_lock<std::recursive_mutex>& lock) {
    size_t size = p.alloc_size;
    void* ptr = nullptr;

    if (isRetry) {
      stats.num_alloc_retries += 1;
    }
#ifdef FBCODE_CAFFE2
    bool in_fbcode = true;
#else
    bool in_fbcode = false;
#endif

    bool active_pool =
        p.pool->owner_PrivatePool && p.pool->owner_PrivatePool->allocator();
    if (set_fraction &&
        total_allocated_memory + size > allowed_memory_maximum) {
      p.status = AllocParamsT::OOM;
      return false;
      // Temporarily disable checkpointing & cudagraphs internally
    } else if (
        AcceleratorAllocatorConfig::use_expandable_segments() &&
        is_expandable_segment_supported() &&
        !(in_fbcode && p.pool->owner_PrivatePool)) {
      TORCH_CHECK(
          !active_pool,
          "MemPool doesn't currently support expandable_segments.");
      p.block = try_allocate_expandable_block(
          p.device(), p.stream(), p.pool, p.size(), ctx);
      if (p.block) {
        p.status = AllocParamsT::Ok;
        if (p.pool->owner_PrivatePool) {
          // The block is for a CUDA graph's PrivatePool.
          p.pool->owner_PrivatePool->deviceMalloc_count++;
        }
      } else {
        p.status = AllocParamsT::OOM;
      }
      return bool(p.block);
    } else {
      mallocMaybeCapturingWithOptionalLock(&ptr, p, lock);
      if (p.status == AllocParamsT::OOM) {
        return false;
      }
    }

    if (p.pool->owner_PrivatePool) {
      // The block is for a CUDA graph's PrivatePool.
      p.pool->owner_PrivatePool->deviceMalloc_count++;
    }

    total_allocated_memory += size;
    p.block = new BlockT(p.device(), p.stream(), size, p.pool, (char*)ptr);
    for_each_selected_stat_type(p.stat_types, [&](size_t stat_type) {
      stats.segment[stat_type].increase(1);
      stats.reserved_bytes[stat_type].increase(size);
    });

    if (size >= AcceleratorAllocatorConfig::max_split_size())
      stats.oversize_segments.increase(1);

    auto reserved_bytes_gauge =
        STATIC_GAUGE(pytorch.CachingAllocator.reserved_bytes);
    reserved_bytes_gauge.record(
        stats.reserved_bytes[static_cast<int64_t>(StatType::AGGREGATE)]
            .current);

    // p.block came from new, not cudaMalloc. It should not be nullptr here.
    TORCH_INTERNAL_ASSERT(p.block != nullptr && p.block->ptr != nullptr);
    stats.num_device_alloc++;
    record_trace(
        TraceEntryT::SEGMENT_ALLOC,
        p.block->ptr,
        p.block->size,
        p.stream(),
        p.device(),
        p.pool->owner_MempoolId(),
        ctx);
    p.block->context_when_segment_allocated = ctx;
    return true;
  }

  BlockT* alloc_found_block(
      const AllocParamsT& params,
      size_t orig_size,
      std::shared_ptr<GatheredContext> context,
      bool split_remainder) {
    auto size = params.size();
    auto device = params.device();
    auto pool = params.pool;
    auto stream = params.stream();

    TORCH_INTERNAL_ASSERT(
        params.status == AllocParamsT::OOM && params.block != nullptr &&
        params.block->ptr != nullptr);
    BlockT* block = params.block;
    BlockT* remaining = nullptr;

    const bool already_split = block->is_split();
    if (split_remainder) {
      remaining = block;

      block = new BlockT(device, stream, size, pool, block->ptr);
      block->expandable_segment_ = remaining->expandable_segment_;
      block->prev = remaining->prev;
      if (block->prev) {
        block->prev->next = block;
      }
      block->next = remaining;

      remaining->prev = block;
      remaining->ptr = static_cast<char*>(remaining->ptr) + size;
      remaining->size -= size;
      // NOLINTNEXTLINE(clang-analyzer-deadcode.DeadStores)
      bool inserted = pool->insert_into_blocks(remaining).second;
      TORCH_INTERNAL_ASSERT_DEBUG_ONLY(inserted);

      if (already_split && !block->expandable_segment_) {
        // An already-split inactive block is being shrunk by size bytes.
        decrease_stat_array(
            stats.inactive_split_bytes, block->size, params.stat_types);
      } else if (!block->expandable_segment_) {
        // A new split inactive block is being created from a previously unsplit
        // block, size remaining->size bytes.
        for_each_selected_stat_type(params.stat_types, [&](size_t stat_type) {
          stats.inactive_split_bytes[stat_type].increase(remaining->size);
          stats.inactive_split[stat_type].increase(1);
        });
      }
    } else if (already_split && !block->expandable_segment_) {
      // An already-split block is becoming active
      for_each_selected_stat_type(params.stat_types, [&](size_t stat_type) {
        stats.inactive_split_bytes[stat_type].decrease(block->size);
        stats.inactive_split[stat_type].decrease(1);
      });
    }

    block->allocated = true;
    block->requested_size = orig_size;

    block->context_when_allocated = std::move(context);
    record_trace(
        TraceEntryT::ALLOC,
        block->ptr,
        orig_size,
        block->stream,
        block->device,
        block->pool->owner_MempoolId(),
        block->context_when_allocated);

    // NOLINTNEXTLINE(clang-analyzer-deadcode.DeadStores)
    bool inserted = active_blocks.insert(block).second;
    TORCH_INTERNAL_ASSERT_DEBUG_ONLY(inserted);

    for_each_selected_stat_type(params.stat_types, [&](size_t stat_type) {
      stats.allocation[stat_type].increase(1);
      stats.allocated_bytes[stat_type].increase(block->size);
      stats.active[stat_type].increase(1);
      stats.active_bytes[stat_type].increase(block->size);
      stats.requested_bytes[stat_type].increase(block->requested_size);
    });
    if (block->size >= AcceleratorAllocatorConfig::max_split_size())
      stats.oversize_allocations.increase(1);

    auto allocated_bytes_gauge =
        STATIC_GAUGE(pytorch.CachingAllocator.allocated_bytes);
    allocated_bytes_gauge.record(
        stats.allocated_bytes[static_cast<int64_t>(StatType::AGGREGATE)]
            .current);

    c10::reportMemoryUsageToProfiler(
        block->ptr,
        static_cast<int64_t>(block->size),
        stats.allocated_bytes[static_cast<size_t>(StatType::AGGREGATE)].current,
        stats.reserved_bytes[static_cast<size_t>(StatType::AGGREGATE)].current,
        c10::Device(device_type_, device));

    return block;
  }

  // Moves a block into a pool of cached free blocks
  void free_block(
      BlockT* block,
      const std::shared_ptr<GatheredContext>& context) {
    TORCH_INTERNAL_ASSERT(
        !block->allocated && block->event_count == 0 &&
        block->stream_uses.empty());

    record_trace(
        TraceEntryT::FREE_COMPLETED,
        block->ptr,
        block->requested_size,
        block->stream,
        block->device,
        block->pool->owner_MempoolId(),
        context ? context : block->context_when_allocated);

    block->context_when_allocated = nullptr;
    size_t original_block_size = block->size;
    size_t requested_size = block->requested_size;

    int64_t net_change_inactive_split_blocks = 0;
    int64_t net_change_inactive_split_size = 0;

    const std::array<BlockT*, 2> merge_candidates = {block->prev, block->next};
    for (BlockT* merge_candidate : merge_candidates) {
      const auto subsumed_size = block->try_merge(merge_candidate);
      if (subsumed_size > 0) {
        net_change_inactive_split_blocks -= 1;
        net_change_inactive_split_size -= static_cast<int64_t>(subsumed_size);
      }
    }

    active_blocks.erase(block);
    // Makes sure the Block* isn't already present in the pool we're freeing
    // it back into. NOLINTNEXTLINE(clang-analyzer-deadcode.DeadStores)
    bool inserted = block->pool->insert_into_blocks(block).second;
    TORCH_INTERNAL_ASSERT(inserted);

    if (block->is_split()) {
      net_change_inactive_split_blocks += 1;
      net_change_inactive_split_size += static_cast<int64_t>(block->size);
    }

    StatTypes stat_types = block->pool->get_stat_types();

    for_each_selected_stat_type(stat_types, [&](size_t stat_type) {
      // inactive_split tries to capture the idea that blocks
      // cannot be freed when requested, but fully free pages
      // of expandable blocks can always be freed.
      // The logic to track this as statistic is pretty involved,
      // so we simply just exclude expandable segments from
      // inactive_split
      if (!block->expandable_segment_) {
        if (net_change_inactive_split_blocks > 0) {
          stats.inactive_split[stat_type].increase(
              static_cast<size_t>(net_change_inactive_split_blocks));
        } else if (net_change_inactive_split_blocks < 0) {
          stats.inactive_split[stat_type].decrease(
              static_cast<size_t>(-net_change_inactive_split_blocks));
        }
        if (net_change_inactive_split_size > 0) {
          stats.inactive_split_bytes[stat_type].increase(
              static_cast<size_t>(net_change_inactive_split_size));
        } else if (net_change_inactive_split_size < 0) {
          stats.inactive_split_bytes[stat_type].decrease(
              static_cast<size_t>(-net_change_inactive_split_size));
        }
      }
      stats.active[stat_type].decrease(1);
      stats.active_bytes[stat_type].decrease(original_block_size);
      stats.requested_bytes[stat_type].decrease(requested_size);
    });
  }

  // Releases a block back to the system.
  void release_block(
      BlockT* block,
      const std::shared_ptr<GatheredContext>& context) {
    TORCH_INTERNAL_ASSERT(!block->expandable_segment_);
    stats.num_device_free++;
    record_trace(
        TraceEntryT::SEGMENT_FREE,
        block->ptr,
        block->size,
        block->stream,
        block->device,
        block->pool->owner_MempoolId(),
        context ? context : block->context_when_segment_allocated);

    auto* pool = block->pool;
    if (pool->owner_PrivatePool && pool->owner_PrivatePool->allocator()) {
      // If there is an active mempool with a given allocator,
      // we use the given allocator's delete function.
      pool->owner_PrivatePool->allocator()->raw_delete((void*)block->ptr);
    } else {
      deallocate_device_ptr(block);
    }
    total_allocated_memory -= block->size;

    if (pool->owner_PrivatePool) {
      // The cudaFreed block belonged to a CUDA graph's PrivatePool.
      TORCH_INTERNAL_ASSERT(pool->owner_PrivatePool->deviceMalloc_count > 0);
      pool->owner_PrivatePool->deviceMalloc_count--;
    }

    StatTypes stat_types = pool->get_stat_types();
    for_each_selected_stat_type(stat_types, [&](size_t stat_type) {
      stats.segment[stat_type].decrease(1);
      stats.reserved_bytes[stat_type].decrease(block->size);
    });

    auto reserved_bytes_gauge =
        STATIC_GAUGE(pytorch.CachingAllocator.reserved_bytes);
    reserved_bytes_gauge.record(
        stats.reserved_bytes[static_cast<int64_t>(StatType::AGGREGATE)]
            .current);

    if (block->size >= AcceleratorAllocatorConfig::max_split_size())
      stats.oversize_segments.decrease(1);

    auto earsed = pool->blocks.erase(block);
    TORCH_INTERNAL_ASSERT_DEBUG_ONLY(earsed == 1);
    delete block;
  }

  void release_blocks(
      BlockPoolT& pool,
      const std::shared_ptr<GatheredContext>& context) {
    std::vector<BlockT*> to_unmap;
    // Frees all non-split blocks
    auto it = pool.blocks.begin();
    while (it != pool.blocks.end()) {
      BlockT* block = *it;
      ++it;
      if (block->expandable_segment_) {
        // unmapping will mutate the free pool
        // so just gather what needs to be freed
        // to avoid invalidating the iterator
        to_unmap.push_back(block);
      } else if (!block->prev && !block->next) {
        release_block(block, context);
      }
    }
    for (BlockT* block : to_unmap) {
      unmap_block(block, context);
      if (!block->prev && !block->next) {
        release_expandable_segment(block);
      }
    }
  }

  bool release_cached_blocks(
      const std::shared_ptr<GatheredContext>& context,
      MempoolId_t mempool_id) {
    if (mempool_id.first == 0 && mempool_id.second == 0 &&
        captures_underway.empty()) {
      // If there is no active mempool, we work on releasing *all* blocks.

      // First ensure that all blocks that can't currently be allocated due to
      // outstanding events are returned to the pool.
      synchronize_and_free_events(context);

      // Free all non-split cached blocks to system allocator
      release_blocks(large_blocks, context);
      release_blocks(small_blocks, context);
    }

    for (auto it = graph_pools_freeable.begin();
         it != graph_pools_freeable.end();) {
      // If mempool_id == (0,0), release all cached blocks from both the default
      // and private pools (global cleanup). Otherwise, release only the cached
      // blocks in the private pool associated with the given mempool_id.
      if (mempool_id.first != 0 || mempool_id.second != 0) {
        if (it->first == mempool_id) {
          // If there is an active mempool, we sync only the events
          // associated with the pool
          synchronize_and_free_events(context, it->second);
        } else {
          // otherwise we move on
          ++it;
          continue;
        }
      }

      TORCH_INTERNAL_ASSERT(it->second->use_count == 0);
      release_blocks(it->second->small_blocks, context);
      release_blocks(it->second->large_blocks, context);
      if (it->second->deviceMalloc_count == 0) {
        auto erased = graph_pools.erase(it->first);
        TORCH_INTERNAL_ASSERT(erased == 1);
        it = graph_pools_freeable.erase(it);
      } else {
        ++it;
      }
    }

    return true;
  }

  // Release one or more oversize blocks to the system allocator. But only
  // enough to satisfy the target size.
  bool release_available_cached_blocks(
      const AllocParamsT& p,
      const std::shared_ptr<GatheredContext>& context) {
    if (AcceleratorAllocatorConfig::max_split_size() ==
        std::numeric_limits<size_t>::max())
      return false;

    BlockPoolT& pool = *p.pool;
    BlockT key(p.device(), p.stream(), p.size());
    if (key.size < AcceleratorAllocatorConfig::max_split_size())
      key.size = AcceleratorAllocatorConfig::max_split_size();

    auto it = pool.blocks.lower_bound(&key);
    if (it == pool.blocks.end() || (*it)->stream != p.stream() ||
        (*it)->expandable_segment_) {
      // No single block is large enough; free multiple oversize blocks,
      // starting with the largest
      if (it == pool.blocks.begin())
        return false;

      size_t totalReleased = 0;
      --it; // Back up one item. Now on the largest block for the correct stream

      while ((totalReleased < key.size) &&
             ((*it)->size >= AcceleratorAllocatorConfig::max_split_size()) &&
             ((*it)->stream == p.stream())) {
        auto cur = it;
        bool is_first = cur == pool.blocks.begin();
        if (!is_first) {
          --it;
        }

        if (!(*cur)->expandable_segment_) {
          release_block(*cur, context);
          totalReleased += (*cur)->size;
        }

        if (is_first) {
          break;
        }
      }

      if (totalReleased < key.size)
        return false;

    } else {
      release_block(*it, context);
    }

    return true;
  }

  // Attempts to find a free block in the pool that matches the search key.
  bool get_free_block(AllocParamsT& p) {
    BlockPoolT& pool = *p.pool;

    if (C10_UNLIKELY(
            set_fraction &&
            AcceleratorAllocatorConfig::garbage_collection_threshold() > 0.0)) {
      // Track block reuse interval only when garbage collection is enabled.
      ++pool.get_free_blocks_call_count;
    }
    auto it = pool.blocks.lower_bound(&p.search_key);
    if (it == pool.blocks.end() || (*it)->stream != p.stream())
      return false;

    if ((*it)->expandable_segment_) {
      if (AcceleratorAllocatorConfig::use_expandable_segments() &&
          is_expandable_segment_supported()) {
        // if we are allocated to the part of the block that is expandable
        // for the purposes of "best fit" we consider its size to be the size it
        // can expand to, not the size it currently is. This means that we
        // sometimes have to search for blocks with bigger 'size' before
        // choosing this segment.
        auto expandable_size = [](BlockT* b) {
          // b->next may belong to pool.unmapped (reserved but not mapped)
          return b->size + (b->next && !b->next->mapped ? b->next->size : 0);
        };
        auto next = it;
        next++;
        while ((*it)->expandable_segment_ && next != pool.blocks.end() &&
               (*next)->stream == p.stream() &&
               expandable_size(*next) < expandable_size(*it)) {
          it = next++;
        }
      } else {
        // Rarely expandable segments has been turned off after we have
        // already allocated some blocks as expandable. For instance,
        // since we cannot share expandable memory via IPC, someone might
        // temporarily disable it. In this case we need to honor this request
        // by only finding non-expandable blocks
        do {
          it++;
        } while (it != pool.blocks.end() && (*it)->expandable_segment_ &&
                 (*it)->stream == p.stream());
        if (it == pool.blocks.end() || (*it)->stream != p.stream()) {
          return false;
        }
      }
    }

    // Do not return an oversized block for a large request
    if ((p.size() < AcceleratorAllocatorConfig::max_split_size()) &&
        ((*it)->size >= AcceleratorAllocatorConfig::max_split_size()))
      return false;

    // Allow oversized block size to be rounded up but within a limit
    if ((p.size() >= AcceleratorAllocatorConfig::max_split_size()) &&
        ((*it)->size >=
         p.size() + AcceleratorAllocatorConfig::max_non_split_rounding_size()))
      return false;

    p.block = *it;
    pool.blocks.erase(it);
    return true;
  }

  // Returns the BlockPool (large or small, default or private) for the given
  // size and stream.
  BlockPoolT& get_pool(size_t size, StreamT stream) {
    // captures_underway is a conservative guess that the current stream may
    // be capturing. It's only non-empty if some thread has begun and not yet
    // ended a capture, so it's usually 0, and we can short-circuit
    // cudaStreamCaptureStatus (which does a TLS lookup).
    if (C10_UNLIKELY(!captures_underway.empty())) {
      for (auto& entry : captures_underway) {
        if (entry.second(stream)) {
          auto it1 = graph_pools.find(entry.first);
          TORCH_INTERNAL_ASSERT(it1 != graph_pools.end());
          return (size <= kSmallSize) ? it1->second->small_blocks
                                      : it1->second->large_blocks;
        }
      }
    }
    // Graph mode isn't underway, so we can use the default pools.
    return (size <= kSmallSize) ? small_blocks : large_blocks;
  }

  void garbage_collect_cached_blocks(
      const std::shared_ptr<GatheredContext>& context) {
    // Free unused cached blocks to reclaim GPU memory.
    // Unlike release_cached_blocks(), this does not enforce synchronization and
    // therefore should be of less overheads.

    size_t gc_threshold = static_cast<size_t>(
        AcceleratorAllocatorConfig::garbage_collection_threshold() *
        static_cast<double>(allowed_memory_maximum));
    // No need to trigger GC yet
    if (total_allocated_memory <= gc_threshold) {
      return;
    }
    const auto target_size = total_allocated_memory - gc_threshold;
    size_t gc_reclaimed = 0;

    // Calculate the total age of the free-able blocks. We'll use it later to
    // get "avg age" threshold.
    size_t total_age = 0;
    int64_t freeable_block_count = 0;
    for (auto& b : large_blocks.blocks) {
      if (!b->is_split()) {
        total_age += b->gc_count();
        ++freeable_block_count;
      }
    }
    // No free-able blocks?
    if (freeable_block_count == 0) {
      return;
    }

    // Repeat GC until we reach reclaim > target size.
    bool block_freed = true;
    while (gc_reclaimed < target_size && block_freed == true &&
           freeable_block_count > 0) {
      // Free blocks exceeding this age threshold first.
      double age_threshold = static_cast<double>(total_age) /
          static_cast<double>(freeable_block_count);
      // Stop iteration if we can no longer free a block.
      block_freed = false;

      // Free blocks of > avg age. Don't stop upon reaching the target_size,
      // we don't want this GC to be triggered frequently.
      auto it = large_blocks.blocks.begin();
      while (it != large_blocks.blocks.end()) {
        BlockT* block = *it;
        ++it;
        if (!block->is_split() && !block->expandable_segment_ &&
            static_cast<double>(block->gc_count()) >= age_threshold) {
          block_freed = true;
          gc_reclaimed += block->size;
          total_age -= block->gc_count(); // Decrement the age
          freeable_block_count--; // One less block that can be freed
          release_block(block, context);
        }
      }
    }
  }

  bool should_split(const BlockT* block, size_t size) {
    size_t remaining = block->size - size;
    if (block->pool->is_small ||
        (AcceleratorAllocatorConfig::use_expandable_segments() &&
         is_expandable_segment_supported())) {
      return remaining >= kMinBlockSize;
    } else {
      return (size < AcceleratorAllocatorConfig::max_split_size()) &&
          (remaining > kSmallSize);
    }
  }

  /* Internal methods for managing expandable segments */

  virtual bool is_expandable_segment_supported() const {
    return false;
  }

  void release_expandable_segment(BlockT* block) {
    TORCH_INTERNAL_ASSERT(
        block->size == block->expandable_segment_->size(),
        "block disagrees with segment");
    TORCH_INTERNAL_ASSERT(!block->mapped);
    auto it = std::find(
        expandable_segments_.begin(),
        expandable_segments_.end(),
        block->expandable_segment_);
    TORCH_INTERNAL_ASSERT(it != expandable_segments_.end());
    expandable_segments_.erase(it);
    block->pool->unmapped.erase(block);
    delete block->expandable_segment_;
    delete block;
  }

  // Returns the smallest possible address in any segment
  // where there is enough free address space to fit size
  // may be composed of free and unmapped segments
  BlockT* find_expandable_block(
      c10::DeviceIndex device,
      StreamT stream,
      BlockPoolT* pool,
      size_t size) {
    BlockT key(device, stream, 0);

    auto allocatable = [](BlockT* b) {
      return b && !b->allocated && b->event_count == 0 &&
          b->stream_uses.empty();
    };
    auto has_available_address_space = [&](BlockT* b) {
      size_t bytes = 0;
      while (bytes < size && allocatable(b)) {
        bytes += b->size;
        b = b->next;
      }
      return bytes >= size;
    };

    for (auto it = pool->unmapped.lower_bound(&key);
         it != pool->unmapped.end() && (*it)->stream == stream;
         ++it) {
      BlockT* c = *it;
      // we found the lowest address of an unmapped segment
      // but there might be a free segment we can also use
      // right before it
      if (allocatable(c->prev)) {
        // The preceding segment block may be a free and mapped block in
        // BlockPool.blocks and its size could be smaller than requested,
        // but it may be expandable.
        c = c->prev;
      }
      if (has_available_address_space(c)) {
        // The block c's size may be smaller than requested size, but it is
        // expandable.
        return c;
      }
    }

    auto segment_size = pool->is_small ? kSmallBuffer : kLargeBuffer;
    expandable_segments_.emplace_back(
        make_expandable_segment<ExpandableSegmentT>(
            device, stream, segment_size, devices_with_peer_access_));

    ExpandableSegmentT* es = expandable_segments_.back();
    BlockT* candidate = new BlockT(device, stream, es->size(), pool, es->ptr());
    candidate->mapped = false;
    candidate->expandable_segment_ = es;
    pool->unmapped.insert(candidate);
    return candidate;
  }

  BlockT* try_allocate_expandable_block(
      c10::DeviceIndex device,
      StreamT stream,
      BlockPoolT* pool,
      size_t size,
      const std::shared_ptr<GatheredContext>& ctx) {
    BlockT* candidate = find_expandable_block(device, stream, pool, size);
    // Candidate is now a list free/unmapped blocks with at least size room:
    // unmapped -> null
    // unmapped -> free -> *
    // free -> unmapped -> *

    if (!candidate->mapped &&
        !map_block(candidate, std::min(candidate->size, size), ctx)) {
      return nullptr;
    }
    TORCH_INTERNAL_ASSERT(candidate->mapped);

    while (candidate->size < size) {
      // invariant: free -> unmapped -> *
      // map_block will map some of unmapped and merge with free
      auto remaining = size - candidate->size;
      auto new_candidate = candidate->next;
      if (!map_block(
              new_candidate, std::min(remaining, candidate->next->size), ctx)) {
        return nullptr;
      }
      candidate = new_candidate;
    }
    pool->blocks.erase(candidate);
    return candidate;
  }

  // Map the block, split off any unused portion if necessary, then attempt to
  // merge the resulting block with its adjacent previous and next blocks.
  bool map_block(
      BlockT* to_map,
      size_t size,
      const std::shared_ptr<GatheredContext>& ctx) {
    TORCH_INTERNAL_ASSERT(!to_map->mapped && size <= to_map->size);
    TORCH_INTERNAL_ASSERT(
        !to_map->context_when_allocated); // unmapped blocks should not keep
                                          // history
    auto mapped_range =
        to_map->expandable_segment_->map(SegmentRange{to_map->ptr, size});
    // failed to map the memory
    if (mapped_range.size == 0) {
      return false;
    }
    TORCH_INTERNAL_ASSERT(
        mapped_range.ptr == to_map->ptr && mapped_range.size >= size);

    BlockPoolT& pool = *to_map->pool;
    pool.unmapped.erase(to_map);
    to_map->mapped = true;

    if (mapped_range.size < to_map->size) {
      // to_map -> remaining -> to_map->next(?)
      BlockT* remaining = new BlockT(
          to_map->device,
          to_map->stream,
          to_map->size - mapped_range.size,
          &pool,
          static_cast<char*>(to_map->ptr) + mapped_range.size);
      remaining->mapped = false;
      remaining->expandable_segment_ = to_map->expandable_segment_;
      remaining->splice(to_map, to_map->next);
      pool.unmapped.insert(remaining);
      to_map->size = mapped_range.size;
    }

    to_map->try_merge(to_map->prev);
    to_map->try_merge(to_map->next);
    pool.insert_into_blocks(to_map);

    // update statistics
    total_allocated_memory += mapped_range.size;
    StatTypes stat_types = to_map->pool->get_stat_types();
    for_each_selected_stat_type(stat_types, [&](size_t stat_type) {
      stats.reserved_bytes[stat_type].increase(mapped_range.size);
    });

    auto reserved_bytes_gauge =
        STATIC_GAUGE(pytorch.CachingAllocator.reserved_bytes);
    reserved_bytes_gauge.record(
        stats.reserved_bytes[static_cast<int64_t>(StatType::AGGREGATE)]
            .current);

    stats.num_device_alloc++;
    record_trace(
        TraceEntryT::SEGMENT_MAP,
        mapped_range.ptr,
        mapped_range.size,
        to_map->stream,
        to_map->device,
        to_map->pool->owner_MempoolId(),
        ctx);
    if (!to_map->prev && !to_map->context_when_segment_allocated) {
      to_map->context_when_segment_allocated = ctx;
    }

    return true;
  }

  void unmap_block(
      BlockT* block,
      const std::shared_ptr<GatheredContext>& context) {
    auto unmapped = block->expandable_segment_->unmap(
        SegmentRange{block->ptr, block->size});
    if (unmapped.size == 0) {
      return;
    }
    block->pool->blocks.erase(block);

    ptrdiff_t before_size = unmapped.ptr - static_cast<char*>(block->ptr);
    if (before_size > 0) {
      // prev? -> before_free -> block
      BlockT* before_free = new BlockT(
          block->device, block->stream, before_size, block->pool, block->ptr);
      before_free->expandable_segment_ = block->expandable_segment_;
      before_free->splice(block->prev, block);
      block->pool->insert_into_blocks(before_free);
    }

    auto after_size = block->size - (before_size + unmapped.size);
    if (after_size > 0) {
      // block -> after_free -> next?
      BlockT* after_free = new BlockT(
          block->device,
          block->stream,
          after_size,
          block->pool,
          static_cast<char*>(unmapped.ptr) + unmapped.size);
      after_free->expandable_segment_ = block->expandable_segment_;
      after_free->splice(block, block->next);
      block->pool->insert_into_blocks(after_free);
    }

    block->ptr = unmapped.ptr;
    block->size = unmapped.size;
    block->mapped = false;

    block->try_merge(block, block->prev);
    block->try_merge(block, block->next);
    block->pool->unmapped.insert(block);

    // update statistics
    total_allocated_memory -= unmapped.size;
    StatTypes stat_types = block->pool->get_stat_types();
    for_each_selected_stat_type(stat_types, [&](size_t stat_type) {
      stats.reserved_bytes[stat_type].decrease(unmapped.size);
    });

    auto reserved_bytes_gauge =
        STATIC_GAUGE(pytorch.CachingAllocator.reserved_bytes);
    reserved_bytes_gauge.record(
        stats.reserved_bytes[static_cast<int64_t>(StatType::AGGREGATE)]
            .current);

    if (block->pool->owner_PrivatePool) {
      // The cudaFreed block belonged to a CUDA graph's PrivatePool.
      TORCH_INTERNAL_ASSERT(
          block->pool->owner_PrivatePool->deviceMalloc_count > 0);
      block->pool->owner_PrivatePool->deviceMalloc_count--;
    }

    stats.num_device_free++;
    record_trace(
        TraceEntryT::SEGMENT_UNMAP,
        unmapped.ptr,
        unmapped.size,
        block->stream,
        block->device,
        block->pool->owner_MempoolId(),
        context ? context : block->context_when_segment_allocated);
  }

  /* Internal methods for private pool for Graph feature */

  void create_or_incref_pool(
      MempoolId_t mempool_id,
      DeviceAllocator* allocator = nullptr) {
    auto it = graph_pools.find(mempool_id);
    if (it == graph_pools.end()) {
      // mempool_id does not reference an existing pool.
      // Make a new pool for CUDAGraph capture or torch.cuda.use_mem_pool
      // usage. use_count is initially 1, which means the pool is
      // being used since somebody called createOrIncrefPool.
      graph_pools.emplace(
          mempool_id, std::make_unique<PrivatePoolT>(mempool_id, allocator));
    } else {
      // mempool_id references an existing pool, which the current CUDAGraph
      // capture or torch.cuda.use_mem_pool will
      // share. Check this pool is live (at least one other capture already
      // references it). Increment it to establish the usage.
      TORCH_INTERNAL_ASSERT(it->second->use_count > 0);
      TORCH_INTERNAL_ASSERT(allocator == nullptr);
      it->second->use_count++;
    }
  }

  PrivatePoolT* get_private_pool(MempoolId_t mempool_id) {
    auto it = graph_pools.find(mempool_id);
    TORCH_INTERNAL_ASSERT(it != graph_pools.end());
    return it->second.get();
  }

  /* Internal methods for utils: tracing, stats, gc... */

  // Must be called outside of `mutex` or deadlocks are possible with Python
  std::shared_ptr<GatheredContext> maybeGatherContext(RecordContext level) {
    if (record_context_ < level) {
      return nullptr;
    }
    return context_recorder_.load()();
  }

  virtual void record_trace(
      typename TraceEntryT::Action action,
      size_t addr,
      size_t size,
      c10::Stream stream,
      c10::DeviceIndex device,
      MempoolId_t mempool_id,
      std::shared_ptr<GatheredContext> context) {
    if (!record_history && trace_trackers_.empty())
      return;
    std::string compile_string = "N/A";
    if (!compile_context.empty()) {
      compile_string = compile_context.top();
    }
    auto te = TraceEntryT(
        action,
        device,
        addr,
        size,
        stream,
        mempool_id,
        getApproximateTime(),
        record_context_ >= RecordContext::ALLOC ? std::move(context) : nullptr,
        compile_string);

    // Callbacks should not include any Pytorch call
    for (const auto& cb : trace_trackers_) {
      cb(te);
    }

    if (record_history) {
      alloc_buffer.insertEntries(te);
    }
  }

  bool trigger_free_memory_callbacks(AllocParamsT& p) {
    bool freed_memory = false;
    for (const auto& name : FreeMemoryCallbacksRegistry()->Keys()) {
      freed_memory |= FreeMemoryCallbacksRegistry()->Create(name)->Execute();
    }
    return freed_memory;
  }

  /* Internal members */

  c10::DeviceIndex device_index_;

  c10::DeviceType device_type_;

  // lock around all operations
  mutable std::recursive_mutex mutex;

  // unallocated cached blocks larger than 1 MB
  BlockPoolT large_blocks;

  // unallocated cached blocks 1 MB or smaller
  BlockPoolT small_blocks;

  // Allocated or in use by a stream. Holds all active allocations, whether
  // they came from graph_pools or one of the BlockPools above.
  ska::flat_hash_set<BlockT*> active_blocks;

  // Outstanding events that are waiting for the used streams to complete.
  ska::flat_hash_map<StreamT, std::deque<std::pair<EventT, BlockT*>>>
      outstanding_events;

  bool set_fraction = false; // Whether to set the fraction feature.

  size_t total_allocated_memory = 0; // Records total allocated memory

  size_t allowed_memory_maximum = 0; // Equals to (total memory * fraction)

  DeviceStats stats; // device statistics

  bool record_history = false;

  std::atomic<CreateContextFnPtr> context_recorder_{nullptr};

  RecordContext record_context_ = RecordContext::NEVER;

  // Trace buffer for recording AllocatorTraceTracker for call back.
  std::vector<std::function<void(const TraceEntryT&)>> trace_trackers_;

  // Thread local compile context for each device
  static thread_local std::stack<std::string> compile_context;

  // Ring buffer for memory snapshot TraceEntry's
  RingBuffer<TraceEntryT> alloc_buffer;

  // Tracks which pools we can use as a last resort before ooming
  ska::flat_hash_set<MempoolId_t, MempoolIdHash> use_on_oom_pools;

  // XXX - maybe we should generalize and have multiple events
  std::vector<OutOfMemoryObserver> oom_observers_;

  // Tracks if we are diverting some allocations to a specific pool. Most of
  // the time it's empty, in which case malloc can avoid calling query
  // streams' capture state API such as `cudaStreamGetCaptureInfo` in the hot
  // path.
  std::vector<std::pair<MempoolId_t, std::function<bool(StreamT)>>>
      captures_underway;

  // All live expandable segments
  std::vector<ExpandableSegmentT*> expandable_segments_;
  std::vector<c10::DeviceIndex> devices_with_peer_access_;

  // Members specific to Graph mode capture.

  // Private pools for Graph feature
  ska::flat_hash_map<MempoolId_t, std::unique_ptr<PrivatePoolT>, MempoolIdHash>
      graph_pools;

  // Pools no longer referenced by any graph. Their BlockPools are eligible for
  // free_blocks. Can't be a vector or deque because we might erase entries in
  // any order. Could be an std::list, but we don't care much, access and
  // insert/erase are rare.
  ska::flat_hash_map<MempoolId_t, PrivatePoolT*, MempoolIdHash>
      graph_pools_freeable;

  // Holds free blocks whose event insertion is deferred until capture
  // finished.
  std::vector<BlockT*> needs_events_deferred_until_no_capture;

  // Mapping from block to a stream set, containing streams on which the block
  // was used while graph feature capturing
  std::unordered_map<BlockT*, ska::flat_hash_set<StreamT>>
      block_to_graph_stream_uses;
};

} // namespace c10::CachingDeviceAllocator<|MERGE_RESOLUTION|>--- conflicted
+++ resolved
@@ -901,7 +901,6 @@
     context_recorder_.store(nullptr);
   }
 
-<<<<<<< HEAD
   virtual BlockT* malloc(DeviceIndex device, size_t orig_size, StreamT stream) {
     // done outside the lock because we don't know what locks the recorder
     // needs to have...
@@ -1175,10 +1174,7 @@
     }
   }
 
- private:
-=======
  protected:
->>>>>>> f25ea891
   /* Internal methods for processing runtime */
 
   // Deallocate a device memory pointer associated with the given block.
