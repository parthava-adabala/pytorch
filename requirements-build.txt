<<<<<<< HEAD
# Build System requirements
setuptools>=77.0.0
=======
# Build System requirements (see also: pyproject.toml)
setuptools>=77.0.0,<80.0  # setuptools develop deprecated on 80.0
>>>>>>> 3c3c2d7f
cmake>=3.27
ninja
numpy
packaging>=24.2
pyyaml
requests
six  # dependency chain: NNPACK -> PeachPy -> six
typing-extensions>=4.10.0<|MERGE_RESOLUTION|>--- conflicted
+++ resolved
@@ -1,10 +1,5 @@
-<<<<<<< HEAD
-# Build System requirements
+# Build System requirements (see also: pyproject.toml)
 setuptools>=77.0.0
-=======
-# Build System requirements (see also: pyproject.toml)
-setuptools>=77.0.0,<80.0  # setuptools develop deprecated on 80.0
->>>>>>> 3c3c2d7f
 cmake>=3.27
 ninja
 numpy
