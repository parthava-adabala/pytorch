--- conflicted
+++ resolved
@@ -6,6 +6,7 @@
 #include <c10/core/thread_pool.h>
 #include <c10/util/flat_hash_map.h>
 #include <c10/util/llvmMathExtras.h>
+#include <iostream>
 #include <optional>
 
 #include <deque>
@@ -91,17 +92,15 @@
 
 // Struct containing memory allocator summary statistics for host.
 struct TORCH_API HostStats {
-  // COUNT: allocations requested by client code. Note that active
-  // count can be extracted by looking at current allocations
-  Stat allocation;
-  // COUNT: number of allocated segments from host memory allocation.
-  Stat segment;
-
-  // SUM: bytes allocated by this memory alocator. Note that active bytes
-  // can be extracted by looking at current bytes allocated
+  // COUNT: total allocations (active)
+  Stat active_requests;
+  // SUM: bytes allocated/reserved by this memory alocator. (active)
+  Stat active_bytes;
+  // COUNT: total allocations (active + free)
+  Stat allocations;
+  // SUM: bytes allocated/reserved by this memory alocator. This accounts
+  // for both free and in-use blocks.
   Stat allocated_bytes;
-  // SUM: bytes reserved by this memory allocator (both free and used)
-  Stat reserved_bytes;
 
   // SUM: time spent in cudaHostAlloc/cudaHostRegister in microseconds
   DurationStat host_alloc_time;
@@ -115,6 +114,9 @@
 
   // COUNT: number of times cudaHostFree/cudaHostUnregister was called.
   int64_t num_host_free = 0; // This is derived from segment or timing
+
+  // Count of cudaHostAlloc/cudaHostRegister per bucket
+  std::vector<int64_t> bucket_allocation = std::vector<int64_t>(MAX_SIZE_INDEX);
 };
 
 // Struct containing memory allocator summary statistics for host, as they
@@ -122,17 +124,22 @@
 // avoid locking the allocator while collecting stats.
 struct alignas(64) HostStatsStaged {
   std::mutex timing_mutex_;
-  // COUNT: allocations requested by client code resulting in a new segment/block allocation
+  // COUNT: total allocations (active + free)
   // LOCK: access to this stat is protected by the allocator's blocks_mutex_
-  Stat allocation;
-  // SUM: bytes within active memory blocks, including blocks that are
-  // currently in the free list.
-  // LOCK: access to this stat is protected by the allocator's blocks_mutex_
+  Stat allocations;
+  // SUM: bytes allocated/reserved by this memory alocator. This accounts
+  // for both free and in-use blocks.
   Stat allocated_bytes;
-  // COUNT: number of allocations per bucket
+  // COUNT: number of allocations per bucket (active)
+  // LOCK: access to this stat is protected by the per bucket free_list_[index].mutex_
+  std::vector<Stat> active_bucket_stats = std::vector<Stat>(MAX_SIZE_INDEX);
+  // SUM: bytes of allocation per bucket (active)
+  // LOCK: access to this stat is protected by the per bucket free_list_[index].mutex_
+  std::vector<Stat> active_bytes_bucket_stats = std::vector<Stat>(MAX_SIZE_INDEX);
+  // COUNT: number of allocations per bucket (active + free)
   // LOCK: access to this stat is protected by the per bucket free_list_[index].mutex_
   std::vector<Stat> allocation_bucket_stats = std::vector<Stat>(MAX_SIZE_INDEX);
-  // SUM: bytes of allocation per bucket
+  // SUM: bytes of allocation per bucket (active + free)
   // LOCK: access to this stat is protected by the per bucket free_list_[index].mutex_
   std::vector<Stat> allocated_bytes_bucket_stats = std::vector<Stat>(MAX_SIZE_INDEX);
   // SUM: time spent in cudaHostAlloc/cudaHostRegister
@@ -251,15 +258,6 @@
     // Check in the recently freed blocks with pending events to see if we
     // can reuse them. Call get_free_block again after processing events
     if (pinned_use_background_threads()) {
-<<<<<<< HEAD
-      process_events_for_specific_size(roundSize);
-      block = get_free_block(roundSize);
-      if (block) {
-        return {block->ptr_, reinterpret_cast<void*>(block)};
-      }
-
-=======
->>>>>>> 801e282f
       // Launch the background thread and process events in a loop.
       static bool background_thread_flag [[maybe_unused]] = [this] {
         getBackgroundThreadPool()->run([&]() {
@@ -321,8 +319,6 @@
       auto index = size_index(block->size_);
       std::lock_guard<std::mutex> g(free_list_[index].mutex_);
       free_list_[index].list_.push_back(block);
-      stats_.allocation_bucket_stats[index].decrease(1);
-      stats_.allocated_bytes_bucket_stats[index].decrease(block->size_);
     } else {
       // restore these events that record by used streams.
       std::lock_guard<std::mutex> g(events_mutex_);
@@ -382,9 +378,12 @@
       for (auto* block : blocks_to_remove) {
         blocks_.erase(block);
         ptr_to_block_.erase(block->ptr_);
-        stats_.allocation.decrease(1);
+        auto index = size_index(block->size_);
+        free_block(block);
+        stats_.allocations.decrease(1);
         stats_.allocated_bytes.decrease(block->size_);
-        free_block(block);
+        stats_.allocation_bucket_stats[index].decrease(1);
+        stats_.allocated_bytes_bucket_stats[index].decrease(block->size_);
         delete block;
       }
     }
@@ -431,16 +430,17 @@
       // per bucket (we pick index 0 arbitrarily). These are also all the host
       // allocations, not taking into account caching and free lists.
       if (i == 0) {
-        stats.segment = stats_.allocation;
-        stats.reserved_bytes = stats_.allocated_bytes;
-        stats.num_host_alloc = stats.segment.allocated;
-        stats.num_host_free = stats.segment.freed;
+        stats.allocations = stats_.allocations;
+        stats.allocated_bytes = stats_.allocated_bytes;
+        stats.num_host_alloc = stats.allocations.allocated;
+        stats.num_host_free = stats.allocations.freed;
       }
 
       // Bucket stats need to be merged with the slow-path stats. We do this in
       // a best effort manner, since we can't really replay the cached events per bucket.
-      add_bucket_stats(stats.allocation, stats_.allocation_bucket_stats[i]);
-      add_bucket_stats(stats.allocated_bytes, stats_.allocated_bytes_bucket_stats[i]);
+      add_bucket_stats(stats.active_requests, stats_.active_bucket_stats[i]);
+      add_bucket_stats(stats.active_bytes, stats_.active_bytes_bucket_stats[i]);
+      stats.bucket_allocation[i] = stats_.allocation_bucket_stats[i].allocated;
     }
 
     // Get the timing stats
@@ -464,9 +464,11 @@
       std::lock_guard<std::mutex> gb(blocks_mutex_, std::adopt_lock);
 
       if (i == 0) {
-        stats_.allocation.reset_accumulated();
+        stats_.allocations.reset_accumulated();
         stats_.allocated_bytes.reset_accumulated();
       }
+      stats_.active_bucket_stats[i].reset_accumulated();
+      stats_.active_bytes_bucket_stats[i].reset_accumulated();
       stats_.allocation_bucket_stats[i].reset_accumulated();
       stats_.allocated_bytes_bucket_stats[i].reset_accumulated();
     }
@@ -489,9 +491,11 @@
       std::lock_guard<std::mutex> gb(blocks_mutex_, std::adopt_lock);
 
       if (i == 0) {
-        stats_.allocation.reset_peak();
+        stats_.allocations.reset_peak();
         stats_.allocated_bytes.reset_peak();
       }
+      stats_.active_bucket_stats[i].reset_peak();
+      stats_.active_bytes_bucket_stats[i].reset_peak();
       stats_.allocation_bucket_stats[i].reset_peak();
       stats_.allocated_bytes_bucket_stats[i].reset_peak();
     }
@@ -508,7 +512,7 @@
   virtual void add_allocated_block(B* block) {
     std::lock_guard<std::mutex> g(blocks_mutex_);
     blocks_.insert(block);
-    stats_.allocation.increase(1);
+    stats_.allocations.increase(1);
     stats_.allocated_bytes.increase(block->size_);
     ptr_to_block_.insert({block->ptr_, block});
 
@@ -521,6 +525,8 @@
       std::lock_guard<std::mutex> g(free_list_[index].mutex_);
       stats_.allocation_bucket_stats[index].increase(1);
       stats_.allocated_bytes_bucket_stats[index].increase(size);
+      stats_.active_bucket_stats[index].increase(1);
+      stats_.active_bytes_bucket_stats[index].increase(size);
     }
   }
 
@@ -531,8 +537,8 @@
       B* block = free_list_[index].list_.back();
       free_list_[index].list_.pop_back();
       block->allocated_ = true;
-      stats_.allocation_bucket_stats[index].increase(1);
-      stats_.allocated_bytes_bucket_stats[index].increase(size);
+      stats_.active_bucket_stats[index].increase(1);
+      stats_.active_bytes_bucket_stats[index].increase(size);
       return block;
     }
     return nullptr;
@@ -626,8 +632,8 @@
         auto index = size_index(block->size_);
         std::lock_guard<std::mutex> g(free_list_[index].mutex_);
         free_list_[index].list_.push_back(block);
-        stats_.allocation_bucket_stats[index].decrease(1);
-        stats_.allocated_bytes_bucket_stats[index].decrease(size);
+        stats_.active_bucket_stats[index].decrease(1);
+        stats_.active_bytes_bucket_stats[index].decrease(size);
         if (size != -1) {
           return;
         }
