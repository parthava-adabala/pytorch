--- conflicted
+++ resolved
@@ -1956,14 +1956,9 @@
     const void *result_scale_ptr,
     int64_t result_ld,
     ScalarType result_dtype,
-<<<<<<< HEAD
-    bool use_fast_accum) {
-  // Note: see `cublasCommonArgs` for various non-intuitive manipulations
-=======
     bool use_fast_accum,
     const std::optional<Tensor>& alpha) {
-  // Note: see `cublasCommonArgs` for various non-intuitive manupulations
->>>>>>> 2884d902
+  // Note: see `cublasCommonArgs` for various non-intuitive manipulations
   // of input arguments to this function.
   const auto computeType = CUBLAS_COMPUTE_32F;
   const auto scaleType = CUDA_R_32F;
