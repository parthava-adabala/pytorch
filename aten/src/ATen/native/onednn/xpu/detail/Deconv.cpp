--- conflicted
+++ resolved
@@ -183,18 +183,11 @@
   dnnl::primitive_attr pattr;
   dnnl::post_ops po = attr.extract_post_ops(dst);
   pattr.set_post_ops(po);
-<<<<<<< HEAD
-  #if ONEDNN_SUPPORT_DETERMINISTIC
-    if(at::globalContext().deterministicAlgorithms() || at::globalContext().deterministicOnednn())
-        pattr.set_deterministic(true);
-  #endif
-=======
 #if ONEDNN_SUPPORT_DETERMINISTIC
   if (at::globalContext().deterministicAlgorithms() ||
-      at::globalContext().deterministicMkldnn())
+      at::globalContext().deterministicOnednn())
     pattr.set_deterministic(true);
 #endif
->>>>>>> 18358fba
 
   pattr.set_scratchpad_mode(dnnl::scratchpad_mode::user);
 
@@ -275,18 +268,11 @@
   // create fwd primitive desc hint
   dnnl::primitive_attr pattr;
   pattr.set_scratchpad_mode(dnnl::scratchpad_mode::user);
-<<<<<<< HEAD
-  #if ONEDNN_SUPPORT_DETERMINISTIC
-    if(at::globalContext().deterministicAlgorithms() || at::globalContext().deterministicOnednn())
-        pattr.set_deterministic(true);
-  #endif
-=======
 #if ONEDNN_SUPPORT_DETERMINISTIC
   if (at::globalContext().deterministicAlgorithms() ||
-      at::globalContext().deterministicMkldnn())
+      at::globalContext().deterministicOnednn())
     pattr.set_deterministic(true);
 #endif
->>>>>>> 18358fba
 
   dnnl::memory::dims _stride = stride.vec();
   dnnl::memory::dims _padding = padding.vec();
@@ -381,18 +367,11 @@
   dnnl::memory::dims _dilation = deconv_compatible_dilation(dilation);
   dnnl::primitive_attr pattr;
 
-<<<<<<< HEAD
-  #if ONEDNN_SUPPORT_DETERMINISTIC
-    if(at::globalContext().deterministicAlgorithms() || at::globalContext().deterministicOnednn())
-        pattr.set_deterministic(true);
-  #endif
-=======
 #if ONEDNN_SUPPORT_DETERMINISTIC
   if (at::globalContext().deterministicAlgorithms() ||
-      at::globalContext().deterministicMkldnn())
+      at::globalContext().deterministicOnednn())
     pattr.set_deterministic(true);
 #endif
->>>>>>> 18358fba
   pattr.set_scratchpad_mode(dnnl::scratchpad_mode::user);
   auto deconv_fwd_pd = dnnl::deconvolution_forward::primitive_desc(
       engine,
