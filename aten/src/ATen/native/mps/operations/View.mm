//  Copyright © 2022 Apple Inc.
#define TORCH_ASSERT_ONLY_METHOD_OPERATORS
#include <ATen/mps/IndexKernels.h>
#include <ATen/mps/MPSAllocatorInterface.h>
#include <ATen/mps/MPSProfiler.h>
#include <ATen/native/Resize.h>
// For MTLLanguageVersion_3_1
#include <ATen/native/mps/MPSGraphSonomaOps.h>
#include <ATen/native/mps/OperationUtils.h>
#include <c10/core/Device.h>
#include <c10/core/impl/COW.h>
#include <fmt/format.h>

#ifndef AT_PER_OPERATOR_HEADERS
#include <ATen/Functions.h>
#include <ATen/NativeFunctions.h>
#else
#include <ATen/ops/as_strided_native.h>
#include <ATen/ops/view_as_real.h>
#endif

<<<<<<< HEAD
namespace at::native {
namespace mps {

static bool is_cow_mps_backed_or_not_cow(const Tensor& self) {
  const DataPtr& data_ptr = self.storage().data_ptr();
  return !c10::impl::cow::is_cow_data_ptr(data_ptr) || c10::impl::cow::is_cow_data_ptr_on_device(data_ptr, c10::kMPS);
}

static IntArrayRef updateTensorBaseShape(const Tensor& self) {
  IntArrayRef base_shape = getIMPSAllocator()->getBufferShape(self.storage().data());
  // if there's no base_shape stored in MPSAllocator, then infer it from tensor's size and store it
  if (base_shape.size() == 0) {
    // IntArrayRef wouldn't own the data, so we use a static storage
    static const int64_t shape_1d = 1;
    // self.sizes().size() could be zero
    base_shape = self.sizes().size()
        ? self.sizes()
        : ((self.is_view() && self._base().sizes().size()) ? self._base().sizes() : IntArrayRef(&shape_1d, 1));

    // base_shape will be retained in MPSAllocator until buffer gets recycled
    if (self.storage().data() && is_cow_mps_backed_or_not_cow(self))
      getIMPSAllocator()->setBufferShape(self.storage().data(), base_shape);
  }
  return base_shape;
}
=======
namespace at::native::mps {
>>>>>>> 7b72e5b3

// For both scatter and gather kernels, there are 4 specized ones (for 1D to 4D tensor)
// and one generic, for 5+D ones. Assumption (to be tested) about specialized kernels
// is that reduction of n-dimentional vector, where n is 2, should be slower
// than reduction of 2D one, as n is not known at compiler time, therefore compiler
// could not do loop unrolls, that is
// float sum(float* v, int n) {
//   float rc = 0;
//   for (int idx = 0; idx < n; idx++)
//    rc += v[idx];
//   return rc;
// }
// would be slower than
// float sum2(float* v) { return v[0] + v[1]; }
//
// TODOS:
//   - Benchmark on whether or not this is really the case
//   - Instantiate specialized tensors from template
//   - Have proper error checking for 64-bit tensors
//   - Add flavors for 64-bit tensors
//   - Merged both scatter and gather templates together, as they more or less alike

static std::string getGatherScatterFunctionName(ScalarType scalarType, int64_t dim, bool needsScatter) {
  std::string kernelName = needsScatter ? "scatter" : "gather";
  return kernelName + "_kernel_" + (dim < 5 ? std::to_string(dim == 0 ? 1 : dim) : "n");
}

static std::string genScatterGatherCvtFunc(const std::string& dtypeSrc, const std::string& dtypeDst, bool needsConj) {
  const bool srcComplex = dtypeSrc[dtypeSrc.size() - 1] == '2';
  const bool dstComplex = dtypeDst[dtypeDst.size() - 1] == '2';
  if (dstComplex) {
    // TODO: Document why explicit cast is needed only for bfloat types
    if (dtypeSrc == "bfloat") {
      return dtypeDst + "(float(x), 0.0)";
    }
    return dtypeDst + (srcComplex ? needsConj ? "(x.x, -x.y)" : "(x.x, x.y)" : "(x,  0.0)");
  }
  if (srcComplex) {
    // TODO: Document why explicit cast is needed only for bfloat types
    if (dtypeDst == "bfloat") {
      return "bfloat(x.x)";
    }
    return "x.x";
  }
  // TODO: Document why explicit cast is needed only for bfloat types
  if (dtypeDst == "bfloat") {
    return "bfloat(x)";
  }
  return dtypeSrc == "bfloat" ? dtypeDst + "(x)" : "(x)";
}

static MetalShaderLibrary scatterLib(SCATTER_OPS_TEMPLATE, 3);
static MetalShaderLibrary gatherLib(GATHER_OPS_TEMPLATE, 3);

static id<MTLComputePipelineState> getPipelineState(const std::string& kernel,
                                                    const std::string& dtypeSrc,
                                                    const std::string& dtypeDst,
                                                    bool needsScatter,
                                                    bool needsConj) {
  auto cvtFunc = genScatterGatherCvtFunc(dtypeSrc, dtypeDst, needsConj);
  return (needsScatter ? scatterLib : gatherLib).getPipelineStateForFunc(kernel, {dtypeSrc, dtypeDst, cvtFunc});
}

Tensor gatherViewTensor(const at::Tensor& src, at::Tensor& dst) {
  Tensor output = dst;
  if (!dst.has_storage()) {
    output = at::empty(src.sizes(), src.scalar_type(), std::nullopt, kMPS, std::nullopt, std::nullopt);
  }

  if (src.numel() == 0 || output.numel() == 0) {
    return dst;
  }

  uint32_t numThreads = output.numel();

  MPSStream* mpsStream = getCurrentMPSStream();
  dispatch_sync_with_rethrow(mpsStream->queue(), ^() {
    id<MTLComputeCommandEncoder> computeEncoder = mpsStream->commandEncoder();
    std::string functionName = getGatherScatterFunctionName(output.scalar_type(), output.dim(), /*needsScatter=*/false);
    id<MTLComputePipelineState> gatherPSO = getPipelineState(functionName,
                                                             scalarToMetalTypeString(src),
                                                             scalarToMetalTypeString(output),
                                                             /*needsScatter=*/false,
                                                             src.is_conj() != dst.is_conj());

    // this function call is a no-op if MPS Profiler is not enabled
    getMPSProfiler().beginProfileKernel(gatherPSO, functionName, {src, output});

    uint32_t kernel_size = src.sizes().size();
    std::vector<uint32_t> src_sizes(kernel_size == 0 ? 1 : kernel_size);
    std::vector<uint32_t> src_strides(kernel_size == 0 ? 1 : kernel_size);

    if (kernel_size == 0) {
      src_sizes[0] = src_strides[0] = 1;
    } else {
      for (const auto i : c10::irange(kernel_size)) {
        src_sizes[i] = (uint32_t)(src.sizes()[i]);
        src_strides[i] = (uint32_t)(src.strides()[i]);
      }
    }

    [computeEncoder setComputePipelineState:gatherPSO];
    mtl_setArgs(computeEncoder, src, dst.has_storage() ? dst : output, src_sizes, src_strides, numThreads);
    if (src.dim() > 4) {
      mtl_setBytes<int32_t>(computeEncoder, src.dim(), 5);
    }
    mtl_dispatch1DJob(computeEncoder, gatherPSO, numThreads);

    getMPSProfiler().endProfileKernel(gatherPSO);
  });

  return (dst.has_storage()) ? dst : output;
}

Tensor& scatterViewTensor(const at::Tensor& src, at::Tensor& output) {
  if (src.numel() == 0 || output.numel() == 0) {
    return output;
  }

  uint32_t numThreads = src.numel();
  MPSStream* mpsStream = getCurrentMPSStream();
  dispatch_sync_with_rethrow(mpsStream->queue(), ^() {
    @autoreleasepool {
      id<MTLComputeCommandEncoder> computeEncoder = mpsStream->commandEncoder();
      std::string functionName =
          getGatherScatterFunctionName(output.scalar_type(), output.dim(), /*needsScatter=*/true);
      id<MTLComputePipelineState> scatterPSO = getPipelineState(functionName,
                                                                scalarToMetalTypeString(src),
                                                                scalarToMetalTypeString(output),
                                                                /*needsScatter=*/true,
                                                                src.is_conj() != output.is_conj());

      getMPSProfiler().beginProfileKernel(scatterPSO, functionName, {src, output});

      uint32_t kernel_size = output.sizes().size();
      std::vector<uint32_t> output_sizes(kernel_size == 0 ? 1 : kernel_size);
      std::vector<uint32_t> output_strides(kernel_size == 0 ? 1 : kernel_size);

      if (kernel_size == 0) {
        output_sizes[0] = output_strides[0] = 1;
      } else {
        for (const auto i : c10::irange(kernel_size)) {
          output_sizes[i] = (uint32_t)(output.sizes()[i]);
          output_strides[i] = (uint32_t)(output.strides()[i]);
        }
      }

      [computeEncoder setComputePipelineState:scatterPSO];
      mtl_setArgs(computeEncoder, src, output, output_sizes, output_strides, numThreads);
      if (output.dim() > 4) {
        mtl_setBytes<int32_t>(computeEncoder, output.dim(), 5);
      }
      mtl_dispatch1DJob(computeEncoder, scatterPSO, numThreads);

      getMPSProfiler().endProfileKernel(scatterPSO);
    }
  });

  return output;
}

} // namespace at::native::mps<|MERGE_RESOLUTION|>--- conflicted
+++ resolved
@@ -19,9 +19,7 @@
 #include <ATen/ops/view_as_real.h>
 #endif
 
-<<<<<<< HEAD
-namespace at::native {
-namespace mps {
+namespace at::native::mps {
 
 static bool is_cow_mps_backed_or_not_cow(const Tensor& self) {
   const DataPtr& data_ptr = self.storage().data_ptr();
@@ -45,9 +43,6 @@
   }
   return base_shape;
 }
-=======
-namespace at::native::mps {
->>>>>>> 7b72e5b3
 
 // For both scatter and gather kernels, there are 4 specized ones (for 1D to 4D tensor)
 // and one generic, for 5+D ones. Assumption (to be tested) about specialized kernels
